-- MySQL dump 10.13  Distrib 5.6.13, for Win64 (x86_64)
--
-- Host: localhost    Database: tpzdb
-- ------------------------------------------------------
-- Server version   5.6.13-log

/*!40101 SET @OLD_CHARACTER_SET_CLIENT=@@CHARACTER_SET_CLIENT */;
/*!40101 SET @OLD_CHARACTER_SET_RESULTS=@@CHARACTER_SET_RESULTS */;
/*!40101 SET @OLD_COLLATION_CONNECTION=@@COLLATION_CONNECTION */;
/*!40101 SET NAMES utf8 */;
/*!40103 SET @OLD_TIME_ZONE=@@TIME_ZONE */;
/*!40103 SET TIME_ZONE='+00:00' */;
/*!40014 SET @OLD_UNIQUE_CHECKS=@@UNIQUE_CHECKS, UNIQUE_CHECKS=0 */;
/*!40014 SET @OLD_FOREIGN_KEY_CHECKS=@@FOREIGN_KEY_CHECKS, FOREIGN_KEY_CHECKS=0 */;
/*!40101 SET @OLD_SQL_MODE=@@SQL_MODE, SQL_MODE='NO_AUTO_VALUE_ON_ZERO' */;
/*!40111 SET @OLD_SQL_NOTES=@@SQL_NOTES, SQL_NOTES=0 */;

--
-- Table structure for table `mob_spell_lists`
--

DROP TABLE IF EXISTS `mob_spell_lists`;
/*!40101 SET @saved_cs_client     = @@character_set_client */;
/*!40101 SET character_set_client = utf8 */;
CREATE TABLE `mob_spell_lists` (
  `spell_list_name` varchar(30) DEFAULT NULL,
  `spell_list_id` smallint(5) unsigned NOT NULL,
  `spell_id` smallint(3) unsigned NOT NULL,
  `min_level` tinyint(3) unsigned NOT NULL,
  `max_level` tinyint(3) unsigned NOT NULL,
  PRIMARY KEY (`spell_list_id`,`spell_id`)
) ENGINE=MyISAM DEFAULT CHARSET=utf8;
/*!40101 SET character_set_client = @saved_cs_client */;

--
-- Dumping data for table `mob_spell_lists`
--

LOCK TABLES `mob_spell_lists` WRITE;
/*!40000 ALTER TABLE `mob_spell_lists` DISABLE KEYS */;
INSERT INTO `mob_spell_lists` VALUES ('Beastmen_WHM',1,1,1,10);
INSERT INTO `mob_spell_lists` VALUES ('Beastmen_WHM',1,2,11,20);
INSERT INTO `mob_spell_lists` VALUES ('Beastmen_WHM',1,3,21,40);
INSERT INTO `mob_spell_lists` VALUES ('Beastmen_WHM',1,4,41,60);
INSERT INTO `mob_spell_lists` VALUES ('Beastmen_WHM',1,5,61,79);
INSERT INTO `mob_spell_lists` VALUES ('Beastmen_WHM',1,6,80,255);
INSERT INTO `mob_spell_lists` VALUES ('Beastmen_WHM',1,14,6,255);
INSERT INTO `mob_spell_lists` VALUES ('Beastmen_WHM',1,15,9,255);
INSERT INTO `mob_spell_lists` VALUES ('Beastmen_WHM',1,16,14,255);
INSERT INTO `mob_spell_lists` VALUES ('Beastmen_WHM',1,17,19,255);
INSERT INTO `mob_spell_lists` VALUES ('Beastmen_WHM',1,18,39,255);
INSERT INTO `mob_spell_lists` VALUES ('Beastmen_WHM',1,19,34,255);
INSERT INTO `mob_spell_lists` VALUES ('Beastmen_WHM',1,20,29,255);
INSERT INTO `mob_spell_lists` VALUES ('Beastmen_WHM',1,21,50,94);
INSERT INTO `mob_spell_lists` VALUES ('Beastmen_WHM',1,22,95,255);
INSERT INTO `mob_spell_lists` VALUES ('Beastmen_WHM',1,23,3,35);
INSERT INTO `mob_spell_lists` VALUES ('Beastmen_WHM',1,24,36,64);
INSERT INTO `mob_spell_lists` VALUES ('Beastmen_WHM',1,25,65,255);
INSERT INTO `mob_spell_lists` VALUES ('Beastmen_WHM',1,28,5,29);
INSERT INTO `mob_spell_lists` VALUES ('Beastmen_WHM',1,29,30,60);
INSERT INTO `mob_spell_lists` VALUES ('Beastmen_WHM',1,30,61,72);
INSERT INTO `mob_spell_lists` VALUES ('Beastmen_WHM',1,31,73,255);
INSERT INTO `mob_spell_lists` VALUES ('Beastmen_WHM',1,33,18,54);
INSERT INTO `mob_spell_lists` VALUES ('Beastmen_WHM',1,34,60,73);
INSERT INTO `mob_spell_lists` VALUES ('Beastmen_WHM',1,35,74,255);
INSERT INTO `mob_spell_lists` VALUES ('Beastmen_WHM',1,38,15,39);
INSERT INTO `mob_spell_lists` VALUES ('Beastmen_WHM',1,39,40,68);
INSERT INTO `mob_spell_lists` VALUES ('Beastmen_WHM',1,40,69,255);
INSERT INTO `mob_spell_lists` VALUES ('Beastmen_WHM',1,43,7,26);
INSERT INTO `mob_spell_lists` VALUES ('Beastmen_WHM',1,44,27,46);
INSERT INTO `mob_spell_lists` VALUES ('Beastmen_WHM',1,45,47,62);
INSERT INTO `mob_spell_lists` VALUES ('Beastmen_WHM',1,46,63,75);
INSERT INTO `mob_spell_lists` VALUES ('Beastmen_WHM',1,47,80,255);
INSERT INTO `mob_spell_lists` VALUES ('Beastmen_WHM',1,48,17,36);
INSERT INTO `mob_spell_lists` VALUES ('Beastmen_WHM',1,49,37,56);
INSERT INTO `mob_spell_lists` VALUES ('Beastmen_WHM',1,50,57,67);
INSERT INTO `mob_spell_lists` VALUES ('Beastmen_WHM',1,51,68,75);
INSERT INTO `mob_spell_lists` VALUES ('Beastmen_WHM',1,52,80,255);
INSERT INTO `mob_spell_lists` VALUES ('Beastmen_WHM',1,53,19,255);
INSERT INTO `mob_spell_lists` VALUES ('Beastmen_WHM',1,54,28,255);
INSERT INTO `mob_spell_lists` VALUES ('Beastmen_WHM',1,55,10,255);
INSERT INTO `mob_spell_lists` VALUES ('Beastmen_WHM',1,56,13,255);
INSERT INTO `mob_spell_lists` VALUES ('Beastmen_WHM',1,57,40,255);
INSERT INTO `mob_spell_lists` VALUES ('Beastmen_WHM',1,58,4,255);
INSERT INTO `mob_spell_lists` VALUES ('Beastmen_WHM',1,59,15,255);
INSERT INTO `mob_spell_lists` VALUES ('Beastmen_WHM',1,108,21,43);
INSERT INTO `mob_spell_lists` VALUES ('Beastmen_WHM',1,110,44,65);
INSERT INTO `mob_spell_lists` VALUES ('Beastmen_WHM',1,111,66,255);
INSERT INTO `mob_spell_lists` VALUES ('Beastmen_WHM',1,112,45,255);
INSERT INTO `mob_spell_lists` VALUES ('Beastmen_WHM',1,143,32,255);
INSERT INTO `mob_spell_lists` VALUES ('Beastmen_WHM',1,477,86,255);
INSERT INTO `mob_spell_lists` VALUES ('Beastmen_BLM',2,144,13,22);
INSERT INTO `mob_spell_lists` VALUES ('Beastmen_BLM',2,145,38,47);
INSERT INTO `mob_spell_lists` VALUES ('Beastmen_BLM',2,146,62,67);
INSERT INTO `mob_spell_lists` VALUES ('Beastmen_BLM',2,147,73,85);
INSERT INTO `mob_spell_lists` VALUES ('Beastmen_BLM',2,148,86,255);
INSERT INTO `mob_spell_lists` VALUES ('Beastmen_BLM',2,149,17,27);
INSERT INTO `mob_spell_lists` VALUES ('Beastmen_BLM',2,150,42,53);
INSERT INTO `mob_spell_lists` VALUES ('Beastmen_BLM',2,151,64,68);
INSERT INTO `mob_spell_lists` VALUES ('Beastmen_BLM',2,152,74,88);
INSERT INTO `mob_spell_lists` VALUES ('Beastmen_BLM',2,153,89,255);
INSERT INTO `mob_spell_lists` VALUES ('Beastmen_BLM',2,154,9,18);
INSERT INTO `mob_spell_lists` VALUES ('Beastmen_BLM',2,155,34,44);
INSERT INTO `mob_spell_lists` VALUES ('Beastmen_BLM',2,156,59,66);
INSERT INTO `mob_spell_lists` VALUES ('Beastmen_BLM',2,157,72,82);
INSERT INTO `mob_spell_lists` VALUES ('Beastmen_BLM',2,158,83,255);
INSERT INTO `mob_spell_lists` VALUES ('Beastmen_BLM',2,159,1,10);
INSERT INTO `mob_spell_lists` VALUES ('Beastmen_BLM',2,160,26,35);
INSERT INTO `mob_spell_lists` VALUES ('Beastmen_BLM',2,161,51,60);
INSERT INTO `mob_spell_lists` VALUES ('Beastmen_BLM',2,162,68,73);
INSERT INTO `mob_spell_lists` VALUES ('Beastmen_BLM',2,163,77,255);
INSERT INTO `mob_spell_lists` VALUES ('Beastmen_BLM',2,164,21,46);
INSERT INTO `mob_spell_lists` VALUES ('Beastmen_BLM',2,165,46,55);
INSERT INTO `mob_spell_lists` VALUES ('Beastmen_BLM',2,166,66,70);
INSERT INTO `mob_spell_lists` VALUES ('Beastmen_BLM',2,167,75,92);
INSERT INTO `mob_spell_lists` VALUES ('Beastmen_BLM',2,168,92,255);
INSERT INTO `mob_spell_lists` VALUES ('Beastmen_BLM',2,169,5,12);
INSERT INTO `mob_spell_lists` VALUES ('Beastmen_BLM',2,170,30,40);
INSERT INTO `mob_spell_lists` VALUES ('Beastmen_BLM',2,171,55,61);
INSERT INTO `mob_spell_lists` VALUES ('Beastmen_BLM',2,172,70,78);
INSERT INTO `mob_spell_lists` VALUES ('Beastmen_BLM',2,173,80,255);
INSERT INTO `mob_spell_lists` VALUES ('Beastmen_BLM',2,174,28,35);
INSERT INTO `mob_spell_lists` VALUES ('Beastmen_BLM',2,175,53,60);
INSERT INTO `mob_spell_lists` VALUES ('Beastmen_BLM',2,176,69,90);
INSERT INTO `mob_spell_lists` VALUES ('Beastmen_BLM',2,179,32,39);
INSERT INTO `mob_spell_lists` VALUES ('Beastmen_BLM',2,180,57,62);
INSERT INTO `mob_spell_lists` VALUES ('Beastmen_BLM',2,181,71,255);
INSERT INTO `mob_spell_lists` VALUES ('Beastmen_BLM',2,184,23,31);
INSERT INTO `mob_spell_lists` VALUES ('Beastmen_BLM',2,185,48,56);
INSERT INTO `mob_spell_lists` VALUES ('Beastmen_BLM',2,186,67,71);
INSERT INTO `mob_spell_lists` VALUES ('Beastmen_BLM',2,189,15,22);
INSERT INTO `mob_spell_lists` VALUES ('Beastmen_BLM',2,190,40,47);
INSERT INTO `mob_spell_lists` VALUES ('Beastmen_BLM',2,191,63,67);
INSERT INTO `mob_spell_lists` VALUES ('Beastmen_BLM',2,194,36,43);
INSERT INTO `mob_spell_lists` VALUES ('Beastmen_BLM',2,195,61,65);
INSERT INTO `mob_spell_lists` VALUES ('Beastmen_BLM',2,196,73,255);
INSERT INTO `mob_spell_lists` VALUES ('Beastmen_BLM',2,199,19,27);
INSERT INTO `mob_spell_lists` VALUES ('Beastmen_BLM',2,200,44,52);
INSERT INTO `mob_spell_lists` VALUES ('Beastmen_BLM',2,201,65,255);
INSERT INTO `mob_spell_lists` VALUES ('Beastmen_BLM',2,204,60,255);
INSERT INTO `mob_spell_lists` VALUES ('Beastmen_BLM',2,206,50,255);
INSERT INTO `mob_spell_lists` VALUES ('Beastmen_BLM',2,208,52,255);
INSERT INTO `mob_spell_lists` VALUES ('Beastmen_BLM',2,210,54,255);
INSERT INTO `mob_spell_lists` VALUES ('Beastmen_BLM',2,212,56,255);
INSERT INTO `mob_spell_lists` VALUES ('Beastmen_BLM',2,214,58,255);
INSERT INTO `mob_spell_lists` VALUES ('Beastmen_BLM',2,220,3,17);
INSERT INTO `mob_spell_lists` VALUES ('Beastmen_BLM',2,221,43,64);
INSERT INTO `mob_spell_lists` VALUES ('Beastmen_BLM',2,225,24,71);
INSERT INTO `mob_spell_lists` VALUES ('Beastmen_BLM',2,226,72,255);
INSERT INTO `mob_spell_lists` VALUES ('Beastmen_BLM',2,230,10,34);
INSERT INTO `mob_spell_lists` VALUES ('Beastmen_BLM',2,231,35,59);
INSERT INTO `mob_spell_lists` VALUES ('Beastmen_BLM',2,232,60,255);
INSERT INTO `mob_spell_lists` VALUES ('Beastmen_BLM',2,235,24,255);
INSERT INTO `mob_spell_lists` VALUES ('Beastmen_BLM',2,236,22,255);
INSERT INTO `mob_spell_lists` VALUES ('Beastmen_BLM',2,237,20,255);
INSERT INTO `mob_spell_lists` VALUES ('Beastmen_BLM',2,238,18,255);
INSERT INTO `mob_spell_lists` VALUES ('Beastmen_BLM',2,239,16,255);
INSERT INTO `mob_spell_lists` VALUES ('Beastmen_BLM',2,240,27,255);
INSERT INTO `mob_spell_lists` VALUES ('Beastmen_BLM',2,245,12,255);
INSERT INTO `mob_spell_lists` VALUES ('Beastmen_BLM',2,247,25,82);
INSERT INTO `mob_spell_lists` VALUES ('Beastmen_BLM',2,248,83,255);
INSERT INTO `mob_spell_lists` VALUES ('Beastmen_BLM',2,249,10,255);
INSERT INTO `mob_spell_lists` VALUES ('Beastmen_BLM',2,252,45,255);
INSERT INTO `mob_spell_lists` VALUES ('Beastmen_BLM',2,253,20,40);
INSERT INTO `mob_spell_lists` VALUES ('Beastmen_BLM',2,254,4,255);
INSERT INTO `mob_spell_lists` VALUES ('Beastmen_BLM',2,258,7,255);
INSERT INTO `mob_spell_lists` VALUES ('Beastmen_BLM',2,259,41,255);
INSERT INTO `mob_spell_lists` VALUES ('Beastmen_BLM',2,273,31,55);
INSERT INTO `mob_spell_lists` VALUES ('Beastmen_BLM',2,274,56,255);
INSERT INTO `mob_spell_lists` VALUES ('Beastmen_RDM',3,1,3,13);
INSERT INTO `mob_spell_lists` VALUES ('Beastmen_RDM',3,2,14,25);
INSERT INTO `mob_spell_lists` VALUES ('Beastmen_RDM',3,3,26,48);
INSERT INTO `mob_spell_lists` VALUES ('Beastmen_RDM',3,4,48,255);
INSERT INTO `mob_spell_lists` VALUES ('Beastmen_RDM',3,23,1,30);
INSERT INTO `mob_spell_lists` VALUES ('Beastmen_RDM',3,24,31,59);
INSERT INTO `mob_spell_lists` VALUES ('Beastmen_RDM',3,25,60,255);
INSERT INTO `mob_spell_lists` VALUES ('Beastmen_RDM',3,33,15,54);
INSERT INTO `mob_spell_lists` VALUES ('Beastmen_RDM',3,34,55,70);
INSERT INTO `mob_spell_lists` VALUES ('Beastmen_RDM',3,35,71,255);
INSERT INTO `mob_spell_lists` VALUES ('Beastmen_RDM',3,43,7,26);
INSERT INTO `mob_spell_lists` VALUES ('Beastmen_RDM',3,44,27,46);
INSERT INTO `mob_spell_lists` VALUES ('Beastmen_RDM',3,45,47,62);
INSERT INTO `mob_spell_lists` VALUES ('Beastmen_RDM',3,46,63,76);
INSERT INTO `mob_spell_lists` VALUES ('Beastmen_RDM',3,47,80,255);
INSERT INTO `mob_spell_lists` VALUES ('Beastmen_RDM',3,48,17,36);
INSERT INTO `mob_spell_lists` VALUES ('Beastmen_RDM',3,49,37,56);
INSERT INTO `mob_spell_lists` VALUES ('Beastmen_RDM',3,50,57,67);
INSERT INTO `mob_spell_lists` VALUES ('Beastmen_RDM',3,51,68,86);
INSERT INTO `mob_spell_lists` VALUES ('Beastmen_RDM',3,52,87,255);
INSERT INTO `mob_spell_lists` VALUES ('Beastmen_RDM',3,53,23,255);
INSERT INTO `mob_spell_lists` VALUES ('Beastmen_RDM',3,54,34,255);
INSERT INTO `mob_spell_lists` VALUES ('Beastmen_RDM',3,55,12,255);
INSERT INTO `mob_spell_lists` VALUES ('Beastmen_RDM',3,56,13,255);
INSERT INTO `mob_spell_lists` VALUES ('Beastmen_RDM',3,57,48,255);
INSERT INTO `mob_spell_lists` VALUES ('Beastmen_RDM',3,58,6,255);
INSERT INTO `mob_spell_lists` VALUES ('Beastmen_RDM',3,59,18,255);
INSERT INTO `mob_spell_lists` VALUES ('Beastmen_RDM',3,100,24,255);
INSERT INTO `mob_spell_lists` VALUES ('Beastmen_RDM',3,101,22,255);
INSERT INTO `mob_spell_lists` VALUES ('Beastmen_RDM',3,102,20,255);
INSERT INTO `mob_spell_lists` VALUES ('Beastmen_RDM',3,103,18,255);
INSERT INTO `mob_spell_lists` VALUES ('Beastmen_RDM',3,104,16,255);
INSERT INTO `mob_spell_lists` VALUES ('Beastmen_RDM',3,105,27,255);
INSERT INTO `mob_spell_lists` VALUES ('Beastmen_RDM',3,108,21,75);
INSERT INTO `mob_spell_lists` VALUES ('Beastmen_RDM',3,110,80,255);
INSERT INTO `mob_spell_lists` VALUES ('Beastmen_RDM',3,144,19,49);
INSERT INTO `mob_spell_lists` VALUES ('Beastmen_RDM',3,145,50,70);
INSERT INTO `mob_spell_lists` VALUES ('Beastmen_RDM',3,146,71,85);
INSERT INTO `mob_spell_lists` VALUES ('Beastmen_RDM',3,147,86,255);
INSERT INTO `mob_spell_lists` VALUES ('Beastmen_RDM',3,149,24,54);
INSERT INTO `mob_spell_lists` VALUES ('Beastmen_RDM',3,150,55,72);
INSERT INTO `mob_spell_lists` VALUES ('Beastmen_RDM',3,151,73,88);
INSERT INTO `mob_spell_lists` VALUES ('Beastmen_RDM',3,152,89,255);
INSERT INTO `mob_spell_lists` VALUES ('Beastmen_RDM',3,154,14,44);
INSERT INTO `mob_spell_lists` VALUES ('Beastmen_RDM',3,155,45,68);
INSERT INTO `mob_spell_lists` VALUES ('Beastmen_RDM',3,156,69,82);
INSERT INTO `mob_spell_lists` VALUES ('Beastmen_RDM',3,157,83,255);
INSERT INTO `mob_spell_lists` VALUES ('Beastmen_RDM',3,159,4,34);
INSERT INTO `mob_spell_lists` VALUES ('Beastmen_RDM',3,160,35,64);
INSERT INTO `mob_spell_lists` VALUES ('Beastmen_RDM',3,161,65,76);
INSERT INTO `mob_spell_lists` VALUES ('Beastmen_RDM',3,162,77,255);
INSERT INTO `mob_spell_lists` VALUES ('Beastmen_RDM',3,164,29,59);
INSERT INTO `mob_spell_lists` VALUES ('Beastmen_RDM',3,165,60,74);
INSERT INTO `mob_spell_lists` VALUES ('Beastmen_RDM',3,166,75,91);
INSERT INTO `mob_spell_lists` VALUES ('Beastmen_RDM',3,167,89,255);
INSERT INTO `mob_spell_lists` VALUES ('Beastmen_RDM',3,169,9,39);
INSERT INTO `mob_spell_lists` VALUES ('Beastmen_RDM',3,170,40,66);
INSERT INTO `mob_spell_lists` VALUES ('Beastmen_RDM',3,171,67,88);
INSERT INTO `mob_spell_lists` VALUES ('Beastmen_RDM',3,172,80,255);
INSERT INTO `mob_spell_lists` VALUES ('Beastmen_RDM',3,216,21,255);
INSERT INTO `mob_spell_lists` VALUES ('Beastmen_RDM',3,220,5,45);
INSERT INTO `mob_spell_lists` VALUES ('Beastmen_RDM',3,221,46,255);
INSERT INTO `mob_spell_lists` VALUES ('Beastmen_RDM',3,230,10,35);
INSERT INTO `mob_spell_lists` VALUES ('Beastmen_RDM',3,231,36,70);
INSERT INTO `mob_spell_lists` VALUES ('Beastmen_RDM',3,232,71,255);
INSERT INTO `mob_spell_lists` VALUES ('Beastmen_RDM',3,253,25,45);
INSERT INTO `mob_spell_lists` VALUES ('Beastmen_RDM',3,254,8,255);
INSERT INTO `mob_spell_lists` VALUES ('Beastmen_RDM',3,258,11,255);
INSERT INTO `mob_spell_lists` VALUES ('Beastmen_RDM',3,259,46,255);
INSERT INTO `mob_spell_lists` VALUES ('Beastmen_RDM',3,260,32,255);
INSERT INTO `mob_spell_lists` VALUES ('Beastmen_PLD',4,1,5,16);
INSERT INTO `mob_spell_lists` VALUES ('Beastmen_PLD',4,2,17,29);
INSERT INTO `mob_spell_lists` VALUES ('Beastmen_PLD',4,3,30,54);
INSERT INTO `mob_spell_lists` VALUES ('Beastmen_PLD',4,4,55,255);
INSERT INTO `mob_spell_lists` VALUES ('Beastmen_PLD',4,21,55,98);
INSERT INTO `mob_spell_lists` VALUES ('Beastmen_PLD',4,22,99,255);
INSERT INTO `mob_spell_lists` VALUES ('Beastmen_PLD',4,28,7,33);
INSERT INTO `mob_spell_lists` VALUES ('Beastmen_PLD',4,29,34,65);
INSERT INTO `mob_spell_lists` VALUES ('Beastmen_PLD',4,30,66,255);
INSERT INTO `mob_spell_lists` VALUES ('Beastmen_PLD',4,43,10,29);
INSERT INTO `mob_spell_lists` VALUES ('Beastmen_PLD',4,44,30,49);
INSERT INTO `mob_spell_lists` VALUES ('Beastmen_PLD',4,45,50,69);
INSERT INTO `mob_spell_lists` VALUES ('Beastmen_PLD',4,46,70,89);
INSERT INTO `mob_spell_lists` VALUES ('Beastmen_PLD',4,47,90,255);
INSERT INTO `mob_spell_lists` VALUES ('Beastmen_PLD',4,48,20,39);
INSERT INTO `mob_spell_lists` VALUES ('Beastmen_PLD',4,49,40,59);
INSERT INTO `mob_spell_lists` VALUES ('Beastmen_PLD',4,50,60,79);
INSERT INTO `mob_spell_lists` VALUES ('Beastmen_PLD',4,51,80,255);
INSERT INTO `mob_spell_lists` VALUES ('Beastmen_PLD',4,112,37,255);
INSERT INTO `mob_spell_lists` VALUES ('Beastmen_DRK',5,144,23,34);
INSERT INTO `mob_spell_lists` VALUES ('Beastmen_DRK',5,145,60,71);
INSERT INTO `mob_spell_lists` VALUES ('Beastmen_DRK',5,146,88,255);
INSERT INTO `mob_spell_lists` VALUES ('Beastmen_DRK',5,149,29,41);
INSERT INTO `mob_spell_lists` VALUES ('Beastmen_DRK',5,150,66,78);
INSERT INTO `mob_spell_lists` VALUES ('Beastmen_DRK',5,151,92,255);
INSERT INTO `mob_spell_lists` VALUES ('Beastmen_DRK',5,154,17,28);
INSERT INTO `mob_spell_lists` VALUES ('Beastmen_DRK',5,155,54,65);
INSERT INTO `mob_spell_lists` VALUES ('Beastmen_DRK',5,156,84,91);
INSERT INTO `mob_spell_lists` VALUES ('Beastmen_DRK',5,159,5,16);
INSERT INTO `mob_spell_lists` VALUES ('Beastmen_DRK',5,160,42,53);
INSERT INTO `mob_spell_lists` VALUES ('Beastmen_DRK',5,161,76,83);
INSERT INTO `mob_spell_lists` VALUES ('Beastmen_DRK',5,164,35,71);
INSERT INTO `mob_spell_lists` VALUES ('Beastmen_DRK',5,165,72,83);
INSERT INTO `mob_spell_lists` VALUES ('Beastmen_DRK',5,166,96,255);
INSERT INTO `mob_spell_lists` VALUES ('Beastmen_DRK',5,169,11,22);
INSERT INTO `mob_spell_lists` VALUES ('Beastmen_DRK',5,170,48,59);
INSERT INTO `mob_spell_lists` VALUES ('Beastmen_DRK',5,171,80,87);
INSERT INTO `mob_spell_lists` VALUES ('Beastmen_DRK',5,220,6,45);
INSERT INTO `mob_spell_lists` VALUES ('Beastmen_DRK',5,221,46,255);
INSERT INTO `mob_spell_lists` VALUES ('Beastmen_DRK',5,225,26,50);
INSERT INTO `mob_spell_lists` VALUES ('Beastmen_DRK',5,230,15,39);
INSERT INTO `mob_spell_lists` VALUES ('Beastmen_DRK',5,231,40,69);
INSERT INTO `mob_spell_lists` VALUES ('Beastmen_DRK',5,232,68,255);
INSERT INTO `mob_spell_lists` VALUES ('Beastmen_DRK',5,242,61,255);
INSERT INTO `mob_spell_lists` VALUES ('Beastmen_DRK',5,245,10,255);
INSERT INTO `mob_spell_lists` VALUES ('Beastmen_DRK',5,247,20,255);
INSERT INTO `mob_spell_lists` VALUES ('Beastmen_DRK',5,252,37,255);
INSERT INTO `mob_spell_lists` VALUES ('Beastmen_DRK',5,253,30,55);
INSERT INTO `mob_spell_lists` VALUES ('Beastmen_DRK',5,258,20,255);
INSERT INTO `mob_spell_lists` VALUES ('Beastmen_DRK',5,259,56,255);
INSERT INTO `mob_spell_lists` VALUES ('Beastmen_DRK',5,266,43,255);
INSERT INTO `mob_spell_lists` VALUES ('Beastmen_DRK',5,267,41,255);
INSERT INTO `mob_spell_lists` VALUES ('Beastmen_DRK',5,268,35,255);
INSERT INTO `mob_spell_lists` VALUES ('Beastmen_DRK',5,269,37,255);
INSERT INTO `mob_spell_lists` VALUES ('Beastmen_DRK',5,270,39,255);
INSERT INTO `mob_spell_lists` VALUES ('Beastmen_DRK',5,271,31,255);
INSERT INTO `mob_spell_lists` VALUES ('Beastmen_DRK',5,272,33,255);
INSERT INTO `mob_spell_lists` VALUES ('Beastmen_DRK',5,275,45,255);
INSERT INTO `mob_spell_lists` VALUES ('Beastmen_BRD',6,368,7,16);
INSERT INTO `mob_spell_lists` VALUES ('Beastmen_BRD',6,369,17,36);
INSERT INTO `mob_spell_lists` VALUES ('Beastmen_BRD',6,370,37,46);
INSERT INTO `mob_spell_lists` VALUES ('Beastmen_BRD',6,371,47,56);
INSERT INTO `mob_spell_lists` VALUES ('Beastmen_BRD',6,372,57,66);
INSERT INTO `mob_spell_lists` VALUES ('Beastmen_BRD',6,373,67,75);
INSERT INTO `mob_spell_lists` VALUES ('Beastmen_BRD',6,374,76,255);
INSERT INTO `mob_spell_lists` VALUES ('Beastmen_BRD',6,376,27,91);
INSERT INTO `mob_spell_lists` VALUES ('Beastmen_BRD',6,377,92,255);
INSERT INTO `mob_spell_lists` VALUES ('Beastmen_BRD',6,378,5,14);
INSERT INTO `mob_spell_lists` VALUES ('Beastmen_BRD',6,379,15,34);
INSERT INTO `mob_spell_lists` VALUES ('Beastmen_BRD',6,380,35,44);
INSERT INTO `mob_spell_lists` VALUES ('Beastmen_BRD',6,381,45,64);
INSERT INTO `mob_spell_lists` VALUES ('Beastmen_BRD',6,382,65,77);
INSERT INTO `mob_spell_lists` VALUES ('Beastmen_BRD',6,383,78,255);
INSERT INTO `mob_spell_lists` VALUES ('Beastmen_BRD',6,389,1,20);
INSERT INTO `mob_spell_lists` VALUES ('Beastmen_BRD',6,390,21,40);
INSERT INTO `mob_spell_lists` VALUES ('Beastmen_BRD',6,391,41,60);
INSERT INTO `mob_spell_lists` VALUES ('Beastmen_BRD',6,392,61,255);
INSERT INTO `mob_spell_lists` VALUES ('Beastmen_BRD',6,394,3,22);
INSERT INTO `mob_spell_lists` VALUES ('Beastmen_BRD',6,395,23,42);
INSERT INTO `mob_spell_lists` VALUES ('Beastmen_BRD',6,396,43,62);
INSERT INTO `mob_spell_lists` VALUES ('Beastmen_BRD',6,397,63,255);
INSERT INTO `mob_spell_lists` VALUES ('Beastmen_BRD',6,399,11,50);
INSERT INTO `mob_spell_lists` VALUES ('Beastmen_BRD',6,400,51,255);
INSERT INTO `mob_spell_lists` VALUES ('Beastmen_BRD',6,403,13,52);
INSERT INTO `mob_spell_lists` VALUES ('Beastmen_BRD',6,404,53,255);
INSERT INTO `mob_spell_lists` VALUES ('Beastmen_BRD',6,419,29,59);
INSERT INTO `mob_spell_lists` VALUES ('Beastmen_BRD',6,420,60,255);
INSERT INTO `mob_spell_lists` VALUES ('Beastmen_BRD',6,421,39,58);
INSERT INTO `mob_spell_lists` VALUES ('Beastmen_BRD',6,422,59,255);
INSERT INTO `mob_spell_lists` VALUES ('Beastmen_BRD',6,462,33,255);
INSERT INTO `mob_spell_lists` VALUES ('Beastmen_BRD',6,463,16,255);
INSERT INTO `mob_spell_lists` VALUES ('Beastmen_NIN',7,320,15,39);
INSERT INTO `mob_spell_lists` VALUES ('Beastmen_NIN',7,321,40,72);
INSERT INTO `mob_spell_lists` VALUES ('Beastmen_NIN',7,322,73,255);
INSERT INTO `mob_spell_lists` VALUES ('Beastmen_NIN',7,323,15,39);
INSERT INTO `mob_spell_lists` VALUES ('Beastmen_NIN',7,324,40,72);
INSERT INTO `mob_spell_lists` VALUES ('Beastmen_NIN',7,325,73,255);
INSERT INTO `mob_spell_lists` VALUES ('Beastmen_NIN',7,326,15,39);
INSERT INTO `mob_spell_lists` VALUES ('Beastmen_NIN',7,327,40,72);
INSERT INTO `mob_spell_lists` VALUES ('Beastmen_NIN',7,328,73,255);
INSERT INTO `mob_spell_lists` VALUES ('Beastmen_NIN',7,329,15,39);
INSERT INTO `mob_spell_lists` VALUES ('Beastmen_NIN',7,330,40,72);
INSERT INTO `mob_spell_lists` VALUES ('Beastmen_NIN',7,331,73,255);
INSERT INTO `mob_spell_lists` VALUES ('Beastmen_NIN',7,332,15,39);
INSERT INTO `mob_spell_lists` VALUES ('Beastmen_NIN',7,333,40,72);
INSERT INTO `mob_spell_lists` VALUES ('Beastmen_NIN',7,334,73,255);
INSERT INTO `mob_spell_lists` VALUES ('Beastmen_NIN',7,335,15,39);
INSERT INTO `mob_spell_lists` VALUES ('Beastmen_NIN',7,336,40,72);
INSERT INTO `mob_spell_lists` VALUES ('Beastmen_NIN',7,337,73,255);
INSERT INTO `mob_spell_lists` VALUES ('Beastmen_NIN',7,338,12,36);
INSERT INTO `mob_spell_lists` VALUES ('Beastmen_NIN',7,339,37,72);
INSERT INTO `mob_spell_lists` VALUES ('Beastmen_NIN',7,340,73,255);
INSERT INTO `mob_spell_lists` VALUES ('Beastmen_NIN',7,341,30,64);
INSERT INTO `mob_spell_lists` VALUES ('Beastmen_NIN',7,342,65,255);
INSERT INTO `mob_spell_lists` VALUES ('Beastmen_NIN',7,344,23,47);
INSERT INTO `mob_spell_lists` VALUES ('Beastmen_NIN',7,345,48,75);
INSERT INTO `mob_spell_lists` VALUES ('Beastmen_NIN',7,346,76,255);
INSERT INTO `mob_spell_lists` VALUES ('Beastmen_NIN',7,347,19,43);
INSERT INTO `mob_spell_lists` VALUES ('Beastmen_NIN',7,348,44,72);
INSERT INTO `mob_spell_lists` VALUES ('Beastmen_NIN',7,349,73,255);
INSERT INTO `mob_spell_lists` VALUES ('Beastmen_NIN',7,350,27,55);
INSERT INTO `mob_spell_lists` VALUES ('Beastmen_NIN',7,351,56,74);
INSERT INTO `mob_spell_lists` VALUES ('Beastmen_NIN',7,352,76,255);
INSERT INTO `mob_spell_lists` VALUES ('Beastmen_BLU',8,517,8,255);
INSERT INTO `mob_spell_lists` VALUES ('Beastmen_BLU',8,519,26,255);
INSERT INTO `mob_spell_lists` VALUES ('Beastmen_BLU',8,521,42,255);
INSERT INTO `mob_spell_lists` VALUES ('Beastmen_BLU',8,524,1,255);
INSERT INTO `mob_spell_lists` VALUES ('Beastmen_BLU',8,539,40,255);
INSERT INTO `mob_spell_lists` VALUES ('Beastmen_BLU',8,542,36,255);
INSERT INTO `mob_spell_lists` VALUES ('Beastmen_BLU',8,545,48,255);
INSERT INTO `mob_spell_lists` VALUES ('Beastmen_BLU',8,547,8,255);
INSERT INTO `mob_spell_lists` VALUES ('Beastmen_BLU',8,548,52,255);
INSERT INTO `mob_spell_lists` VALUES ('Beastmen_BLU',8,549,1,255);
INSERT INTO `mob_spell_lists` VALUES ('Beastmen_BLU',8,565,54,255);
INSERT INTO `mob_spell_lists` VALUES ('Beastmen_BLU',8,569,38,255);
INSERT INTO `mob_spell_lists` VALUES ('Beastmen_BLU',8,572,32,255);
INSERT INTO `mob_spell_lists` VALUES ('Beastmen_BLU',8,573,64,255);
INSERT INTO `mob_spell_lists` VALUES ('Beastmen_BLU',8,576,64,255);
INSERT INTO `mob_spell_lists` VALUES ('Beastmen_BLU',8,579,64,255);
INSERT INTO `mob_spell_lists` VALUES ('Beastmen_BLU',8,587,20,255);
INSERT INTO `mob_spell_lists` VALUES ('Beastmen_BLU',8,595,62,255);
INSERT INTO `mob_spell_lists` VALUES ('Beastmen_BLU',8,596,36,255);
INSERT INTO `mob_spell_lists` VALUES ('Beastmen_BLU',8,597,4,255);
INSERT INTO `mob_spell_lists` VALUES ('Beastmen_BLU',8,598,24,255);
INSERT INTO `mob_spell_lists` VALUES ('Beastmen_BLU',8,603,4,255);
INSERT INTO `mob_spell_lists` VALUES ('Beastmen_BLU',8,604,61,255);
INSERT INTO `mob_spell_lists` VALUES ('Beastmen_BLU',8,606,46,255);
INSERT INTO `mob_spell_lists` VALUES ('Beastmen_BLU',8,610,65,255);
INSERT INTO `mob_spell_lists` VALUES ('Beastmen_BLU',8,621,66,255);
INSERT INTO `mob_spell_lists` VALUES ('Beastmen_BLU',8,631,63,255);
INSERT INTO `mob_spell_lists` VALUES ('Worm',9,54,28,255);
INSERT INTO `mob_spell_lists` VALUES ('Worm',9,159,1,25);
INSERT INTO `mob_spell_lists` VALUES ('Worm',9,160,26,50);
INSERT INTO `mob_spell_lists` VALUES ('Worm',9,161,51,67);
INSERT INTO `mob_spell_lists` VALUES ('Worm',9,162,68,76);
INSERT INTO `mob_spell_lists` VALUES ('Worm',9,163,77,255);
INSERT INTO `mob_spell_lists` VALUES ('Worm',9,189,15,39);
INSERT INTO `mob_spell_lists` VALUES ('Worm',9,190,40,63);
INSERT INTO `mob_spell_lists` VALUES ('Worm',9,191,63,255);
INSERT INTO `mob_spell_lists` VALUES ('Worm',9,210,54,255);
INSERT INTO `mob_spell_lists` VALUES ('Worm',9,238,18,50);
INSERT INTO `mob_spell_lists` VALUES ('Worm',9,258,7,255);
INSERT INTO `mob_spell_lists` VALUES ('Hecteyes',10,144,13,25);
INSERT INTO `mob_spell_lists` VALUES ('Hecteyes',10,145,38,47);
INSERT INTO `mob_spell_lists` VALUES ('Hecteyes',10,146,62,72);
INSERT INTO `mob_spell_lists` VALUES ('Hecteyes',10,147,76,85);
INSERT INTO `mob_spell_lists` VALUES ('Hecteyes',10,148,86,255);
INSERT INTO `mob_spell_lists` VALUES ('Hecteyes',10,154,9,33);
INSERT INTO `mob_spell_lists` VALUES ('Hecteyes',10,155,34,47);
INSERT INTO `mob_spell_lists` VALUES ('Hecteyes',10,156,59,71);
INSERT INTO `mob_spell_lists` VALUES ('Hecteyes',10,157,72,82);
INSERT INTO `mob_spell_lists` VALUES ('Hecteyes',10,158,83,255);
INSERT INTO `mob_spell_lists` VALUES ('Hecteyes',10,164,21,45);
INSERT INTO `mob_spell_lists` VALUES ('Hecteyes',10,165,46,55);
INSERT INTO `mob_spell_lists` VALUES ('Hecteyes',10,166,66,74);
INSERT INTO `mob_spell_lists` VALUES ('Hecteyes',10,167,75,91);
INSERT INTO `mob_spell_lists` VALUES ('Hecteyes',10,168,92,255);
INSERT INTO `mob_spell_lists` VALUES ('Hecteyes',10,169,5,29);
INSERT INTO `mob_spell_lists` VALUES ('Hecteyes',10,170,30,54);
INSERT INTO `mob_spell_lists` VALUES ('Hecteyes',10,171,55,66);
INSERT INTO `mob_spell_lists` VALUES ('Hecteyes',10,172,70,79);
INSERT INTO `mob_spell_lists` VALUES ('Hecteyes',10,173,80,255);
INSERT INTO `mob_spell_lists` VALUES ('Hecteyes',10,174,28,52);
INSERT INTO `mob_spell_lists` VALUES ('Hecteyes',10,175,53,60);
INSERT INTO `mob_spell_lists` VALUES ('Hecteyes',10,176,69,255);
INSERT INTO `mob_spell_lists` VALUES ('Hecteyes',10,184,23,47);
INSERT INTO `mob_spell_lists` VALUES ('Hecteyes',10,185,48,56);
INSERT INTO `mob_spell_lists` VALUES ('Hecteyes',10,186,67,255);
INSERT INTO `mob_spell_lists` VALUES ('Hecteyes',10,194,36,60);
INSERT INTO `mob_spell_lists` VALUES ('Hecteyes',10,195,61,72);
INSERT INTO `mob_spell_lists` VALUES ('Hecteyes',10,196,73,255);
INSERT INTO `mob_spell_lists` VALUES ('Hecteyes',10,204,60,255);
INSERT INTO `mob_spell_lists` VALUES ('Hecteyes',10,235,24,50);
INSERT INTO `mob_spell_lists` VALUES ('Hecteyes',10,237,24,50);
INSERT INTO `mob_spell_lists` VALUES ('Hecteyes',10,245,12,255);
INSERT INTO `mob_spell_lists` VALUES ('Hecteyes',10,247,25,255);
INSERT INTO `mob_spell_lists` VALUES ('Hecteyes',10,249,10,255);
INSERT INTO `mob_spell_lists` VALUES ('Hecteyes',10,252,45,255);
INSERT INTO `mob_spell_lists` VALUES ('Hecteyes',10,253,20,40);
INSERT INTO `mob_spell_lists` VALUES ('Hecteyes',10,254,4,255);
INSERT INTO `mob_spell_lists` VALUES ('Hecteyes',10,258,7,255);
INSERT INTO `mob_spell_lists` VALUES ('Hecteyes',10,259,41,55);
INSERT INTO `mob_spell_lists` VALUES ('Ahriman',11,144,13,22);
INSERT INTO `mob_spell_lists` VALUES ('Ahriman',11,145,38,47);
INSERT INTO `mob_spell_lists` VALUES ('Ahriman',11,146,62,67);
INSERT INTO `mob_spell_lists` VALUES ('Ahriman',11,147,73,85);
INSERT INTO `mob_spell_lists` VALUES ('Ahriman',11,148,86,255);
INSERT INTO `mob_spell_lists` VALUES ('Ahriman',11,154,9,16);
INSERT INTO `mob_spell_lists` VALUES ('Ahriman',11,155,34,41);
INSERT INTO `mob_spell_lists` VALUES ('Ahriman',11,156,59,64);
INSERT INTO `mob_spell_lists` VALUES ('Ahriman',11,157,72,82);
INSERT INTO `mob_spell_lists` VALUES ('Ahriman',11,158,83,255);
INSERT INTO `mob_spell_lists` VALUES ('Ahriman',11,164,21,34);
INSERT INTO `mob_spell_lists` VALUES ('Ahriman',11,165,46,54);
INSERT INTO `mob_spell_lists` VALUES ('Ahriman',11,166,66,70);
INSERT INTO `mob_spell_lists` VALUES ('Ahriman',11,167,75,91);
INSERT INTO `mob_spell_lists` VALUES ('Ahriman',11,168,92,255);
INSERT INTO `mob_spell_lists` VALUES ('Ahriman',11,179,32,39);
INSERT INTO `mob_spell_lists` VALUES ('Ahriman',11,180,57,62);
INSERT INTO `mob_spell_lists` VALUES ('Ahriman',11,181,71,255);
INSERT INTO `mob_spell_lists` VALUES ('Ahriman',11,184,23,31);
INSERT INTO `mob_spell_lists` VALUES ('Ahriman',11,185,48,57);
INSERT INTO `mob_spell_lists` VALUES ('Ahriman',11,186,67,255);
INSERT INTO `mob_spell_lists` VALUES ('Ahriman',11,194,36,43);
INSERT INTO `mob_spell_lists` VALUES ('Ahriman',11,195,61,66);
INSERT INTO `mob_spell_lists` VALUES ('Ahriman',11,196,73,255);
INSERT INTO `mob_spell_lists` VALUES ('Ahriman',11,199,19,27);
INSERT INTO `mob_spell_lists` VALUES ('Ahriman',11,200,44,53);
INSERT INTO `mob_spell_lists` VALUES ('Ahriman',11,201,65,70);
INSERT INTO `mob_spell_lists` VALUES ('Ahriman',11,230,10,34);
INSERT INTO `mob_spell_lists` VALUES ('Ahriman',11,231,35,59);
INSERT INTO `mob_spell_lists` VALUES ('Ahriman',11,232,60,255);
INSERT INTO `mob_spell_lists` VALUES ('Ahriman',11,245,12,255);
INSERT INTO `mob_spell_lists` VALUES ('Ahriman',11,249,10,255);
INSERT INTO `mob_spell_lists` VALUES ('Ahriman',11,258,7,255);
INSERT INTO `mob_spell_lists` VALUES ('Ahriman',11,273,31,55);
INSERT INTO `mob_spell_lists` VALUES ('Ahriman',11,274,56,255);
INSERT INTO `mob_spell_lists` VALUES ('Elemental_Air',12,53,19,255);
INSERT INTO `mob_spell_lists` VALUES ('Elemental_Air',12,59,15,255);
INSERT INTO `mob_spell_lists` VALUES ('Elemental_Air',12,102,20,255);
INSERT INTO `mob_spell_lists` VALUES ('Elemental_Air',12,154,9,33);
INSERT INTO `mob_spell_lists` VALUES ('Elemental_Air',12,155,34,58);
INSERT INTO `mob_spell_lists` VALUES ('Elemental_Air',12,156,59,71);
INSERT INTO `mob_spell_lists` VALUES ('Elemental_Air',12,157,72,82);
INSERT INTO `mob_spell_lists` VALUES ('Elemental_Air',12,158,83,255);
INSERT INTO `mob_spell_lists` VALUES ('Elemental_Air',12,184,23,47);
INSERT INTO `mob_spell_lists` VALUES ('Elemental_Air',12,185,48,66);
INSERT INTO `mob_spell_lists` VALUES ('Elemental_Air',12,186,67,255);
INSERT INTO `mob_spell_lists` VALUES ('Elemental_Air',12,216,21,255);
INSERT INTO `mob_spell_lists` VALUES ('Elemental_Air',12,237,20,50);
INSERT INTO `mob_spell_lists` VALUES ('Elemental_Earth',13,54,28,255);
INSERT INTO `mob_spell_lists` VALUES ('Elemental_Earth',13,56,13,74);
INSERT INTO `mob_spell_lists` VALUES ('Elemental_Earth',13,79,75,255);
INSERT INTO `mob_spell_lists` VALUES ('Elemental_Earth',13,103,18,255);
INSERT INTO `mob_spell_lists` VALUES ('Elemental_Earth',13,159,1,25);
INSERT INTO `mob_spell_lists` VALUES ('Elemental_Earth',13,160,26,50);
INSERT INTO `mob_spell_lists` VALUES ('Elemental_Earth',13,161,51,67);
INSERT INTO `mob_spell_lists` VALUES ('Elemental_Earth',13,162,68,76);
INSERT INTO `mob_spell_lists` VALUES ('Elemental_Earth',13,163,77,255);
INSERT INTO `mob_spell_lists` VALUES ('Elemental_Earth',13,189,15,39);
INSERT INTO `mob_spell_lists` VALUES ('Elemental_Earth',13,190,40,62);
INSERT INTO `mob_spell_lists` VALUES ('Elemental_Earth',13,191,63,255);
INSERT INTO `mob_spell_lists` VALUES ('Elemental_Earth',13,238,18,50);
INSERT INTO `mob_spell_lists` VALUES ('Elemental_Ice',14,58,4,255);
INSERT INTO `mob_spell_lists` VALUES ('Elemental_Ice',14,101,22,255);
INSERT INTO `mob_spell_lists` VALUES ('Elemental_Ice',14,149,17,41);
INSERT INTO `mob_spell_lists` VALUES ('Elemental_Ice',14,150,42,63);
INSERT INTO `mob_spell_lists` VALUES ('Elemental_Ice',14,151,64,73);
INSERT INTO `mob_spell_lists` VALUES ('Elemental_Ice',14,152,74,88);
INSERT INTO `mob_spell_lists` VALUES ('Elemental_Ice',14,153,89,255);
INSERT INTO `mob_spell_lists` VALUES ('Elemental_Ice',14,179,32,56);
INSERT INTO `mob_spell_lists` VALUES ('Elemental_Ice',14,180,57,70);
INSERT INTO `mob_spell_lists` VALUES ('Elemental_Ice',14,181,71,255);
INSERT INTO `mob_spell_lists` VALUES ('Elemental_Ice',14,236,22,50);
INSERT INTO `mob_spell_lists` VALUES ('Elemental_Ice',14,250,20,255);
INSERT INTO `mob_spell_lists` VALUES ('Elemental_Ice',14,258,7,255);
INSERT INTO `mob_spell_lists` VALUES ('Elemental_Water',15,55,10,255);
INSERT INTO `mob_spell_lists` VALUES ('Elemental_Water',15,105,27,255);
INSERT INTO `mob_spell_lists` VALUES ('Elemental_Water',15,169,5,29);
INSERT INTO `mob_spell_lists` VALUES ('Elemental_Water',15,170,30,54);
INSERT INTO `mob_spell_lists` VALUES ('Elemental_Water',15,171,55,69);
INSERT INTO `mob_spell_lists` VALUES ('Elemental_Water',15,172,70,79);
INSERT INTO `mob_spell_lists` VALUES ('Elemental_Water',15,173,80,255);
INSERT INTO `mob_spell_lists` VALUES ('Elemental_Water',15,199,19,43);
INSERT INTO `mob_spell_lists` VALUES ('Elemental_Water',15,200,44,64);
INSERT INTO `mob_spell_lists` VALUES ('Elemental_Water',15,201,65,255);
INSERT INTO `mob_spell_lists` VALUES ('Elemental_Water',15,220,3,42);
INSERT INTO `mob_spell_lists` VALUES ('Elemental_Water',15,221,43,255);
INSERT INTO `mob_spell_lists` VALUES ('Elemental_Water',15,225,24,59);
INSERT INTO `mob_spell_lists` VALUES ('Elemental_Water',15,240,27,50);
INSERT INTO `mob_spell_lists` VALUES ('Elemental_Thunder',16,104,16,255);
INSERT INTO `mob_spell_lists` VALUES ('Elemental_Thunder',16,164,21,45);
INSERT INTO `mob_spell_lists` VALUES ('Elemental_Thunder',16,165,46,65);
INSERT INTO `mob_spell_lists` VALUES ('Elemental_Thunder',16,166,66,74);
INSERT INTO `mob_spell_lists` VALUES ('Elemental_Thunder',16,167,75,91);
INSERT INTO `mob_spell_lists` VALUES ('Elemental_Thunder',16,168,92,255);
INSERT INTO `mob_spell_lists` VALUES ('Elemental_Thunder',16,194,36,60);
INSERT INTO `mob_spell_lists` VALUES ('Elemental_Thunder',16,195,61,72);
INSERT INTO `mob_spell_lists` VALUES ('Elemental_Thunder',16,196,73,255);
INSERT INTO `mob_spell_lists` VALUES ('Elemental_Thunder',16,239,16,50);
INSERT INTO `mob_spell_lists` VALUES ('Elemental_Thunder',16,251,30,255);
INSERT INTO `mob_spell_lists` VALUES ('Elemental_Thunder',16,252,37,255);
INSERT INTO `mob_spell_lists` VALUES ('Elemental_Fire',17,100,24,255);
INSERT INTO `mob_spell_lists` VALUES ('Elemental_Fire',17,144,13,37);
INSERT INTO `mob_spell_lists` VALUES ('Elemental_Fire',17,145,38,61);
INSERT INTO `mob_spell_lists` VALUES ('Elemental_Fire',17,146,62,72);
INSERT INTO `mob_spell_lists` VALUES ('Elemental_Fire',17,147,73,85);
INSERT INTO `mob_spell_lists` VALUES ('Elemental_Fire',17,148,86,255);
INSERT INTO `mob_spell_lists` VALUES ('Elemental_Fire',17,174,28,52);
INSERT INTO `mob_spell_lists` VALUES ('Elemental_Fire',17,175,53,68);
INSERT INTO `mob_spell_lists` VALUES ('Elemental_Fire',17,176,69,255);
INSERT INTO `mob_spell_lists` VALUES ('Elemental_Fire',17,235,24,50);
INSERT INTO `mob_spell_lists` VALUES ('Elemental_Fire',17,249,10,255);
INSERT INTO `mob_spell_lists` VALUES ('Elemental_Dark',18,230,10,35);
INSERT INTO `mob_spell_lists` VALUES ('Elemental_Dark',18,231,36,59);
INSERT INTO `mob_spell_lists` VALUES ('Elemental_Dark',18,232,60,255);
INSERT INTO `mob_spell_lists` VALUES ('Elemental_Dark',18,242,61,255);
INSERT INTO `mob_spell_lists` VALUES ('Elemental_Dark',18,245,12,255);
INSERT INTO `mob_spell_lists` VALUES ('Elemental_Dark',18,247,25,255);
INSERT INTO `mob_spell_lists` VALUES ('Elemental_Dark',18,252,37,255);
INSERT INTO `mob_spell_lists` VALUES ('Elemental_Dark',18,260,32,255);
INSERT INTO `mob_spell_lists` VALUES ('Elemental_Dark',18,266,43,255);
INSERT INTO `mob_spell_lists` VALUES ('Elemental_Dark',18,267,41,255);
INSERT INTO `mob_spell_lists` VALUES ('Elemental_Dark',18,268,35,255);
INSERT INTO `mob_spell_lists` VALUES ('Elemental_Dark',18,269,37,255);
INSERT INTO `mob_spell_lists` VALUES ('Elemental_Dark',18,270,39,255);
INSERT INTO `mob_spell_lists` VALUES ('Elemental_Dark',18,271,31,255);
INSERT INTO `mob_spell_lists` VALUES ('Elemental_Dark',18,272,33,255);
INSERT INTO `mob_spell_lists` VALUES ('Elemental_Dark',18,273,31,55);
INSERT INTO `mob_spell_lists` VALUES ('Elemental_Dark',18,274,56,255);
INSERT INTO `mob_spell_lists` VALUES ('Elemental_Dark',18,275,45,255);
INSERT INTO `mob_spell_lists` VALUES ('Elemental_Light',19,1,1,10);
INSERT INTO `mob_spell_lists` VALUES ('Elemental_Light',19,2,11,20);
INSERT INTO `mob_spell_lists` VALUES ('Elemental_Light',19,3,21,40);
INSERT INTO `mob_spell_lists` VALUES ('Elemental_Light',19,4,41,60);
INSERT INTO `mob_spell_lists` VALUES ('Elemental_Light',19,5,61,79);
INSERT INTO `mob_spell_lists` VALUES ('Elemental_Light',19,6,80,255);
INSERT INTO `mob_spell_lists` VALUES ('Elemental_Light',19,21,50,94);
INSERT INTO `mob_spell_lists` VALUES ('Elemental_Light',19,22,95,255);
INSERT INTO `mob_spell_lists` VALUES ('Elemental_Light',19,23,1,30);
INSERT INTO `mob_spell_lists` VALUES ('Elemental_Light',19,24,31,59);
INSERT INTO `mob_spell_lists` VALUES ('Elemental_Light',19,25,60,255);
INSERT INTO `mob_spell_lists` VALUES ('Elemental_Light',19,28,5,29);
INSERT INTO `mob_spell_lists` VALUES ('Elemental_Light',19,29,30,64);
INSERT INTO `mob_spell_lists` VALUES ('Elemental_Light',19,30,65,89);
INSERT INTO `mob_spell_lists` VALUES ('Elemental_Light',19,31,90,255);
INSERT INTO `mob_spell_lists` VALUES ('Elemental_Light',19,38,15,39);
INSERT INTO `mob_spell_lists` VALUES ('Elemental_Light',19,39,40,70);
INSERT INTO `mob_spell_lists` VALUES ('Elemental_Light',19,40,71,255);
INSERT INTO `mob_spell_lists` VALUES ('Elemental_Light',19,43,7,26);
INSERT INTO `mob_spell_lists` VALUES ('Elemental_Light',19,44,27,46);
INSERT INTO `mob_spell_lists` VALUES ('Elemental_Light',19,45,47,62);
INSERT INTO `mob_spell_lists` VALUES ('Elemental_Light',19,46,63,75);
INSERT INTO `mob_spell_lists` VALUES ('Elemental_Light',19,47,76,255);
INSERT INTO `mob_spell_lists` VALUES ('Elemental_Light',19,48,17,36);
INSERT INTO `mob_spell_lists` VALUES ('Elemental_Light',19,49,37,56);
INSERT INTO `mob_spell_lists` VALUES ('Elemental_Light',19,50,57,67);
INSERT INTO `mob_spell_lists` VALUES ('Elemental_Light',19,51,68,75);
INSERT INTO `mob_spell_lists` VALUES ('Elemental_Light',19,52,76,255);
INSERT INTO `mob_spell_lists` VALUES ('Elemental_Light',19,108,21,43);
INSERT INTO `mob_spell_lists` VALUES ('Elemental_Light',19,110,44,65);
INSERT INTO `mob_spell_lists` VALUES ('Elemental_Light',19,111,66,85);
INSERT INTO `mob_spell_lists` VALUES ('Elemental_Light',19,112,45,255);
INSERT INTO `mob_spell_lists` VALUES ('Elemental_Light',19,477,86,255);
INSERT INTO `mob_spell_lists` VALUES ('Shadow_Lord',20,175,1,255);
INSERT INTO `mob_spell_lists` VALUES ('Shadow_Lord',20,180,1,255);
INSERT INTO `mob_spell_lists` VALUES ('Shadow_Lord',20,185,1,255);
INSERT INTO `mob_spell_lists` VALUES ('Shadow_Lord',20,190,1,255);
INSERT INTO `mob_spell_lists` VALUES ('Shadow_Lord',20,195,1,255);
INSERT INTO `mob_spell_lists` VALUES ('Shadow_Lord',20,200,1,255);
INSERT INTO `mob_spell_lists` VALUES ('Shadow_Lord',20,235,1,255);
INSERT INTO `mob_spell_lists` VALUES ('Shadow_Lord',20,236,1,255);
INSERT INTO `mob_spell_lists` VALUES ('Shadow_Lord',20,237,1,255);
INSERT INTO `mob_spell_lists` VALUES ('Shadow_Lord',20,238,1,255);
INSERT INTO `mob_spell_lists` VALUES ('Shadow_Lord',20,239,1,255);
INSERT INTO `mob_spell_lists` VALUES ('Shadow_Lord',20,240,1,255);
INSERT INTO `mob_spell_lists` VALUES ('Shadow_Lord',20,245,1,255);
INSERT INTO `mob_spell_lists` VALUES ('Shadow_Lord',20,247,1,255);
INSERT INTO `mob_spell_lists` VALUES ('Shadow_Lord',20,250,1,255);
INSERT INTO `mob_spell_lists` VALUES ('Shadow_Lord',20,254,1,255);
INSERT INTO `mob_spell_lists` VALUES ('Kam_Lanaut',21,356,76,255);
INSERT INTO `mob_spell_lists` VALUES ('Kam_Lanaut',21,357,75,255);
INSERT INTO `mob_spell_lists` VALUES ('Kam_Lanaut',21,359,75,255);
INSERT INTO `mob_spell_lists` VALUES ('Kam_Lanaut',21,360,75,255);
INSERT INTO `mob_spell_lists` VALUES ('Kam_Lanaut',21,366,75,255);
INSERT INTO `mob_spell_lists` VALUES ('Eald_Narche',22,204,75,255);
INSERT INTO `mob_spell_lists` VALUES ('Eald_Narche',22,206,75,255);
INSERT INTO `mob_spell_lists` VALUES ('Eald_Narche',22,208,75,255);
INSERT INTO `mob_spell_lists` VALUES ('Eald_Narche',22,210,75,255);
INSERT INTO `mob_spell_lists` VALUES ('Eald_Narche',22,212,75,255);
INSERT INTO `mob_spell_lists` VALUES ('Eald_Narche',22,214,75,255);
INSERT INTO `mob_spell_lists` VALUES ('Eald_Narche',22,274,75,255);
INSERT INTO `mob_spell_lists` VALUES ('Kirin',23,163,1,255);
INSERT INTO `mob_spell_lists` VALUES ('Kirin',23,192,1,255);
INSERT INTO `mob_spell_lists` VALUES ('Kirin',23,210,1,255);
INSERT INTO `mob_spell_lists` VALUES ('Kirin',23,238,1,255);
INSERT INTO `mob_spell_lists` VALUES ('Kirin',23,273,1,255);
INSERT INTO `mob_spell_lists` VALUES ('Genbu',24,172,1,255);
INSERT INTO `mob_spell_lists` VALUES ('Genbu',24,201,1,255);
INSERT INTO `mob_spell_lists` VALUES ('Genbu',24,214,1,255);
INSERT INTO `mob_spell_lists` VALUES ('Genbu',24,227,1,255);
INSERT INTO `mob_spell_lists` VALUES ('Genbu',24,240,1,255);
INSERT INTO `mob_spell_lists` VALUES ('Seiryu',25,157,1,255);
INSERT INTO `mob_spell_lists` VALUES ('Seiryu',25,186,1,255);
INSERT INTO `mob_spell_lists` VALUES ('Seiryu',25,208,1,255);
INSERT INTO `mob_spell_lists` VALUES ('Seiryu',25,237,1,255);
INSERT INTO `mob_spell_lists` VALUES ('Byakko',26,21,1,255);
INSERT INTO `mob_spell_lists` VALUES ('Byakko',26,25,1,255);
INSERT INTO `mob_spell_lists` VALUES ('Byakko',26,31,1,255);
INSERT INTO `mob_spell_lists` VALUES ('Byakko',26,35,1,255);
INSERT INTO `mob_spell_lists` VALUES ('Byakko',26,40,1,255);
INSERT INTO `mob_spell_lists` VALUES ('Suzaku',27,147,1,255);
INSERT INTO `mob_spell_lists` VALUES ('Suzaku',27,176,1,255);
INSERT INTO `mob_spell_lists` VALUES ('Suzaku',27,204,1,255);
INSERT INTO `mob_spell_lists` VALUES ('Suzaku',27,235,1,255);
INSERT INTO `mob_spell_lists` VALUES ('Undead',28,144,13,20);
INSERT INTO `mob_spell_lists` VALUES ('Undead',28,145,38,45);
INSERT INTO `mob_spell_lists` VALUES ('Undead',28,146,62,72);
INSERT INTO `mob_spell_lists` VALUES ('Undead',28,147,73,85);
INSERT INTO `mob_spell_lists` VALUES ('Undead',28,148,86,255);
INSERT INTO `mob_spell_lists` VALUES ('Undead',28,149,17,25);
INSERT INTO `mob_spell_lists` VALUES ('Undead',28,150,42,54);
INSERT INTO `mob_spell_lists` VALUES ('Undead',28,151,64,67);
INSERT INTO `mob_spell_lists` VALUES ('Undead',28,152,74,88);
INSERT INTO `mob_spell_lists` VALUES ('Undead',28,153,89,255);
INSERT INTO `mob_spell_lists` VALUES ('Undead',28,154,9,15);
INSERT INTO `mob_spell_lists` VALUES ('Undead',28,155,34,41);
INSERT INTO `mob_spell_lists` VALUES ('Undead',28,156,59,63);
INSERT INTO `mob_spell_lists` VALUES ('Undead',28,157,72,82);
INSERT INTO `mob_spell_lists` VALUES ('Undead',28,158,83,255);
INSERT INTO `mob_spell_lists` VALUES ('Undead',28,159,1,8);
INSERT INTO `mob_spell_lists` VALUES ('Undead',28,160,26,34);
INSERT INTO `mob_spell_lists` VALUES ('Undead',28,161,51,58);
INSERT INTO `mob_spell_lists` VALUES ('Undead',28,162,68,72);
INSERT INTO `mob_spell_lists` VALUES ('Undead',28,163,77,255);
INSERT INTO `mob_spell_lists` VALUES ('Undead',28,164,21,30);
INSERT INTO `mob_spell_lists` VALUES ('Undead',28,165,46,54);
INSERT INTO `mob_spell_lists` VALUES ('Undead',28,166,66,69);
INSERT INTO `mob_spell_lists` VALUES ('Undead',28,167,75,92);
INSERT INTO `mob_spell_lists` VALUES ('Undead',28,168,92,255);
INSERT INTO `mob_spell_lists` VALUES ('Undead',28,169,5,29);
INSERT INTO `mob_spell_lists` VALUES ('Undead',28,170,30,37);
INSERT INTO `mob_spell_lists` VALUES ('Undead',28,171,55,61);
INSERT INTO `mob_spell_lists` VALUES ('Undead',28,172,70,79);
INSERT INTO `mob_spell_lists` VALUES ('Undead',28,173,80,255);
INSERT INTO `mob_spell_lists` VALUES ('Undead',28,174,28,35);
INSERT INTO `mob_spell_lists` VALUES ('Undead',28,175,53,60);
INSERT INTO `mob_spell_lists` VALUES ('Undead',28,176,69,255);
INSERT INTO `mob_spell_lists` VALUES ('Undead',28,179,32,39);
INSERT INTO `mob_spell_lists` VALUES ('Undead',28,180,57,61);
INSERT INTO `mob_spell_lists` VALUES ('Undead',28,181,71,255);
INSERT INTO `mob_spell_lists` VALUES ('Undead',28,184,23,31);
INSERT INTO `mob_spell_lists` VALUES ('Undead',28,185,48,55);
INSERT INTO `mob_spell_lists` VALUES ('Undead',28,186,67,255);
INSERT INTO `mob_spell_lists` VALUES ('Undead',28,189,15,22);
INSERT INTO `mob_spell_lists` VALUES ('Undead',28,190,40,47);
INSERT INTO `mob_spell_lists` VALUES ('Undead',28,191,63,72);
INSERT INTO `mob_spell_lists` VALUES ('Undead',28,194,36,44);
INSERT INTO `mob_spell_lists` VALUES ('Undead',28,195,61,64);
INSERT INTO `mob_spell_lists` VALUES ('Undead',28,196,73,255);
INSERT INTO `mob_spell_lists` VALUES ('Undead',28,199,19,27);
INSERT INTO `mob_spell_lists` VALUES ('Undead',28,200,44,47);
INSERT INTO `mob_spell_lists` VALUES ('Undead',28,206,50,255);
INSERT INTO `mob_spell_lists` VALUES ('Undead',28,210,54,255);
INSERT INTO `mob_spell_lists` VALUES ('Undead',28,220,3,25);
INSERT INTO `mob_spell_lists` VALUES ('Undead',28,221,43,64);
INSERT INTO `mob_spell_lists` VALUES ('Undead',28,225,24,69);
INSERT INTO `mob_spell_lists` VALUES ('Undead',28,226,70,255);
INSERT INTO `mob_spell_lists` VALUES ('Undead',28,230,10,34);
INSERT INTO `mob_spell_lists` VALUES ('Undead',28,231,35,59);
INSERT INTO `mob_spell_lists` VALUES ('Undead',28,232,60,255);
INSERT INTO `mob_spell_lists` VALUES ('Undead',28,236,22,50);
INSERT INTO `mob_spell_lists` VALUES ('Undead',28,245,12,255);
INSERT INTO `mob_spell_lists` VALUES ('Undead',28,247,25,82);
INSERT INTO `mob_spell_lists` VALUES ('Undead',28,248,83,255);
INSERT INTO `mob_spell_lists` VALUES ('Undead',28,250,20,255);
INSERT INTO `mob_spell_lists` VALUES ('Undead',28,252,45,255);
INSERT INTO `mob_spell_lists` VALUES ('Undead',28,253,20,255);
INSERT INTO `mob_spell_lists` VALUES ('Undead',28,254,4,255);
INSERT INTO `mob_spell_lists` VALUES ('Undead',28,258,7,255);
INSERT INTO `mob_spell_lists` VALUES ('Undead',28,259,41,255);
INSERT INTO `mob_spell_lists` VALUES ('Undead',28,273,31,55);
INSERT INTO `mob_spell_lists` VALUES ('Undead',28,274,56,255);
INSERT INTO `mob_spell_lists` VALUES ('Mammet',29,174,40,40);
INSERT INTO `mob_spell_lists` VALUES ('Mammet',29,175,60,60);
INSERT INTO `mob_spell_lists` VALUES ('Mammet',29,176,75,75);
INSERT INTO `mob_spell_lists` VALUES ('Mammet',29,179,40,40);
INSERT INTO `mob_spell_lists` VALUES ('Mammet',29,180,60,60);
INSERT INTO `mob_spell_lists` VALUES ('Mammet',29,181,75,75);
INSERT INTO `mob_spell_lists` VALUES ('Mammet',29,184,40,40);
INSERT INTO `mob_spell_lists` VALUES ('Mammet',29,185,60,60);
INSERT INTO `mob_spell_lists` VALUES ('Mammet',29,186,75,75);
INSERT INTO `mob_spell_lists` VALUES ('Mammet',29,189,40,40);
INSERT INTO `mob_spell_lists` VALUES ('Mammet',29,190,60,60);
INSERT INTO `mob_spell_lists` VALUES ('Mammet',29,191,75,75);
INSERT INTO `mob_spell_lists` VALUES ('Mammet',29,194,40,40);
INSERT INTO `mob_spell_lists` VALUES ('Mammet',29,195,60,60);
INSERT INTO `mob_spell_lists` VALUES ('Mammet',29,196,75,75);
INSERT INTO `mob_spell_lists` VALUES ('Mammet',29,199,40,40);
INSERT INTO `mob_spell_lists` VALUES ('Mammet',29,200,60,60);
INSERT INTO `mob_spell_lists` VALUES ('Mammet',29,201,75,75);
INSERT INTO `mob_spell_lists` VALUES ('Yagudo_SMN',30,288,1,255);
INSERT INTO `mob_spell_lists` VALUES ('Yagudo_SMN',30,290,1,255);
INSERT INTO `mob_spell_lists` VALUES ('Yagudo_SMN',30,291,1,255);
INSERT INTO `mob_spell_lists` VALUES ('Kindred_SMN',31,289,1,255);
INSERT INTO `mob_spell_lists` VALUES ('Kindred_SMN',31,292,1,255);
INSERT INTO `mob_spell_lists` VALUES ('Kindred_SMN',31,295,1,255);
INSERT INTO `mob_spell_lists` VALUES ('Tonberry_SMN',32,288,1,255);
INSERT INTO `mob_spell_lists` VALUES ('Tonberry_SMN',32,293,1,255);
INSERT INTO `mob_spell_lists` VALUES ('Tonberry_SMN',32,294,1,255);
INSERT INTO `mob_spell_lists` VALUES ('Lamiae_SMN',33,289,1,255);
INSERT INTO `mob_spell_lists` VALUES ('Lamiae_SMN',33,293,1,255);
INSERT INTO `mob_spell_lists` VALUES ('Lamiae_SMN',33,295,1,255);
INSERT INTO `mob_spell_lists` VALUES ('Fomor_SMN',34,288,1,255);
INSERT INTO `mob_spell_lists` VALUES ('Fomor_SMN',34,289,1,255);
INSERT INTO `mob_spell_lists` VALUES ('Fomor_SMN',34,290,1,255);
INSERT INTO `mob_spell_lists` VALUES ('Fomor_SMN',34,291,1,255);
INSERT INTO `mob_spell_lists` VALUES ('Fomor_SMN',34,292,1,255);
INSERT INTO `mob_spell_lists` VALUES ('Aern_SMN',35,288,1,255);
INSERT INTO `mob_spell_lists` VALUES ('Aern_SMN',35,290,1,255);
INSERT INTO `mob_spell_lists` VALUES ('Aern_SMN',35,292,1,255);
INSERT INTO `mob_spell_lists` VALUES ('Aern_SMN',35,293,1,255);
INSERT INTO `mob_spell_lists` VALUES ('Aern_SMN',35,294,1,255);
INSERT INTO `mob_spell_lists` VALUES ('Aern_SMN',35,295,1,255);
INSERT INTO `mob_spell_lists` VALUES ('MagicPot',36,144,13,22);
INSERT INTO `mob_spell_lists` VALUES ('MagicPot',36,145,38,47);
INSERT INTO `mob_spell_lists` VALUES ('MagicPot',36,146,62,67);
INSERT INTO `mob_spell_lists` VALUES ('MagicPot',36,147,73,85);
INSERT INTO `mob_spell_lists` VALUES ('MagicPot',36,148,86,255);
INSERT INTO `mob_spell_lists` VALUES ('MagicPot',36,149,17,27);
INSERT INTO `mob_spell_lists` VALUES ('MagicPot',36,150,42,53);
INSERT INTO `mob_spell_lists` VALUES ('MagicPot',36,151,64,68);
INSERT INTO `mob_spell_lists` VALUES ('MagicPot',36,152,74,88);
INSERT INTO `mob_spell_lists` VALUES ('MagicPot',36,153,89,255);
INSERT INTO `mob_spell_lists` VALUES ('MagicPot',36,154,9,18);
INSERT INTO `mob_spell_lists` VALUES ('MagicPot',36,155,34,44);
INSERT INTO `mob_spell_lists` VALUES ('MagicPot',36,156,59,66);
INSERT INTO `mob_spell_lists` VALUES ('MagicPot',36,157,72,82);
INSERT INTO `mob_spell_lists` VALUES ('MagicPot',36,158,83,255);
INSERT INTO `mob_spell_lists` VALUES ('MagicPot',36,159,1,10);
INSERT INTO `mob_spell_lists` VALUES ('MagicPot',36,160,26,35);
INSERT INTO `mob_spell_lists` VALUES ('MagicPot',36,161,51,60);
INSERT INTO `mob_spell_lists` VALUES ('MagicPot',36,162,68,73);
INSERT INTO `mob_spell_lists` VALUES ('MagicPot',36,163,77,255);
INSERT INTO `mob_spell_lists` VALUES ('MagicPot',36,164,21,46);
INSERT INTO `mob_spell_lists` VALUES ('MagicPot',36,165,46,55);
INSERT INTO `mob_spell_lists` VALUES ('MagicPot',36,166,66,70);
INSERT INTO `mob_spell_lists` VALUES ('MagicPot',36,167,75,92);
INSERT INTO `mob_spell_lists` VALUES ('MagicPot',36,168,92,255);
INSERT INTO `mob_spell_lists` VALUES ('MagicPot',36,169,5,12);
INSERT INTO `mob_spell_lists` VALUES ('MagicPot',36,170,30,40);
INSERT INTO `mob_spell_lists` VALUES ('MagicPot',36,171,55,61);
INSERT INTO `mob_spell_lists` VALUES ('MagicPot',36,172,70,78);
INSERT INTO `mob_spell_lists` VALUES ('MagicPot',36,173,80,255);
INSERT INTO `mob_spell_lists` VALUES ('MagicPot',36,174,28,35);
INSERT INTO `mob_spell_lists` VALUES ('MagicPot',36,175,53,60);
INSERT INTO `mob_spell_lists` VALUES ('MagicPot',36,176,69,90);
INSERT INTO `mob_spell_lists` VALUES ('MagicPot',36,179,32,39);
INSERT INTO `mob_spell_lists` VALUES ('MagicPot',36,180,57,62);
INSERT INTO `mob_spell_lists` VALUES ('MagicPot',36,181,71,255);
INSERT INTO `mob_spell_lists` VALUES ('MagicPot',36,184,23,31);
INSERT INTO `mob_spell_lists` VALUES ('MagicPot',36,185,48,56);
INSERT INTO `mob_spell_lists` VALUES ('MagicPot',36,186,67,71);
INSERT INTO `mob_spell_lists` VALUES ('MagicPot',36,189,15,22);
INSERT INTO `mob_spell_lists` VALUES ('MagicPot',36,190,40,47);
INSERT INTO `mob_spell_lists` VALUES ('MagicPot',36,191,63,67);
INSERT INTO `mob_spell_lists` VALUES ('MagicPot',36,194,36,43);
INSERT INTO `mob_spell_lists` VALUES ('MagicPot',36,195,61,65);
INSERT INTO `mob_spell_lists` VALUES ('MagicPot',36,196,73,255);
INSERT INTO `mob_spell_lists` VALUES ('MagicPot',36,199,19,27);
INSERT INTO `mob_spell_lists` VALUES ('MagicPot',36,200,44,52);
INSERT INTO `mob_spell_lists` VALUES ('MagicPot',36,201,65,255);
INSERT INTO `mob_spell_lists` VALUES ('MagicPot',36,204,60,255);
INSERT INTO `mob_spell_lists` VALUES ('MagicPot',36,208,52,255);
INSERT INTO `mob_spell_lists` VALUES ('MagicPot',36,214,58,255);
INSERT INTO `mob_spell_lists` VALUES ('MagicPot',36,220,3,17);
INSERT INTO `mob_spell_lists` VALUES ('MagicPot',36,221,43,64);
INSERT INTO `mob_spell_lists` VALUES ('MagicPot',36,225,24,71);
INSERT INTO `mob_spell_lists` VALUES ('MagicPot',36,226,72,255);
INSERT INTO `mob_spell_lists` VALUES ('MagicPot',36,230,10,34);
INSERT INTO `mob_spell_lists` VALUES ('MagicPot',36,231,35,64);
INSERT INTO `mob_spell_lists` VALUES ('MagicPot',36,232,65,255);
INSERT INTO `mob_spell_lists` VALUES ('MagicPot',36,247,25,82);
INSERT INTO `mob_spell_lists` VALUES ('MagicPot',36,248,83,255);
INSERT INTO `mob_spell_lists` VALUES ('MagicPot',36,249,10,255);
INSERT INTO `mob_spell_lists` VALUES ('MagicPot',36,252,45,255);
INSERT INTO `mob_spell_lists` VALUES ('MagicPot',36,253,20,40);
INSERT INTO `mob_spell_lists` VALUES ('MagicPot',36,254,4,255);
INSERT INTO `mob_spell_lists` VALUES ('MagicPot',36,258,7,255);
INSERT INTO `mob_spell_lists` VALUES ('MagicPot',36,259,41,255);
INSERT INTO `mob_spell_lists` VALUES ('MagicPot',36,273,31,55);
INSERT INTO `mob_spell_lists` VALUES ('MagicPot',36,274,56,255);
INSERT INTO `mob_spell_lists` VALUES ('ArkAngelEV',37,4,1,255);
INSERT INTO `mob_spell_lists` VALUES ('ArkAngelEV',37,14,1,255);
INSERT INTO `mob_spell_lists` VALUES ('ArkAngelEV',37,15,1,255);
INSERT INTO `mob_spell_lists` VALUES ('ArkAngelEV',37,16,1,255);
INSERT INTO `mob_spell_lists` VALUES ('ArkAngelEV',37,17,1,255);
INSERT INTO `mob_spell_lists` VALUES ('ArkAngelEV',37,18,1,255);
INSERT INTO `mob_spell_lists` VALUES ('ArkAngelEV',37,21,1,255);
INSERT INTO `mob_spell_lists` VALUES ('ArkAngelEV',37,25,1,255);
INSERT INTO `mob_spell_lists` VALUES ('ArkAngelEV',37,31,1,255);
INSERT INTO `mob_spell_lists` VALUES ('ArkAngelEV',37,34,1,255);
INSERT INTO `mob_spell_lists` VALUES ('ArkAngelEV',37,46,1,255);
INSERT INTO `mob_spell_lists` VALUES ('ArkAngelEV',37,51,1,255);
INSERT INTO `mob_spell_lists` VALUES ('ArkAngelEV',37,53,1,255);
INSERT INTO `mob_spell_lists` VALUES ('ArkAngelEV',37,54,1,255);
INSERT INTO `mob_spell_lists` VALUES ('ArkAngelEV',37,108,1,255);
INSERT INTO `mob_spell_lists` VALUES ('ArkAngelEV',37,112,1,255);
INSERT INTO `mob_spell_lists` VALUES ('ArkAngelHM',38,338,1,255);
INSERT INTO `mob_spell_lists` VALUES ('ArkAngelHM',38,339,1,255);
INSERT INTO `mob_spell_lists` VALUES ('ArkAngelHM',38,342,1,255);
INSERT INTO `mob_spell_lists` VALUES ('ArkAngelHM',38,345,1,255);
INSERT INTO `mob_spell_lists` VALUES ('ArkAngelHM',38,348,1,255);
INSERT INTO `mob_spell_lists` VALUES ('ArkAngelHM',38,351,1,255);
INSERT INTO `mob_spell_lists` VALUES ('ArkAngelTT',39,147,1,255);
INSERT INTO `mob_spell_lists` VALUES ('ArkAngelTT',39,152,1,255);
INSERT INTO `mob_spell_lists` VALUES ('ArkAngelTT',39,157,1,255);
INSERT INTO `mob_spell_lists` VALUES ('ArkAngelTT',39,162,1,255);
INSERT INTO `mob_spell_lists` VALUES ('ArkAngelTT',39,167,1,255);
INSERT INTO `mob_spell_lists` VALUES ('ArkAngelTT',39,172,1,255);
INSERT INTO `mob_spell_lists` VALUES ('ArkAngelTT',39,176,1,255);
INSERT INTO `mob_spell_lists` VALUES ('ArkAngelTT',39,181,1,255);
INSERT INTO `mob_spell_lists` VALUES ('ArkAngelTT',39,186,1,255);
INSERT INTO `mob_spell_lists` VALUES ('ArkAngelTT',39,191,1,255);
INSERT INTO `mob_spell_lists` VALUES ('ArkAngelTT',39,196,1,255);
INSERT INTO `mob_spell_lists` VALUES ('ArkAngelTT',39,201,1,255);
INSERT INTO `mob_spell_lists` VALUES ('ArkAngelTT',39,204,1,255);
INSERT INTO `mob_spell_lists` VALUES ('ArkAngelTT',39,206,1,255);
INSERT INTO `mob_spell_lists` VALUES ('ArkAngelTT',39,208,1,255);
INSERT INTO `mob_spell_lists` VALUES ('ArkAngelTT',39,210,1,255);
INSERT INTO `mob_spell_lists` VALUES ('ArkAngelTT',39,212,1,255);
INSERT INTO `mob_spell_lists` VALUES ('ArkAngelTT',39,214,1,255);
INSERT INTO `mob_spell_lists` VALUES ('ArkAngelTT',39,220,1,255);
INSERT INTO `mob_spell_lists` VALUES ('ArkAngelTT',39,225,1,255);
INSERT INTO `mob_spell_lists` VALUES ('ArkAngelTT',39,231,1,255);
INSERT INTO `mob_spell_lists` VALUES ('ArkAngelTT',39,245,1,255);
INSERT INTO `mob_spell_lists` VALUES ('ArkAngelTT',39,247,1,255);
INSERT INTO `mob_spell_lists` VALUES ('ArkAngelTT',39,249,1,255);
INSERT INTO `mob_spell_lists` VALUES ('ArkAngelTT',39,252,1,255);
INSERT INTO `mob_spell_lists` VALUES ('ArkAngelTT',39,259,1,255);
INSERT INTO `mob_spell_lists` VALUES ('ArkAngelTT',39,266,1,255);
INSERT INTO `mob_spell_lists` VALUES ('ArkAngelTT',39,267,1,255);
INSERT INTO `mob_spell_lists` VALUES ('ArkAngelTT',39,268,1,255);
INSERT INTO `mob_spell_lists` VALUES ('ArkAngelTT',39,269,1,255);
INSERT INTO `mob_spell_lists` VALUES ('ArkAngelTT',39,270,1,255);
INSERT INTO `mob_spell_lists` VALUES ('ArkAngelTT',39,271,1,255);
INSERT INTO `mob_spell_lists` VALUES ('ArkAngelTT',39,272,1,255);
INSERT INTO `mob_spell_lists` VALUES ('ArkAngelTT',39,274,1,255);
INSERT INTO `mob_spell_lists` VALUES ('ArkAngelTT',39,275,1,255);
INSERT INTO `mob_spell_lists` VALUES ('Goblin_Statue',40,57,1,255);
INSERT INTO `mob_spell_lists` VALUES ('Goblin_Statue',40,128,1,255);
INSERT INTO `mob_spell_lists` VALUES ('Goblin_Statue',40,133,1,255);
INSERT INTO `mob_spell_lists` VALUES ('Mother_Globe',41,167,1,255);
INSERT INTO `mob_spell_lists` VALUES ('Mother_Globe',41,196,1,255);
INSERT INTO `mob_spell_lists` VALUES ('Mother_Globe',41,212,1,255);
INSERT INTO `mob_spell_lists` VALUES ('Mother_Globe',41,239,1,255);
INSERT INTO `mob_spell_lists` VALUES ('EvilWeapon',42,1,3,13);
INSERT INTO `mob_spell_lists` VALUES ('EvilWeapon',42,2,14,25);
INSERT INTO `mob_spell_lists` VALUES ('EvilWeapon',42,3,26,48);
INSERT INTO `mob_spell_lists` VALUES ('EvilWeapon',42,4,48,255);
INSERT INTO `mob_spell_lists` VALUES ('EvilWeapon',42,23,1,30);
INSERT INTO `mob_spell_lists` VALUES ('EvilWeapon',42,24,31,59);
INSERT INTO `mob_spell_lists` VALUES ('EvilWeapon',42,25,60,255);
INSERT INTO `mob_spell_lists` VALUES ('EvilWeapon',42,33,15,54);
INSERT INTO `mob_spell_lists` VALUES ('EvilWeapon',42,34,55,70);
INSERT INTO `mob_spell_lists` VALUES ('EvilWeapon',42,35,71,255);
INSERT INTO `mob_spell_lists` VALUES ('EvilWeapon',42,43,7,26);
INSERT INTO `mob_spell_lists` VALUES ('EvilWeapon',42,44,27,46);
INSERT INTO `mob_spell_lists` VALUES ('EvilWeapon',42,45,47,62);
INSERT INTO `mob_spell_lists` VALUES ('EvilWeapon',42,46,63,76);
INSERT INTO `mob_spell_lists` VALUES ('EvilWeapon',42,47,80,255);
INSERT INTO `mob_spell_lists` VALUES ('EvilWeapon',42,48,17,36);
INSERT INTO `mob_spell_lists` VALUES ('EvilWeapon',42,49,37,56);
INSERT INTO `mob_spell_lists` VALUES ('EvilWeapon',42,50,57,67);
INSERT INTO `mob_spell_lists` VALUES ('EvilWeapon',42,51,68,86);
INSERT INTO `mob_spell_lists` VALUES ('EvilWeapon',42,52,87,255);
INSERT INTO `mob_spell_lists` VALUES ('EvilWeapon',42,53,23,255);
INSERT INTO `mob_spell_lists` VALUES ('EvilWeapon',42,54,34,255);
INSERT INTO `mob_spell_lists` VALUES ('EvilWeapon',42,55,12,255);
INSERT INTO `mob_spell_lists` VALUES ('EvilWeapon',42,56,13,255);
INSERT INTO `mob_spell_lists` VALUES ('EvilWeapon',42,57,48,255);
INSERT INTO `mob_spell_lists` VALUES ('EvilWeapon',42,58,6,255);
INSERT INTO `mob_spell_lists` VALUES ('EvilWeapon',42,59,18,255);
INSERT INTO `mob_spell_lists` VALUES ('EvilWeapon',42,104,16,255);
INSERT INTO `mob_spell_lists` VALUES ('EvilWeapon',42,105,27,255);
INSERT INTO `mob_spell_lists` VALUES ('EvilWeapon',42,108,21,75);
INSERT INTO `mob_spell_lists` VALUES ('EvilWeapon',42,110,80,255);
INSERT INTO `mob_spell_lists` VALUES ('EvilWeapon',42,144,19,49);
INSERT INTO `mob_spell_lists` VALUES ('EvilWeapon',42,145,50,70);
INSERT INTO `mob_spell_lists` VALUES ('EvilWeapon',42,146,71,85);
INSERT INTO `mob_spell_lists` VALUES ('EvilWeapon',42,147,86,255);
INSERT INTO `mob_spell_lists` VALUES ('EvilWeapon',42,149,24,54);
INSERT INTO `mob_spell_lists` VALUES ('EvilWeapon',42,150,55,72);
INSERT INTO `mob_spell_lists` VALUES ('EvilWeapon',42,151,73,88);
INSERT INTO `mob_spell_lists` VALUES ('EvilWeapon',42,152,89,255);
INSERT INTO `mob_spell_lists` VALUES ('EvilWeapon',42,154,14,44);
INSERT INTO `mob_spell_lists` VALUES ('EvilWeapon',42,155,45,68);
INSERT INTO `mob_spell_lists` VALUES ('EvilWeapon',42,156,69,82);
INSERT INTO `mob_spell_lists` VALUES ('EvilWeapon',42,157,83,255);
INSERT INTO `mob_spell_lists` VALUES ('EvilWeapon',42,159,4,34);
INSERT INTO `mob_spell_lists` VALUES ('EvilWeapon',42,160,35,64);
INSERT INTO `mob_spell_lists` VALUES ('EvilWeapon',42,161,65,76);
INSERT INTO `mob_spell_lists` VALUES ('EvilWeapon',42,162,77,255);
INSERT INTO `mob_spell_lists` VALUES ('EvilWeapon',42,164,29,59);
INSERT INTO `mob_spell_lists` VALUES ('EvilWeapon',42,165,60,74);
INSERT INTO `mob_spell_lists` VALUES ('EvilWeapon',42,166,75,91);
INSERT INTO `mob_spell_lists` VALUES ('EvilWeapon',42,167,89,255);
INSERT INTO `mob_spell_lists` VALUES ('EvilWeapon',42,169,9,39);
INSERT INTO `mob_spell_lists` VALUES ('EvilWeapon',42,170,40,66);
INSERT INTO `mob_spell_lists` VALUES ('EvilWeapon',42,171,67,88);
INSERT INTO `mob_spell_lists` VALUES ('EvilWeapon',42,172,80,255);
INSERT INTO `mob_spell_lists` VALUES ('EvilWeapon',42,216,21,255);
INSERT INTO `mob_spell_lists` VALUES ('EvilWeapon',42,230,10,35);
INSERT INTO `mob_spell_lists` VALUES ('EvilWeapon',42,231,36,74);
INSERT INTO `mob_spell_lists` VALUES ('EvilWeapon',42,232,75,255);
INSERT INTO `mob_spell_lists` VALUES ('EvilWeapon',42,253,25,45);
INSERT INTO `mob_spell_lists` VALUES ('EvilWeapon',42,259,46,255);
INSERT INTO `mob_spell_lists` VALUES ('EvilWeapon',42,260,32,255);
INSERT INTO `mob_spell_lists` VALUES ('WesternSphinx',43,357,1,255);
INSERT INTO `mob_spell_lists` VALUES ('EasternSphinx',44,360,1,255);
INSERT INTO `mob_spell_lists` VALUES ('Roc_BRD',45,376,1,255);
INSERT INTO `mob_spell_lists` VALUES ('Roc_BRD',45,423,1,255);
INSERT INTO `mob_spell_lists` VALUES ('Roc_BRD',45,462,1,255);
INSERT INTO `mob_spell_lists` VALUES ('Serket',46,362,1,255);
INSERT INTO `mob_spell_lists` VALUES ('Goblin_Golem',47,14,6,255);
INSERT INTO `mob_spell_lists` VALUES ('Goblin_Golem',47,15,9,255);
INSERT INTO `mob_spell_lists` VALUES ('Goblin_Golem',47,16,14,255);
INSERT INTO `mob_spell_lists` VALUES ('Goblin_Golem',47,17,19,255);
INSERT INTO `mob_spell_lists` VALUES ('Goblin_Golem',47,18,39,255);
INSERT INTO `mob_spell_lists` VALUES ('Goblin_Golem',47,19,34,255);
INSERT INTO `mob_spell_lists` VALUES ('Goblin_Golem',47,20,29,255);
INSERT INTO `mob_spell_lists` VALUES ('Goblin_Golem',47,57,1,255);
INSERT INTO `mob_spell_lists` VALUES ('Goblin_Golem',47,128,1,255);
INSERT INTO `mob_spell_lists` VALUES ('Goblin_Golem',47,133,1,255);
INSERT INTO `mob_spell_lists` VALUES ('Goblin_Golem',47,367,1,255);
INSERT INTO `mob_spell_lists` VALUES ('Gu_Dha_Effigy',48,367,1,255);
INSERT INTO `mob_spell_lists` VALUES ('Gu_Dha_Effigy',48,273,1,255);
INSERT INTO `mob_spell_lists` VALUES ('Gu_Dha_Effigy',48,362,1,255);
INSERT INTO `mob_spell_lists` VALUES ('Gu_Dha_Effigy',48,365,1,255);
INSERT INTO `mob_spell_lists` VALUES ('Gu_Dha_Effigy',48,366,1,255);
INSERT INTO `mob_spell_lists` VALUES ('Overlord_s_Tombstone',49,273,1,255);
INSERT INTO `mob_spell_lists` VALUES ('Overlord_s_Tombstone',49,356,1,255);
INSERT INTO `mob_spell_lists` VALUES ('Overlord_s_Tombstone',49,362,1,255);
INSERT INTO `mob_spell_lists` VALUES ('Overlord_s_Tombstone',49,366,1,255);
INSERT INTO `mob_spell_lists` VALUES ('Overlord_s_Tombstone',49,367,1,255);
INSERT INTO `mob_spell_lists` VALUES ('Tzee_Xicu_Idol',50,147,73,85);
INSERT INTO `mob_spell_lists` VALUES ('Tzee_Xicu_Idol',50,152,74,88);
INSERT INTO `mob_spell_lists` VALUES ('Tzee_Xicu_Idol',50,157,72,82);
INSERT INTO `mob_spell_lists` VALUES ('Tzee_Xicu_Idol',50,163,77,255);
INSERT INTO `mob_spell_lists` VALUES ('Tzee_Xicu_Idol',50,167,75,92);
INSERT INTO `mob_spell_lists` VALUES ('Tzee_Xicu_Idol',50,172,70,78);
INSERT INTO `mob_spell_lists` VALUES ('Tzee_Xicu_Idol',50,181,71,255);
INSERT INTO `mob_spell_lists` VALUES ('Tzee_Xicu_Idol',50,186,67,71);
INSERT INTO `mob_spell_lists` VALUES ('Tzee_Xicu_Idol',50,189,15,22);
INSERT INTO `mob_spell_lists` VALUES ('Tzee_Xicu_Idol',50,190,40,47);
INSERT INTO `mob_spell_lists` VALUES ('Tzee_Xicu_Idol',50,191,63,67);
INSERT INTO `mob_spell_lists` VALUES ('Tzee_Xicu_Idol',50,194,36,43);
INSERT INTO `mob_spell_lists` VALUES ('Tzee_Xicu_Idol',50,195,61,65);
INSERT INTO `mob_spell_lists` VALUES ('Tzee_Xicu_Idol',50,196,73,255);
INSERT INTO `mob_spell_lists` VALUES ('Tzee_Xicu_Idol',50,201,65,255);
INSERT INTO `mob_spell_lists` VALUES ('Tzee_Xicu_Idol',50,367,1,255);
INSERT INTO `mob_spell_lists` VALUES ('Vanguard_s_Hecteyes',51,360,1,255);
INSERT INTO `mob_spell_lists` VALUES ('Vanguard_s_Crow',52,359,1,255);
INSERT INTO `mob_spell_lists` VALUES ('Vanguard_s_Scorpion',53,365,1,255);
INSERT INTO `mob_spell_lists` VALUES ('Vanguard_s_Slime',54,356,1,255);
INSERT INTO `mob_spell_lists` VALUES ('Waraxe_Beak',55,161,1,255);
INSERT INTO `mob_spell_lists` VALUES ('Waraxe_Beak',55,162,1,255);
INSERT INTO `mob_spell_lists` VALUES ('Waraxe_Beak',55,191,1,255);
INSERT INTO `mob_spell_lists` VALUES ('Waraxe_Beak',55,192,1,255);
INSERT INTO `mob_spell_lists` VALUES ('Waraxe_Beak',55,360,1,255);
INSERT INTO `mob_spell_lists` VALUES ('Waraxe_Beak',55,365,1,255);
INSERT INTO `mob_spell_lists` VALUES ('Waraxe_Beak',55,366,1,255);
INSERT INTO `mob_spell_lists` VALUES ('Lumber_Jack',56,103,1,255);
INSERT INTO `mob_spell_lists` VALUES ('Lumber_Jack',56,192,1,255);
INSERT INTO `mob_spell_lists` VALUES ('Lumber_Jack',56,255,1,255);
INSERT INTO `mob_spell_lists` VALUES ('Vrtra',57,233,1,255);
INSERT INTO `mob_spell_lists` VALUES ('Vrtra',57,274,1,255);
INSERT INTO `mob_spell_lists` VALUES ('Vrtra',57,360,1,255);
INSERT INTO `mob_spell_lists` VALUES ('Vrtra',57,361,1,255);
INSERT INTO `mob_spell_lists` VALUES ('Heavy_Metal_Crab',58,199,1,255);
INSERT INTO `mob_spell_lists` VALUES ('Heavy_Metal_Crab',58,230,1,255);
INSERT INTO `mob_spell_lists` VALUES ('Heavy_Metal_Crab',58,254,1,255);
INSERT INTO `mob_spell_lists` VALUES ('Colo-Colo',59,225,1,255);
INSERT INTO `mob_spell_lists` VALUES ('Colo-Colo',59,245,1,255);
INSERT INTO `mob_spell_lists` VALUES ('Furies',60,245,1,255);
INSERT INTO `mob_spell_lists` VALUES ('Macha',61,273,1,255);
INSERT INTO `mob_spell_lists` VALUES ('Macha',61,360,1,255);
INSERT INTO `mob_spell_lists` VALUES ('Bitoso',62,3,1,255);
INSERT INTO `mob_spell_lists` VALUES ('Bitoso',62,356,1,255);
INSERT INTO `mob_spell_lists` VALUES ('Huntfly',63,154,1,255);
INSERT INTO `mob_spell_lists` VALUES ('Huntfly',63,216,1,255);
INSERT INTO `mob_spell_lists` VALUES ('Huntfly',63,237,1,255);
INSERT INTO `mob_spell_lists` VALUES ('Metsanneitsyt',64,160,1,255);
INSERT INTO `mob_spell_lists` VALUES ('Metsanneitsyt',64,189,1,255);
INSERT INTO `mob_spell_lists` VALUES ('Metsanneitsyt',64,245,1,255);
INSERT INTO `mob_spell_lists` VALUES ('Metsanneitsyt',64,247,1,255);
INSERT INTO `mob_spell_lists` VALUES ('Nenaunir',65,33,1,255);
INSERT INTO `mob_spell_lists` VALUES ('Nenaunir',65,160,1,255);
INSERT INTO `mob_spell_lists` VALUES ('Nenaunir',65,258,1,255);
INSERT INTO `mob_spell_lists` VALUES ('Sobbing_Eyes',66,174,1,255);
INSERT INTO `mob_spell_lists` VALUES ('Sobbing_Eyes',66,252,1,255);
INSERT INTO `mob_spell_lists` VALUES ('Sobbing_Eyes',66,362,1,255);
INSERT INTO `mob_spell_lists` VALUES ('Sobbing_Eyes',66,365,1,255);
INSERT INTO `mob_spell_lists` VALUES ('Compound_Eyes',67,145,1,255);
INSERT INTO `mob_spell_lists` VALUES ('Compound_Eyes',67,245,1,255);
INSERT INTO `mob_spell_lists` VALUES ('Opo-opo_Monarch',68,189,1,255);
INSERT INTO `mob_spell_lists` VALUES ('Opo-opo_Monarch',68,357,1,255);
INSERT INTO `mob_spell_lists` VALUES ('Opo-opo_Monarch',68,358,1,255);
INSERT INTO `mob_spell_lists` VALUES ('Dvorovoi',69,214,1,255);
INSERT INTO `mob_spell_lists` VALUES ('Dvorovoi',69,356,1,255);
INSERT INTO `mob_spell_lists` VALUES ('Dvorovoi',69,361,1,255);
INSERT INTO `mob_spell_lists` VALUES ('Helltail_Harry',70,150,1,255);
INSERT INTO `mob_spell_lists` VALUES ('Helltail_Harry',70,357,1,255);
INSERT INTO `mob_spell_lists` VALUES ('Helltail_Harry',70,358,1,255);
INSERT INTO `mob_spell_lists` VALUES ('Orcish_Onager',71,362,1,255);
INSERT INTO `mob_spell_lists` VALUES ('Macan_Gadangan',72,164,1,255);
INSERT INTO `mob_spell_lists` VALUES ('Macan_Gadangan',72,165,1,255);
INSERT INTO `mob_spell_lists` VALUES ('Macan_Gadangan',72,166,1,255);
INSERT INTO `mob_spell_lists` VALUES ('Macan_Gadangan',72,194,1,255);
INSERT INTO `mob_spell_lists` VALUES ('Macan_Gadangan',72,195,1,255);
INSERT INTO `mob_spell_lists` VALUES ('Macan_Gadangan',72,212,1,255);
INSERT INTO `mob_spell_lists` VALUES ('Duke_Amduscias',73,191,1,255);
INSERT INTO `mob_spell_lists` VALUES ('Duke_Amduscias',73,214,1,255);
INSERT INTO `mob_spell_lists` VALUES ('Duke_Amduscias',73,258,1,255);
INSERT INTO `mob_spell_lists` VALUES ('Beelzebub',74,5,1,255);
INSERT INTO `mob_spell_lists` VALUES ('Beelzebub',74,356,1,255);
INSERT INTO `mob_spell_lists` VALUES ('Beelzebub',74,359,1,255);
INSERT INTO `mob_spell_lists` VALUES ('Sabotender_Campeon',75,5,1,255);
INSERT INTO `mob_spell_lists` VALUES ('Dragonian_Minstrel',76,373,1,255);
INSERT INTO `mob_spell_lists` VALUES ('Dragonian_Minstrel',76,376,1,255);
INSERT INTO `mob_spell_lists` VALUES ('Dragonian_Minstrel',76,382,1,255);
INSERT INTO `mob_spell_lists` VALUES ('Dragonian_Minstrel',76,387,1,255);
INSERT INTO `mob_spell_lists` VALUES ('Dragonian_Minstrel',76,392,1,255);
INSERT INTO `mob_spell_lists` VALUES ('Dragonian_Minstrel',76,421,1,255);
INSERT INTO `mob_spell_lists` VALUES ('Dragonian_Minstrel',76,432,1,255);
INSERT INTO `mob_spell_lists` VALUES ('Dragonian_Minstrel',76,434,1,255);
INSERT INTO `mob_spell_lists` VALUES ('Tartaruga_Gigante',77,202,1,255);
INSERT INTO `mob_spell_lists` VALUES ('Tartaruga_Gigante',77,214,1,255);
INSERT INTO `mob_spell_lists` VALUES ('Tartaruga_Gigante',77,357,1,255);
INSERT INTO `mob_spell_lists` VALUES ('Tartaruga_Gigante',77,359,1,255);
INSERT INTO `mob_spell_lists` VALUES ('Tiamat',78,176,1,255);
INSERT INTO `mob_spell_lists` VALUES ('Tiamat',78,249,1,255);
INSERT INTO `mob_spell_lists` VALUES ('King_Arthro',79,105,1,255);
INSERT INTO `mob_spell_lists` VALUES ('King_Arthro',79,202,1,255);
INSERT INTO `mob_spell_lists` VALUES ('King_Arthro',79,226,1,255);
INSERT INTO `mob_spell_lists` VALUES ('King_Arthro',79,240,1,255);
INSERT INTO `mob_spell_lists` VALUES ('Citipati',80,166,1,255);
INSERT INTO `mob_spell_lists` VALUES ('Citipati',80,172,1,255);
INSERT INTO `mob_spell_lists` VALUES ('Citipati',80,180,1,255);
INSERT INTO `mob_spell_lists` VALUES ('Citipati',80,226,1,255);
INSERT INTO `mob_spell_lists` VALUES ('Citipati',80,232,1,255);
INSERT INTO `mob_spell_lists` VALUES ('Citipati',80,236,1,255);
INSERT INTO `mob_spell_lists` VALUES ('Citipati',80,237,1,255);
INSERT INTO `mob_spell_lists` VALUES ('Citipati',80,240,1,255);
INSERT INTO `mob_spell_lists` VALUES ('Citipati',80,245,1,255);
INSERT INTO `mob_spell_lists` VALUES ('Citipati',80,247,1,255);
INSERT INTO `mob_spell_lists` VALUES ('Citipati',80,250,1,255);
INSERT INTO `mob_spell_lists` VALUES ('Citipati',80,273,1,255);
INSERT INTO `mob_spell_lists` VALUES ('Citipati',80,359,1,255);
INSERT INTO `mob_spell_lists` VALUES ('Taisaijin',81,109,10,255);
INSERT INTO `mob_spell_lists` VALUES ('Taisaijin',81,146,62,72);
INSERT INTO `mob_spell_lists` VALUES ('Taisaijin',81,156,59,71);
INSERT INTO `mob_spell_lists` VALUES ('Taisaijin',81,166,66,74);
INSERT INTO `mob_spell_lists` VALUES ('Taisaijin',81,171,55,66);
INSERT INTO `mob_spell_lists` VALUES ('Taisaijin',81,175,53,60);
INSERT INTO `mob_spell_lists` VALUES ('Taisaijin',81,186,67,255);
INSERT INTO `mob_spell_lists` VALUES ('Taisaijin',81,195,61,72);
INSERT INTO `mob_spell_lists` VALUES ('Taisaijin',81,204,60,255);
INSERT INTO `mob_spell_lists` VALUES ('Taisaijin',81,210,10,255);
INSERT INTO `mob_spell_lists` VALUES ('Taisaijin',81,232,10,255);
INSERT INTO `mob_spell_lists` VALUES ('Taisaijin',81,245,12,255);
INSERT INTO `mob_spell_lists` VALUES ('Taisaijin',81,247,25,255);
INSERT INTO `mob_spell_lists` VALUES ('Taisaijin',81,249,10,255);
INSERT INTO `mob_spell_lists` VALUES ('Taisaijin',81,252,45,255);
INSERT INTO `mob_spell_lists` VALUES ('Taisaijin',81,254,4,255);
INSERT INTO `mob_spell_lists` VALUES ('Taisaijin',81,258,7,255);
INSERT INTO `mob_spell_lists` VALUES ('Pyuu_The_Spatemaker',82,172,10,255);
INSERT INTO `mob_spell_lists` VALUES ('Pyuu_The_Spatemaker',82,201,10,255);
INSERT INTO `mob_spell_lists` VALUES ('Tros',83,200,10,255);
INSERT INTO `mob_spell_lists` VALUES ('Tros',83,361,10,255);
INSERT INTO `mob_spell_lists` VALUES ('Death_Clan_Destroyer',84,8,10,255);
INSERT INTO `mob_spell_lists` VALUES ('Hydra_s_Hound',85,361,10,255);
INSERT INTO `mob_spell_lists` VALUES ('Dynamis_Lord',86,176,10,255);
INSERT INTO `mob_spell_lists` VALUES ('Dynamis_Lord',86,181,10,255);
INSERT INTO `mob_spell_lists` VALUES ('Dynamis_Lord',86,186,10,255);
INSERT INTO `mob_spell_lists` VALUES ('Dynamis_Lord',86,191,10,255);
INSERT INTO `mob_spell_lists` VALUES ('Dynamis_Lord',86,196,10,255);
INSERT INTO `mob_spell_lists` VALUES ('Dynamis_Lord',86,201,10,255);
INSERT INTO `mob_spell_lists` VALUES ('Dynamis_Lord',86,273,10,255);
INSERT INTO `mob_spell_lists` VALUES ('Dynamis_Lord',86,357,10,255);
INSERT INTO `mob_spell_lists` VALUES ('Dynamis_Lord',86,359,10,255);
INSERT INTO `mob_spell_lists` VALUES ('Dynamis_Lord',86,360,10,255);
INSERT INTO `mob_spell_lists` VALUES ('Dynamis_Lord',86,362,10,255);
INSERT INTO `mob_spell_lists` VALUES ('Dynamis_Lord',86,365,10,255);
INSERT INTO `mob_spell_lists` VALUES ('Dynamis_Lord',86,367,10,255);
INSERT INTO `mob_spell_lists` VALUES ('Animated_Longsword',87,1,5,16);
INSERT INTO `mob_spell_lists` VALUES ('Animated_Longsword',87,2,17,29);
INSERT INTO `mob_spell_lists` VALUES ('Animated_Longsword',87,3,30,54);
INSERT INTO `mob_spell_lists` VALUES ('Animated_Longsword',87,4,55,255);
INSERT INTO `mob_spell_lists` VALUES ('Animated_Longsword',87,21,55,98);
INSERT INTO `mob_spell_lists` VALUES ('Animated_Longsword',87,22,99,255);
INSERT INTO `mob_spell_lists` VALUES ('Animated_Longsword',87,28,7,33);
INSERT INTO `mob_spell_lists` VALUES ('Animated_Longsword',87,29,34,255);
INSERT INTO `mob_spell_lists` VALUES ('Animated_Longsword',87,43,10,29);
INSERT INTO `mob_spell_lists` VALUES ('Animated_Longsword',87,44,30,49);
INSERT INTO `mob_spell_lists` VALUES ('Animated_Longsword',87,45,50,69);
INSERT INTO `mob_spell_lists` VALUES ('Animated_Longsword',87,46,70,89);
INSERT INTO `mob_spell_lists` VALUES ('Animated_Longsword',87,47,90,255);
INSERT INTO `mob_spell_lists` VALUES ('Animated_Longsword',87,48,20,39);
INSERT INTO `mob_spell_lists` VALUES ('Animated_Longsword',87,49,40,59);
INSERT INTO `mob_spell_lists` VALUES ('Animated_Longsword',87,50,60,79);
INSERT INTO `mob_spell_lists` VALUES ('Animated_Longsword',87,51,80,255);
INSERT INTO `mob_spell_lists` VALUES ('Animated_Longsword',87,112,37,255);
INSERT INTO `mob_spell_lists` VALUES ('Animated_Longsword',87,360,30,49);
INSERT INTO `mob_spell_lists` VALUES ('Satellite_Staves',88,4,37,255);
INSERT INTO `mob_spell_lists` VALUES ('Satellite_Staves',88,161,37,255);
INSERT INTO `mob_spell_lists` VALUES ('Satellite_Staves',88,190,37,255);
INSERT INTO `mob_spell_lists` VALUES ('Satellite_Staves',88,191,37,255);
INSERT INTO `mob_spell_lists` VALUES ('Animated_Staff',89,161,37,255);
INSERT INTO `mob_spell_lists` VALUES ('Animated_Staff',89,191,37,255);
INSERT INTO `mob_spell_lists` VALUES ('Animated_Staff',89,192,37,255);
INSERT INTO `mob_spell_lists` VALUES ('Animated_Staff',89,273,37,255);
INSERT INTO `mob_spell_lists` VALUES ('Animated_Staff',89,365,37,255);
INSERT INTO `mob_spell_lists` VALUES ('Animated_Tabar',90,273,37,255);
INSERT INTO `mob_spell_lists` VALUES ('Animated_Tabar',90,356,37,255);
INSERT INTO `mob_spell_lists` VALUES ('Animated_Claymore',91,181,37,255);
INSERT INTO `mob_spell_lists` VALUES ('Animated_Claymore',91,250,37,255);
INSERT INTO `mob_spell_lists` VALUES ('Animated_Claymore',91,273,37,255);
INSERT INTO `mob_spell_lists` VALUES ('Animated_Scythe',92,361,37,255);
INSERT INTO `mob_spell_lists` VALUES ('Animated_Tachi',93,359,37,255);
INSERT INTO `mob_spell_lists` VALUES ('Animated_Dagger',94,186,37,255);
INSERT INTO `mob_spell_lists` VALUES ('Animated_Dagger',94,226,37,255);
INSERT INTO `mob_spell_lists` VALUES ('Animated_Knuckles',95,128,37,255);
INSERT INTO `mob_spell_lists` VALUES ('Animated_Knuckles',95,249,37,255);
INSERT INTO `mob_spell_lists` VALUES ('Animated_Knuckles',95,358,37,255);
INSERT INTO `mob_spell_lists` VALUES ('Animated_Shield',96,106,37,255);
INSERT INTO `mob_spell_lists` VALUES ('Animated_Shield',96,273,37,255);
INSERT INTO `mob_spell_lists` VALUES ('Stubborn_Dredvodd',97,54,1,255);
INSERT INTO `mob_spell_lists` VALUES ('Demonic_Tiphia',98,5,1,255);
INSERT INTO `mob_spell_lists` VALUES ('Demonic_Tiphia',98,143,1,255);
INSERT INTO `mob_spell_lists` VALUES ('Demonic_Tiphia',98,274,1,255);
INSERT INTO `mob_spell_lists` VALUES ('Demonic_Tiphia',98,356,1,255);
INSERT INTO `mob_spell_lists` VALUES ('Mycophile',99,220,1,255);
INSERT INTO `mob_spell_lists` VALUES ('Mycophile',99,230,1,255);
INSERT INTO `mob_spell_lists` VALUES ('Mycophile',99,254,1,255);
INSERT INTO `mob_spell_lists` VALUES ('Mycophile',99,256,1,255);
INSERT INTO `mob_spell_lists` VALUES ('Mycophile',99,356,1,255);
INSERT INTO `mob_spell_lists` VALUES ('Boreal_Hound',100,180,1,255);
INSERT INTO `mob_spell_lists` VALUES ('Boreal_Hound',100,206,1,255);
INSERT INTO `mob_spell_lists` VALUES ('Boreal_Hound',100,250,1,255);
INSERT INTO `mob_spell_lists` VALUES ('Boreal_Tiger',101,175,1,255);
INSERT INTO `mob_spell_lists` VALUES ('Boreal_Tiger',101,204,1,255);
INSERT INTO `mob_spell_lists` VALUES ('Boreal_Tiger',101,249,1,255);
INSERT INTO `mob_spell_lists` VALUES ('Boreal_Coerul',102,195,1,255);
INSERT INTO `mob_spell_lists` VALUES ('Boreal_Coerul',102,212,1,255);
INSERT INTO `mob_spell_lists` VALUES ('Boreal_Coerul',102,251,1,255);
INSERT INTO `mob_spell_lists` VALUES ('Ultima',103,22,75,255);
INSERT INTO `mob_spell_lists` VALUES ('Cwn_Cyrff',104,245,1,255);
INSERT INTO `mob_spell_lists` VALUES ('Cwn_Cyrff',104,247,1,255);
INSERT INTO `mob_spell_lists` VALUES ('Cwn_Cyrff',104,257,1,255);
INSERT INTO `mob_spell_lists` VALUES ('Cwn_Cyrff',104,274,1,255);
INSERT INTO `mob_spell_lists` VALUES ('Cwn_Cyrff',104,356,1,255);
INSERT INTO `mob_spell_lists` VALUES ('Cwn_Cyrff',104,361,1,255);
INSERT INTO `mob_spell_lists` VALUES ('Nunyunuwi',105,360,1,255);
INSERT INTO `mob_spell_lists` VALUES ('Nunyunuwi',105,362,1,255);
INSERT INTO `mob_spell_lists` VALUES ('Diabolos_Heart',106,232,1,255);
INSERT INTO `mob_spell_lists` VALUES ('Diabolos_Heart',106,367,1,255);
INSERT INTO `mob_spell_lists` VALUES ('Diabolos_Heart',106,245,1,255);
INSERT INTO `mob_spell_lists` VALUES ('Diabolos_Heart',106,247,1,255);
INSERT INTO `mob_spell_lists` VALUES ('Diabolos_Heart',106,260,1,255);
INSERT INTO `mob_spell_lists` VALUES ('Diabolos_Heart',106,274,1,255);
INSERT INTO `mob_spell_lists` VALUES ('Diabolos_Heart',106,360,1,255);
INSERT INTO `mob_spell_lists` VALUES ('Diabolos_Heart',106,361,1,255);
INSERT INTO `mob_spell_lists` VALUES ('Diabolos_Diamond',107,232,1,255);
INSERT INTO `mob_spell_lists` VALUES ('Diabolos_Diamond',107,367,1,255);
INSERT INTO `mob_spell_lists` VALUES ('Diabolos_Diamond',107,245,1,255);
INSERT INTO `mob_spell_lists` VALUES ('Diabolos_Diamond',107,247,1,255);
INSERT INTO `mob_spell_lists` VALUES ('Diabolos_Diamond',107,274,1,255);
INSERT INTO `mob_spell_lists` VALUES ('Diabolos_Diamond',107,361,1,255);
INSERT INTO `mob_spell_lists` VALUES ('Diabolos_Club',108,232,1,255);
INSERT INTO `mob_spell_lists` VALUES ('Diabolos_Club',108,367,1,255);
INSERT INTO `mob_spell_lists` VALUES ('Diabolos_Club',108,245,1,255);
INSERT INTO `mob_spell_lists` VALUES ('Diabolos_Club',108,247,1,255);
INSERT INTO `mob_spell_lists` VALUES ('Diabolos_Club',108,274,1,255);
INSERT INTO `mob_spell_lists` VALUES ('Diabolos_Club',108,360,1,255);
INSERT INTO `mob_spell_lists` VALUES ('Diabolos_Club',108,361,1,255);
INSERT INTO `mob_spell_lists` VALUES ('Ouryu',109,54,1,255);
INSERT INTO `mob_spell_lists` VALUES ('Ouryu',109,190,1,255);
INSERT INTO `mob_spell_lists` VALUES ('Ouryu',109,357,1,255);
INSERT INTO `mob_spell_lists` VALUES ('Pasuk',110,245,1,255);
INSERT INTO `mob_spell_lists` VALUES ('Pasuk',110,247,1,255);
INSERT INTO `mob_spell_lists` VALUES ('Jormungand', 111, 250, 1, 255);
INSERT INTO `mob_spell_lists` VALUES ('Jormungand', 111, 181, 1, 255);
INSERT INTO `mob_spell_lists` VALUES ('Jormungand', 111, 356, 1, 255);
INSERT INTO `mob_spell_lists` VALUES ('Jormungand', 111, 362, 1, 255);
INSERT INTO `mob_spell_lists` VALUES ('Eald_Narche_2',112,204,75,255);
INSERT INTO `mob_spell_lists` VALUES ('Eald_Narche_2',112,206,75,255);
INSERT INTO `mob_spell_lists` VALUES ('Eald_Narche_2',112,208,75,255);
INSERT INTO `mob_spell_lists` VALUES ('Eald_Narche_2',112,210,75,255);
INSERT INTO `mob_spell_lists` VALUES ('Eald_Narche_2',112,212,75,255);
INSERT INTO `mob_spell_lists` VALUES ('Eald_Narche_2',112,214,75,255);
INSERT INTO `mob_spell_lists` VALUES ('Eald_Narche_2',112,274,75,255);
INSERT INTO `mob_spell_lists` VALUES ('Eald_Narche_2',112,362,75,255);
INSERT INTO `mob_spell_lists` VALUES ('Deviator',113,39,1,255);
INSERT INTO `mob_spell_lists` VALUES ('Deviator',113,175,1,255);
INSERT INTO `mob_spell_lists` VALUES ('Deviator',113,180,1,255);
INSERT INTO `mob_spell_lists` VALUES ('Deviator',113,185,1,255);
INSERT INTO `mob_spell_lists` VALUES ('Deviator',113,190,1,255);
INSERT INTO `mob_spell_lists` VALUES ('Deviator',113,195,1,255);
INSERT INTO `mob_spell_lists` VALUES ('Deviator',113,200,1,255);
INSERT INTO `mob_spell_lists` VALUES ('Deviator',113,226,1,255); -- might not have access to poisonga 2
INSERT INTO `mob_spell_lists` VALUES ('Deviator',113,274,1,255);
INSERT INTO `mob_spell_lists` VALUES ('Diabolos_Darkness_Named',115,254,1,255);
INSERT INTO `mob_spell_lists` VALUES ('Diabolos_Darkness_Named',115,231,1,255);
INSERT INTO `mob_spell_lists` VALUES ('Diabolos_Darkness_Named',115,245,1,255);
INSERT INTO `mob_spell_lists` VALUES ('Diabolos_Darkness_Named',115,247,1,255);
INSERT INTO `mob_spell_lists` VALUES ('Diabolos_Darkness_Named',115,273,1,255);
INSERT INTO `mob_spell_lists` VALUES ('Diabolos_Darkness_Named',115,259,1,255);
INSERT INTO `mob_spell_lists` VALUES ('Golden_Tongued_Culberry',116,367,1,255);
INSERT INTO `mob_spell_lists` VALUES ('Golden_Tongued_Culberry',116,359,1,255);
INSERT INTO `mob_spell_lists` VALUES ('Golden_Tongued_Culberry',116,356,1,255);
INSERT INTO `mob_spell_lists` VALUES ('Golden_Tongued_Culberry',116,245,1,255);
INSERT INTO `mob_spell_lists` VALUES ('Golden_Tongued_Culberry',116,274,1,255);
INSERT INTO `mob_spell_lists` VALUES ('Golden_Tongued_Culberry',116,147,1,255);
INSERT INTO `mob_spell_lists` VALUES ('Golden_Tongued_Culberry',116,152,1,255);
INSERT INTO `mob_spell_lists` VALUES ('Golden_Tongued_Culberry',116,157,1,255);
INSERT INTO `mob_spell_lists` VALUES ('Golden_Tongued_Culberry',116,162,1,255);
INSERT INTO `mob_spell_lists` VALUES ('Golden_Tongued_Culberry',116,167,1,255);
INSERT INTO `mob_spell_lists` VALUES ('Golden_Tongued_Culberry',116,172,1,255);
INSERT INTO `mob_spell_lists` VALUES ('Golden_Tongued_Culberry',116,176,1,255);
INSERT INTO `mob_spell_lists` VALUES ('Golden_Tongued_Culberry',116,181,1,255);
INSERT INTO `mob_spell_lists` VALUES ('Golden_Tongued_Culberry',116,186,1,255);
INSERT INTO `mob_spell_lists` VALUES ('Golden_Tongued_Culberry',116,191,1,255);
INSERT INTO `mob_spell_lists` VALUES ('Golden_Tongued_Culberry',116,196,1,255);
INSERT INTO `mob_spell_lists` VALUES ('Golden_Tongued_Culberry',116,201,1,255);
INSERT INTO `mob_spell_lists` VALUES ('Golden_Tongued_Culberry',116,4,1,255);
INSERT INTO `mob_spell_lists` VALUES ('Dark_Spark',117,232,1,255);
INSERT INTO `mob_spell_lists` VALUES ('Dark_Spark',117,245,1,255);
INSERT INTO `mob_spell_lists` VALUES ('Dark_Spark',117,247,1,255);
INSERT INTO `mob_spell_lists` VALUES ('Disaster_Idol_Firesday',118,147,1,255);
INSERT INTO `mob_spell_lists` VALUES ('Disaster_Idol_Firesday',118,148,1,255);
INSERT INTO `mob_spell_lists` VALUES ('Disaster_Idol_Firesday',118,176,1,255);
INSERT INTO `mob_spell_lists` VALUES ('Disaster_Idol_Firesday',118,235,1,255);
INSERT INTO `mob_spell_lists` VALUES ('Disaster_Idol_Firesday',118,204,1,255);
INSERT INTO `mob_spell_lists` VALUES ('Disaster_Idol_Firesday',118,100,1,255);
INSERT INTO `mob_spell_lists` VALUES ('Disaster_Idol_Firesday',118,249,1,255);
INSERT INTO `mob_spell_lists` VALUES ('Disaster_Idol_Earthsday',119,54,1,255);
INSERT INTO `mob_spell_lists` VALUES ('Disaster_Idol_Earthsday',119,103,1,255);
INSERT INTO `mob_spell_lists` VALUES ('Disaster_Idol_Earthsday',119,162,1,255);
INSERT INTO `mob_spell_lists` VALUES ('Disaster_Idol_Earthsday',119,163,1,255);
INSERT INTO `mob_spell_lists` VALUES ('Disaster_Idol_Earthsday',119,210,1,255);
INSERT INTO `mob_spell_lists` VALUES ('Disaster_Idol_Earthsday',119,238,1,255);
INSERT INTO `mob_spell_lists` VALUES ('Disaster_Idol_Earthsday',119,191,1,255);
INSERT INTO `mob_spell_lists` VALUES ('Disaster_Idol_Watersday',120,172,1,255);
INSERT INTO `mob_spell_lists` VALUES ('Disaster_Idol_Watersday',120,173,1,255);
INSERT INTO `mob_spell_lists` VALUES ('Disaster_Idol_Watersday',120,214,1,255);
INSERT INTO `mob_spell_lists` VALUES ('Disaster_Idol_Watersday',120,201,1,255);
INSERT INTO `mob_spell_lists` VALUES ('Disaster_Idol_Watersday',120,105,1,255);
INSERT INTO `mob_spell_lists` VALUES ('Disaster_Idol_Watersday',120,226,1,255);
INSERT INTO `mob_spell_lists` VALUES ('Disaster_Idol_Watersday',120,55,1,255);
INSERT INTO `mob_spell_lists` VALUES ('Disaster_Idol_Watersday',120,240,1,255);
INSERT INTO `mob_spell_lists` VALUES ('Disaster_Idol_Windsday',121,237,1,255);
INSERT INTO `mob_spell_lists` VALUES ('Disaster_Idol_Windsday',121,53,1,255);
INSERT INTO `mob_spell_lists` VALUES ('Disaster_Idol_Windsday',121,102,1,255);
INSERT INTO `mob_spell_lists` VALUES ('Disaster_Idol_Windsday',121,59,1,255);
INSERT INTO `mob_spell_lists` VALUES ('Disaster_Idol_Windsday',121,157,1,255);
INSERT INTO `mob_spell_lists` VALUES ('Disaster_Idol_Windsday',121,158,1,255);
INSERT INTO `mob_spell_lists` VALUES ('Disaster_Idol_Windsday',121,186,1,255);
INSERT INTO `mob_spell_lists` VALUES ('Disaster_Idol_Windsday',121,208,1,255);
INSERT INTO `mob_spell_lists` VALUES ('Disaster_Idol_Iceday',122,250,1,255);
INSERT INTO `mob_spell_lists` VALUES ('Disaster_Idol_Iceday',122,58,1,255);
INSERT INTO `mob_spell_lists` VALUES ('Disaster_Idol_Iceday',122,258,1,255);
INSERT INTO `mob_spell_lists` VALUES ('Disaster_Idol_Iceday',122,236,1,255);
INSERT INTO `mob_spell_lists` VALUES ('Disaster_Idol_Iceday',122,206,1,255);
INSERT INTO `mob_spell_lists` VALUES ('Disaster_Idol_Iceday',122,181,1,255);
INSERT INTO `mob_spell_lists` VALUES ('Disaster_Idol_Iceday',122,152,1,255);
INSERT INTO `mob_spell_lists` VALUES ('Disaster_Idol_Iceday',122,153,1,255);
INSERT INTO `mob_spell_lists` VALUES ('Disaster_Idol_Lightningsday',123,251,1,255);
INSERT INTO `mob_spell_lists` VALUES ('Disaster_Idol_Lightningsday',123,104,1,255);
INSERT INTO `mob_spell_lists` VALUES ('Disaster_Idol_Lightningsday',123,252,1,255);
INSERT INTO `mob_spell_lists` VALUES ('Disaster_Idol_Lightningsday',123,239,1,255);
INSERT INTO `mob_spell_lists` VALUES ('Disaster_Idol_Lightningsday',123,212,1,255);
INSERT INTO `mob_spell_lists` VALUES ('Disaster_Idol_Lightningsday',123,196,1,255);
INSERT INTO `mob_spell_lists` VALUES ('Disaster_Idol_Lightningsday',123,167,1,255);
INSERT INTO `mob_spell_lists` VALUES ('Disaster_Idol_Lightningsday',123,168,1,255);
INSERT INTO `mob_spell_lists` VALUES ('Disaster_Idol_Lightsday',124,53,1,255);
INSERT INTO `mob_spell_lists` VALUES ('Disaster_Idol_Lightsday',124,54,1,255);
INSERT INTO `mob_spell_lists` VALUES ('Disaster_Idol_Lightsday',124,57,1,255);
INSERT INTO `mob_spell_lists` VALUES ('Disaster_Idol_Lightsday',124,51,1,255);
INSERT INTO `mob_spell_lists` VALUES ('Disaster_Idol_Lightsday',124,46,1,255);
INSERT INTO `mob_spell_lists` VALUES ('Disaster_Idol_Lightsday',124,108,1,255);
INSERT INTO `mob_spell_lists` VALUES ('Disaster_Idol_Lightsday',124,112,1,255);
INSERT INTO `mob_spell_lists` VALUES ('Disaster_Idol_Lightsday',124,360,1,255);
INSERT INTO `mob_spell_lists` VALUES ('Disaster_Idol_Lightsday',124,24,1,255);
INSERT INTO `mob_spell_lists` VALUES ('Disaster_Idol_Lightsday',124,30,1,255);
INSERT INTO `mob_spell_lists` VALUES ('Disaster_Idol_Lightsday',124,34,1,255);
INSERT INTO `mob_spell_lists` VALUES ('Disaster_Idol_Lightsday',124,40,1,255);
INSERT INTO `mob_spell_lists` VALUES ('Disaster_Idol_Lightsday',124,21,1,255);
INSERT INTO `mob_spell_lists` VALUES ('Disaster_Idol_Lightsday',124,22,1,255);
INSERT INTO `mob_spell_lists` VALUES ('Disaster_Idol_Lightsday',124,31,1,255);
INSERT INTO `mob_spell_lists` VALUES ('Disaster_Idol_Darksday',125,254,1,255);
INSERT INTO `mob_spell_lists` VALUES ('Disaster_Idol_Darksday',125,232,1,255);
INSERT INTO `mob_spell_lists` VALUES ('Disaster_Idol_Darksday',125,247,1,255);
INSERT INTO `mob_spell_lists` VALUES ('Disaster_Idol_Darksday',125,245,1,255);
INSERT INTO `mob_spell_lists` VALUES ('Disaster_Idol_Darksday',125,273,1,255);
INSERT INTO `mob_spell_lists` VALUES ('Disaster_Idol_Darksday',125,274,1,255);
INSERT INTO `mob_spell_lists` VALUES ('Disaster_Idol_Darksday',125,260,1,255);
INSERT INTO `mob_spell_lists` VALUES ('Disaster_Idol_Darksday',125,266,1,255);
INSERT INTO `mob_spell_lists` VALUES ('Disaster_Idol_Darksday',125,267,1,255);
INSERT INTO `mob_spell_lists` VALUES ('Disaster_Idol_Darksday',125,268,1,255);
INSERT INTO `mob_spell_lists` VALUES ('Disaster_Idol_Darksday',125,269,1,255);
INSERT INTO `mob_spell_lists` VALUES ('Disaster_Idol_Darksday',125,270,1,255);
INSERT INTO `mob_spell_lists` VALUES ('Disaster_Idol_Darksday',125,271,1,255);
INSERT INTO `mob_spell_lists` VALUES ('Disaster_Idol_Darksday',125,272,1,255);
INSERT INTO `mob_spell_lists` VALUES ('Disaster_Idol_Darksday',125,242,1,255);
INSERT INTO `mob_spell_lists` VALUES ('Disaster_Idol_Darksday',125,275,1,255);
INSERT INTO `mob_spell_lists` VALUES ('Casting_Behemoth', 126, 218, 1, 255);
INSERT INTO `mob_spell_lists` VALUES ('Promathia_1', 127, 219, 1, 255);
INSERT INTO `mob_spell_lists` VALUES ('Promathia_2', 128, 218, 1, 255);
INSERT INTO `mob_spell_lists` VALUES ('Promathia_2', 128, 219, 1, 255);
INSERT INTO `mob_spell_lists` VALUES ('Prishe', 129, 4, 1, 255);
INSERT INTO `mob_spell_lists` VALUES ('Prishe', 129, 5, 1, 255);
INSERT INTO `mob_spell_lists` VALUES ('Prishe', 129, 21, 1, 255);
INSERT INTO `mob_spell_lists` VALUES ('Prishe', 129, 30, 1, 255);
INSERT INTO `mob_spell_lists` VALUES ('Prishe', 129, 40, 1, 255);
INSERT INTO `mob_spell_lists` VALUES ('Bedrock_Barry', 130, 238, 1, 255);
INSERT INTO `mob_spell_lists` VALUES ('Tyrant', 131, 112, 1, 255);
INSERT INTO `mob_spell_lists` VALUES ('Alastor_Antlion', 132, 54, 1, 255);
INSERT INTO `mob_spell_lists` VALUES ('Alastor_Antlion', 132, 162, 1, 255);
INSERT INTO `mob_spell_lists` VALUES ('Alastor_Antlion', 132, 191, 1, 255);
INSERT INTO `mob_spell_lists` VALUES ('Alastor_Antlion', 132, 210, 1, 255);
INSERT INTO `mob_spell_lists` VALUES ('Alastor_Antlion', 132, 365, 1, 255);
INSERT INTO `mob_spell_lists` VALUES ('Race_Runner', 133, 53, 1, 255);
INSERT INTO `mob_spell_lists` VALUES ('Race_Runner', 133, 158, 1, 255);
INSERT INTO `mob_spell_lists` VALUES ('Race_Runner', 133, 186, 1, 255);
INSERT INTO `mob_spell_lists` VALUES ('Race_Runner', 133, 216, 1, 255);
INSERT INTO `mob_spell_lists` VALUES ('Ajido_Marujido', 134, 166, 1, 255); -- Ajido-Marujido windurst 9-2
INSERT INTO `mob_spell_lists` VALUES ('Ajido_Marujido', 134, 167, 1, 255);
INSERT INTO `mob_spell_lists` VALUES ('Ajido_Marujido', 134, 171, 1, 255);
INSERT INTO `mob_spell_lists` VALUES ('Ajido_Marujido', 134, 172, 1, 255);
INSERT INTO `mob_spell_lists` VALUES ('Ajido_Marujido', 134, 212, 1, 255);
INSERT INTO `mob_spell_lists` VALUES ('Ajido_Marujido', 134, 214, 1, 255);
INSERT INTO `mob_spell_lists` VALUES ('Yali', 135, 357, 1, 255);
INSERT INTO `mob_spell_lists` VALUES ('Yali', 135, 360, 1, 255);
INSERT INTO `mob_spell_lists` VALUES ('Aern_s_Wynav', 136, 382, 1, 255); -- Aern's Wynav (Ix'DRG BRD pets)
INSERT INTO `mob_spell_lists` VALUES ('Aern_s_Wynav', 136, 376, 1, 255);
INSERT INTO `mob_spell_lists` VALUES ('Aern_s_Wynav', 136, 372, 1, 255);
INSERT INTO `mob_spell_lists` VALUES ('Aern_s_Wynav', 136, 392, 1, 255);
INSERT INTO `mob_spell_lists` VALUES ('Aern_s_Wynav', 136, 397, 1, 255);
INSERT INTO `mob_spell_lists` VALUES ('Aern_s_Wynav', 136, 400, 1, 255);
INSERT INTO `mob_spell_lists` VALUES ('Aern_s_Wynav', 136, 422, 1, 255);
INSERT INTO `mob_spell_lists` VALUES ('Aern_s_Wynav', 136, 462, 1, 255);
INSERT INTO `mob_spell_lists` VALUES ('Aern_s_Wynav', 136, 466, 1, 255); -- Virelai (charm)
INSERT INTO `mob_spell_lists` VALUES ('Sekhmet', 137, 34, 1, 255);
INSERT INTO `mob_spell_lists` VALUES ('Sekhmet', 137, 260, 1, 255);
INSERT INTO `mob_spell_lists` VALUES ('Sekhmet', 137, 221, 1, 255);
INSERT INTO `mob_spell_lists` VALUES ('Sekhmet', 137, 258, 1, 255);
INSERT INTO `mob_spell_lists` VALUES ('Sekhmet', 137, 259, 1, 255);
INSERT INTO `mob_spell_lists` VALUES ('Sekhmet', 137, 254, 1, 255);
INSERT INTO `mob_spell_lists` VALUES ('Sekhmet', 137, 253, 1, 255);
INSERT INTO `mob_spell_lists` VALUES ('Sekhmet', 137, 216, 1, 255);
INSERT INTO `mob_spell_lists` VALUES ('Sekhmet', 137, 58, 1, 255);
INSERT INTO `mob_spell_lists` VALUES ('Sekhmet', 137, 59, 1, 255);
INSERT INTO `mob_spell_lists` VALUES ('Sekhmet', 137, 56, 1, 255);
INSERT INTO `mob_spell_lists` VALUES ('Jailer_of_Faith', 138, 162, 1, 255);
INSERT INTO `mob_spell_lists` VALUES ('Jailer_of_Faith', 138, 191, 1, 255);
INSERT INTO `mob_spell_lists` VALUES ('Jailer_of_Faith', 138, 357, 1, 255);
INSERT INTO `mob_spell_lists` VALUES ('Jailer_of_Faith', 138, 365, 1, 255);
INSERT INTO `mob_spell_lists` VALUES ('Sarameya', 139, 146, 1, 255);
INSERT INTO `mob_spell_lists` VALUES ('Sarameya', 139, 147, 1, 255);
INSERT INTO `mob_spell_lists` VALUES ('Sarameya', 139, 175, 1, 255);
INSERT INTO `mob_spell_lists` VALUES ('Sarameya', 139, 176, 1, 255);
INSERT INTO `mob_spell_lists` VALUES ('Sarameya', 139, 204, 1, 255);
INSERT INTO `mob_spell_lists` VALUES ('Sarameya', 139, 205, 1, 255);
INSERT INTO `mob_spell_lists` VALUES ('Sarameya', 139, 249, 1, 255);
INSERT INTO `mob_spell_lists` VALUES ('Sarameya', 139, 235, 1, 255);
INSERT INTO `mob_spell_lists` VALUES ('Jailer_of_Hope', 140, 196, 1, 255);
INSERT INTO `mob_spell_lists` VALUES ('Jailer_of_Hope', 140, 213, 1, 255);
INSERT INTO `mob_spell_lists` VALUES ('Avatar_SMN', 141, 296, 1, 255); -- SMN Dynamis / Maat spell list
INSERT INTO `mob_spell_lists` VALUES ('Avatar_SMN', 141, 298, 1, 255);
INSERT INTO `mob_spell_lists` VALUES ('Avatar_SMN', 141, 299, 1, 255);
INSERT INTO `mob_spell_lists` VALUES ('Avatar_SMN', 141, 300, 1, 255);
INSERT INTO `mob_spell_lists` VALUES ('Avatar_SMN', 141, 301, 1, 255);
INSERT INTO `mob_spell_lists` VALUES ('Avatar_SMN', 141, 302, 1, 255);
INSERT INTO `mob_spell_lists` VALUES ('Avatar_SMN', 141, 303, 1, 255);
INSERT INTO `mob_spell_lists` VALUES ('Charming_Trio', 142, 245, 1, 255); -- Prune
INSERT INTO `mob_spell_lists` VALUES ('Charming_Trio', 142, 247, 1, 255);
INSERT INTO `mob_spell_lists` VALUES ('Onki', 143, 288, 1, 255);
INSERT INTO `mob_spell_lists` VALUES ('Bahamut', 144, 5, 1, 255);  -- Cure V
INSERT INTO `mob_spell_lists` VALUES ('Bahamut', 144, 106, 1, 255); -- Phalanx
INSERT INTO `mob_spell_lists` VALUES ('Bahamut', 144, 54, 1, 255);  -- Stoneskin
INSERT INTO `mob_spell_lists` VALUES ('Bahamut', 144, 47, 1, 255);  -- Protect V
INSERT INTO `mob_spell_lists` VALUES ('Bahamut', 144, 52, 1, 255);  -- Shell V
INSERT INTO `mob_spell_lists` VALUES ('Bahamut', 144, 148, 1, 255);  -- Fire V
INSERT INTO `mob_spell_lists` VALUES ('Bahamut', 144, 205, 1, 255);  -- Flare II
INSERT INTO `mob_spell_lists` VALUES ('Bahamut', 144, 177, 1, 255);  -- Firaga IV
INSERT INTO `mob_spell_lists` VALUES ('Bahamut', 144, 359, 1, 255);  -- Silencega
INSERT INTO `mob_spell_lists` VALUES ('Bahamut', 144, 360, 1, 255);  -- Dispelga
INSERT INTO `mob_spell_lists` VALUES ('Bahamut', 144, 366, 1, 255);  -- Graviga
INSERT INTO `mob_spell_lists` VALUES ('Dobsonfly', 145, 57, 1, 255);  -- Haste
INSERT INTO `mob_spell_lists` VALUES ('Dobsonfly', 145, 155, 1, 255);  -- Aero II
INSERT INTO `mob_spell_lists` VALUES ('Dobsonfly', 145, 357, 1, 255);  -- Slowga
INSERT INTO `mob_spell_lists` VALUES ('Duke_Decapod', 146, 169, 1, 10);  -- Water
INSERT INTO `mob_spell_lists` VALUES ('Ankou', 147, 230, 1, 255); -- Bio
INSERT INTO `mob_spell_lists` VALUES ('Ankou', 147, 245, 1, 255); -- Drain
INSERT INTO `mob_spell_lists` VALUES ('Ankou', 147, 247, 1, 255); -- Aspir
INSERT INTO `mob_spell_lists` VALUES ('Blighting_Brand', 148, 231, 1, 255); -- Bio II
INSERT INTO `mob_spell_lists` VALUES ('Blighting_Brand', 148, 58, 1, 255); -- Paralyze
INSERT INTO `mob_spell_lists` VALUES ('Blighting_Brand', 148, 254, 1, 255); -- Blind
INSERT INTO `mob_spell_lists` VALUES ('Blighting_Brand', 148, 253, 1, 255); -- Sleep
INSERT INTO `mob_spell_lists` VALUES ('Diabolos_Waking_Dream', 149, 245, 1, 255);  -- Drain
INSERT INTO `mob_spell_lists` VALUES ('Diabolos_Waking_Dream', 149, 247, 1, 255); -- Aspir
INSERT INTO `mob_spell_lists` VALUES ('Diabolos_Waking_Dream', 149, 274, 1, 255); -- Sleepga
INSERT INTO `mob_spell_lists` VALUES ('Diabolos_Waking_Dream', 149, 360, 1, 255); -- Dispelga
INSERT INTO `mob_spell_lists` VALUES ('Oupire', 150, 176, 1, 255); -- Firaga III
INSERT INTO `mob_spell_lists` VALUES ('Oupire', 150, 181, 1, 255); -- Blizzaga III
INSERT INTO `mob_spell_lists` VALUES ('Oupire', 150, 186, 1, 255); -- Aeroga III
INSERT INTO `mob_spell_lists` VALUES ('Oupire', 150, 191, 1, 255); -- Stonega III
INSERT INTO `mob_spell_lists` VALUES ('Oupire', 150, 196, 1, 255); -- Thundaga III
INSERT INTO `mob_spell_lists` VALUES ('Oupire', 150, 201, 1, 255); -- Waterga III
INSERT INTO `mob_spell_lists` VALUES ('Oupire', 150, 152, 1, 255); -- Blizzard IV
INSERT INTO `mob_spell_lists` VALUES ('Oupire', 150, 147, 1, 255); -- Fire IV
INSERT INTO `mob_spell_lists` VALUES ('Oupire', 150, 157, 1, 255); -- Aero IV
INSERT INTO `mob_spell_lists` VALUES ('Oupire', 150, 162, 1, 255); -- Stone IV
INSERT INTO `mob_spell_lists` VALUES ('Oupire', 150, 167, 1, 255); -- Thunder IV
INSERT INTO `mob_spell_lists` VALUES ('Oupire', 150, 172, 1, 255); -- Water IV
INSERT INTO `mob_spell_lists` VALUES ('Oupire', 150, 227, 1, 255); -- Poisonga III
INSERT INTO `mob_spell_lists` VALUES ('Oupire', 150, 360, 1, 255); -- Dispelga
INSERT INTO `mob_spell_lists` VALUES ('Oupire', 150, 365, 1, 255); -- Breakga
INSERT INTO `mob_spell_lists` VALUES ('Oupire', 150, 362, 1, 255); -- Bindga
INSERT INTO `mob_spell_lists` VALUES ('Oupire', 150, 361, 1, 255); -- Blindga
INSERT INTO `mob_spell_lists` VALUES ('Oupire', 150, 366, 1, 255); -- Graviga
INSERT INTO `mob_spell_lists` VALUES ('Oupire', 150, 274, 1, 255); -- Sleepga II
INSERT INTO `mob_spell_lists` VALUES ('Wake_Warder_Wanda', 151, 240, 1, 255); -- Drown
INSERT INTO `mob_spell_lists` VALUES ('Lord_of_Onzozo',152,201,1,255); -- Waterga III
INSERT INTO `mob_spell_lists` VALUES ('Lord_of_Onzozo',152,361,1,255); -- Blindga
INSERT INTO `mob_spell_lists` VALUES ('Lord_of_Onzozo',152,214,1,255); -- Flood
INSERT INTO `mob_spell_lists` VALUES ('Iratham_HP_50to100', 153, 176, 1, 255); -- Firaga 3 (Only used when over 50% HP)
INSERT INTO `mob_spell_lists` VALUES ('Iratham_HP_50to100', 153, 177, 1, 255); -- Firaga 4 (Only used when over 50% HP)
INSERT INTO `mob_spell_lists` VALUES ('Iratham_HP_50to100', 153, 204, 1, 255); -- Flare (Only used when over 50% HP)
INSERT INTO `mob_spell_lists` VALUES ('Iratham_HP_50to100', 153, 259, 1, 255); -- Sleepga 2
INSERT INTO `mob_spell_lists` VALUES ('Iratham_HP_under_50', 154, 181, 1, 255); -- Blizzaga 3 (Only used when under 50% HP)
INSERT INTO `mob_spell_lists` VALUES ('Iratham_HP_under_50', 154, 182, 1, 255); -- Blizzaga 4 (Only used when under 50% HP)
INSERT INTO `mob_spell_lists` VALUES ('Iratham_HP_under_50', 154, 206, 1, 255); -- Freeze 2 (Only used when under 50% HP)
INSERT INTO `mob_spell_lists` VALUES ('Iratham_HP_under_50', 154, 259, 1, 255); -- Sleepga 2
INSERT INTO `mob_spell_lists` VALUES ('Iratham_HP_under_20', 155, 181, 1, 255); -- Blizzaga 3 (Only used when under 50% HP)
INSERT INTO `mob_spell_lists` VALUES ('Iratham_HP_under_20', 155, 182, 1, 255); -- Blizzaga 4 (Only used when under 50% HP)
INSERT INTO `mob_spell_lists` VALUES ('Iratham_HP_under_20', 155, 206, 1, 255); -- Freeze 2 (Only used when under 50% HP)
INSERT INTO `mob_spell_lists` VALUES ('Iratham_HP_under_20', 155, 219, 1, 255); -- Comet (Only used when under 20% HP)
INSERT INTO `mob_spell_lists` VALUES ('Iratham_HP_under_20', 155, 259, 1, 255); -- Sleepga 2
INSERT INTO `mob_spell_lists` VALUES ('Yaanei', 156, 163, 1, 255); -- Stone 5
INSERT INTO `mob_spell_lists` VALUES ('Yaanei', 156, 168, 1, 255); -- Thunder 5
INSERT INTO `mob_spell_lists` VALUES ('Yaanei', 156, 192, 1, 255); -- Stonega 4
INSERT INTO `mob_spell_lists` VALUES ('Yaanei', 156, 197, 1, 255); -- Thundaga 4
INSERT INTO `mob_spell_lists` VALUES ('Yaanei', 156, 255, 1, 255); -- Break
INSERT INTO `mob_spell_lists` VALUES ('Yaanei', 156, 274, 1, 255); -- Sleepga 2
INSERT INTO `mob_spell_lists` VALUES ('Yaanei', 156, 357, 1, 255); -- Slowga
INSERT INTO `mob_spell_lists` VALUES ('Yaanei', 156, 365, 1, 255); -- Breakga
INSERT INTO `mob_spell_lists` VALUES ('Kutharei', 157, 147, 1, 255); -- Fire 5
INSERT INTO `mob_spell_lists` VALUES ('Kutharei', 157, 157, 1, 255); -- Aero 5
INSERT INTO `mob_spell_lists` VALUES ('Kutharei', 157, 177, 1, 255); -- Firaga 4
INSERT INTO `mob_spell_lists` VALUES ('Kutharei', 157, 187, 1, 255); -- Aeroga 4
INSERT INTO `mob_spell_lists` VALUES ('Kutharei', 157, 286, 1, 255); -- Addle
INSERT INTO `mob_spell_lists` VALUES ('Kutharei', 157, 359, 1, 255); -- Silencega
INSERT INTO `mob_spell_lists` VALUES ('Kutharei', 157, 360, 1, 255); -- Dispelga
INSERT INTO `mob_spell_lists` VALUES ('Kutharei', 157, 366, 1, 255); -- Graviga
INSERT INTO `mob_spell_lists` VALUES ('Sippoy_HP_50to100', 158, 153, 1, 255); -- Blizzard 5
INSERT INTO `mob_spell_lists` VALUES ('Sippoy_HP_50to100', 158, 173, 1, 255); -- Water 5
INSERT INTO `mob_spell_lists` VALUES ('Sippoy_HP_50to100', 158, 252, 1, 255); -- Stun
INSERT INTO `mob_spell_lists` VALUES ('Sippoy_HP_50to100', 158, 356, 1, 255); -- Paralyga
INSERT INTO `mob_spell_lists` VALUES ('Sippoy_HP_50to100', 158, 361, 1, 255); -- Blindga
INSERT INTO `mob_spell_lists` VALUES ('Sippoy_HP_50to100', 158, 362, 1, 255); -- Bindga
INSERT INTO `mob_spell_lists` VALUES ('Sippoy_HP_under_50', 159, 153, 1, 255); -- Blizzard 5
INSERT INTO `mob_spell_lists` VALUES ('Sippoy_HP_under_50', 159, 173, 1, 255); -- Water 5
INSERT INTO `mob_spell_lists` VALUES ('Sippoy_HP_under_50', 159, 182, 1, 255); -- Blizzaga 4
INSERT INTO `mob_spell_lists` VALUES ('Sippoy_HP_under_50', 159, 202, 1, 255); -- Waterga 4
INSERT INTO `mob_spell_lists` VALUES ('Sippoy_HP_under_50', 159, 252, 1, 255); -- Stun
INSERT INTO `mob_spell_lists` VALUES ('Sippoy_HP_under_50', 159, 356, 1, 255); -- Paralyga
INSERT INTO `mob_spell_lists` VALUES ('Sippoy_HP_under_50', 159, 361, 1, 255); -- Blindga
INSERT INTO `mob_spell_lists` VALUES ('Sippoy_HP_under_50', 159, 362, 1, 255); -- Bindga
INSERT INTO `mob_spell_lists` VALUES ('Rani_HP_75to100', 160, 112, 1, 255); -- Flash
INSERT INTO `mob_spell_lists` VALUES ('Rani_HP_75to100', 160, 176, 1, 255); -- Firaga 3
INSERT INTO `mob_spell_lists` VALUES ('Rani_HP_75to100', 160, 181, 1, 255); -- Blizzaga 3
INSERT INTO `mob_spell_lists` VALUES ('Rani_HP_75to100', 160, 186, 1, 255); -- Aeroga 3
INSERT INTO `mob_spell_lists` VALUES ('Rani_HP_75to100', 160, 191, 1, 255); -- Stonega 3
INSERT INTO `mob_spell_lists` VALUES ('Rani_HP_75to100', 160, 196, 1, 255); -- Thundaga 3
INSERT INTO `mob_spell_lists` VALUES ('Rani_HP_75to100', 160, 201, 1, 255); -- Waterga 3
INSERT INTO `mob_spell_lists` VALUES ('Rani_HP_75to100', 160, 222, 1, 255); -- Poisonga 3
INSERT INTO `mob_spell_lists` VALUES ('Rani_HP_75to100', 160, 245, 1, 255); -- Drain
INSERT INTO `mob_spell_lists` VALUES ('Rani_HP_75to100', 160, 247, 1, 255); -- Aspir
INSERT INTO `mob_spell_lists` VALUES ('Rani_HP_75to100', 160, 274, 1, 255); -- Sleepga 2
INSERT INTO `mob_spell_lists` VALUES ('Rani_HP_75to100', 160, 286, 1, 255); -- Addle
INSERT INTO `mob_spell_lists` VALUES ('Rani_HP_75to100', 160, 356, 1, 255); -- Paralyga
INSERT INTO `mob_spell_lists` VALUES ('Rani_HP_75to100', 160, 359, 1, 255); -- Silencega
-- Except for Addle, all magic cast is AoE, including Ancient Magic.
-- Above 50% HP, casts Tier 3 -ga spells.
-- Between 75% and 50%, can cast AoE Ancient Magic.
-- Under 50%, Casts tier 4 -ga spells.
-- Casts Meteor every 10%, starting at 50%. Exact % may vary. Can be stunned.
INSERT INTO `mob_spell_lists` VALUES ('Rani_HP_50to75', 161, 112, 1, 255); -- Flash
INSERT INTO `mob_spell_lists` VALUES ('Rani_HP_50to75', 161, 176, 1, 255); -- Firaga 3
INSERT INTO `mob_spell_lists` VALUES ('Rani_HP_50to75', 161, 181, 1, 255); -- Blizzaga 3
INSERT INTO `mob_spell_lists` VALUES ('Rani_HP_50to75', 161, 186, 1, 255); -- Aeroga 3
INSERT INTO `mob_spell_lists` VALUES ('Rani_HP_50to75', 161, 191, 1, 255); -- Stonega 3
INSERT INTO `mob_spell_lists` VALUES ('Rani_HP_50to75', 161, 196, 1, 255); -- Thundaga 3
INSERT INTO `mob_spell_lists` VALUES ('Rani_HP_50to75', 161, 201, 1, 255); -- Waterga 3
INSERT INTO `mob_spell_lists` VALUES ('Rani_HP_50to75', 161, 204, 1, 255); -- Flare
INSERT INTO `mob_spell_lists` VALUES ('Rani_HP_50to75', 161, 206, 1, 255); -- Freeze
INSERT INTO `mob_spell_lists` VALUES ('Rani_HP_50to75', 161, 208, 1, 255); -- Tornad
INSERT INTO `mob_spell_lists` VALUES ('Rani_HP_50to75', 161, 210, 1, 255); -- Quake
INSERT INTO `mob_spell_lists` VALUES ('Rani_HP_50to75', 161, 212, 1, 255); -- Burst
INSERT INTO `mob_spell_lists` VALUES ('Rani_HP_50to75', 161, 214, 1, 255); -- Flood
INSERT INTO `mob_spell_lists` VALUES ('Rani_HP_50to75', 161, 222, 1, 255); -- Poisonga 3
INSERT INTO `mob_spell_lists` VALUES ('Rani_HP_50to75', 161, 245, 1, 255); -- Drain
INSERT INTO `mob_spell_lists` VALUES ('Rani_HP_50to75', 161, 247, 1, 255); -- Aspir
INSERT INTO `mob_spell_lists` VALUES ('Rani_HP_50to75', 161, 274, 1, 255); -- Sleepga 2
INSERT INTO `mob_spell_lists` VALUES ('Rani_HP_50to75', 161, 286, 1, 255); -- Addle
INSERT INTO `mob_spell_lists` VALUES ('Rani_HP_50to75', 161, 356, 1, 255); -- Paralyga
INSERT INTO `mob_spell_lists` VALUES ('Rani_HP_50to75', 161, 359, 1, 255); -- Silencega
INSERT INTO `mob_spell_lists` VALUES ('Rani_HP_under_50', 162, 112, 1, 255); -- Flash
INSERT INTO `mob_spell_lists` VALUES ('Rani_HP_under_50', 162, 177, 1, 255); -- Firaga 4
INSERT INTO `mob_spell_lists` VALUES ('Rani_HP_under_50', 162, 182, 1, 255); -- Blizzaga 4
INSERT INTO `mob_spell_lists` VALUES ('Rani_HP_under_50', 162, 187, 1, 255); -- Aeroga 4
INSERT INTO `mob_spell_lists` VALUES ('Rani_HP_under_50', 162, 192, 1, 255); -- Stonega 4
INSERT INTO `mob_spell_lists` VALUES ('Rani_HP_under_50', 162, 197, 1, 255); -- Thundaga 4
INSERT INTO `mob_spell_lists` VALUES ('Rani_HP_under_50', 162, 202, 1, 255); -- Waterga 4
INSERT INTO `mob_spell_lists` VALUES ('Rani_HP_under_50', 162, 218, 1, 255); -- Meteor
INSERT INTO `mob_spell_lists` VALUES ('Rani_HP_under_50', 162, 222, 1, 255); -- Poisonga 3
INSERT INTO `mob_spell_lists` VALUES ('Rani_HP_under_50', 162, 245, 1, 255); -- Drain
INSERT INTO `mob_spell_lists` VALUES ('Rani_HP_under_50', 162, 247, 1, 255); -- Aspir
INSERT INTO `mob_spell_lists` VALUES ('Rani_HP_under_50', 162, 274, 1, 255); -- Sleepga 2
INSERT INTO `mob_spell_lists` VALUES ('Rani_HP_under_50', 162, 286, 1, 255); -- Addle
INSERT INTO `mob_spell_lists` VALUES ('Rani_HP_under_50', 162, 356, 1, 255); -- Paralyga
INSERT INTO `mob_spell_lists` VALUES ('Rani_HP_under_50', 162, 359, 1, 255); -- Silencega
INSERT INTO `mob_spell_lists` VALUES ('Raja', 163, 177, 1, 255); -- Firaga 4
INSERT INTO `mob_spell_lists` VALUES ('Raja', 163, 182, 1, 255); -- Blizzaga 4
INSERT INTO `mob_spell_lists` VALUES ('Raja', 163, 187, 1, 255); -- Aeroga 4
INSERT INTO `mob_spell_lists` VALUES ('Raja', 163, 192, 1, 255); -- Stonega 4
INSERT INTO `mob_spell_lists` VALUES ('Raja', 163, 197, 1, 255); -- Thundaga 4
INSERT INTO `mob_spell_lists` VALUES ('Raja', 163, 202, 1, 255); -- Waterga 4
INSERT INTO `mob_spell_lists` VALUES ('Raja', 163, 257, 1, 255); -- Curse (AoE)
INSERT INTO `mob_spell_lists` VALUES ('Raja', 163, 357, 1, 255); -- Slowga
INSERT INTO `mob_spell_lists` VALUES ('Raja', 163, 361, 1, 255); -- Blindga
INSERT INTO `mob_spell_lists` VALUES ('Lesser_Arimaspi',164,147,1,255); -- Fire IV
INSERT INTO `mob_spell_lists` VALUES ('Lesser_Arimaspi',164,148,1,255); -- Fire V
INSERT INTO `mob_spell_lists` VALUES ('Lesser_Arimaspi',164,152,1,255); -- Blizzard IV
INSERT INTO `mob_spell_lists` VALUES ('Lesser_Arimaspi',164,153,1,255); -- Blizzard V
INSERT INTO `mob_spell_lists` VALUES ('Lesser_Arimaspi',164,157,1,255); -- Aero IV
INSERT INTO `mob_spell_lists` VALUES ('Lesser_Arimaspi',164,158,1,255); -- Aero V
INSERT INTO `mob_spell_lists` VALUES ('Lesser_Arimaspi',164,162,1,255); -- Stone IV
INSERT INTO `mob_spell_lists` VALUES ('Lesser_Arimaspi',164,163,1,255); -- Stone V
INSERT INTO `mob_spell_lists` VALUES ('Lesser_Arimaspi',164,167,1,255); -- Thunder IV
INSERT INTO `mob_spell_lists` VALUES ('Lesser_Arimaspi',164,168,1,255); -- Thunder V
INSERT INTO `mob_spell_lists` VALUES ('Lesser_Arimaspi',164,172,1,255); -- Water IV
INSERT INTO `mob_spell_lists` VALUES ('Lesser_Arimaspi',164,173,1,255); -- Water V
INSERT INTO `mob_spell_lists` VALUES ('Lesser_Arimaspi',164,255,1,255); -- Break
INSERT INTO `mob_spell_lists` VALUES ('Lesser_Arimaspi',164,259,1,255); -- Sleep II
INSERT INTO `mob_spell_lists` VALUES ('Arimaspi',165,147,1,255); -- Fire IV
INSERT INTO `mob_spell_lists` VALUES ('Arimaspi',165,148,1,255); -- Fire V
INSERT INTO `mob_spell_lists` VALUES ('Arimaspi',165,152,1,255); -- Blizzard IV
INSERT INTO `mob_spell_lists` VALUES ('Arimaspi',165,153,1,255); -- Blizzard V
INSERT INTO `mob_spell_lists` VALUES ('Arimaspi',165,157,1,255); -- Aero IV
INSERT INTO `mob_spell_lists` VALUES ('Arimaspi',165,158,1,255); -- Aero V
INSERT INTO `mob_spell_lists` VALUES ('Arimaspi',165,162,1,255); -- Stone IV
INSERT INTO `mob_spell_lists` VALUES ('Arimaspi',165,163,1,255); -- Stone V
INSERT INTO `mob_spell_lists` VALUES ('Arimaspi',165,167,1,255); -- Thunder IV
INSERT INTO `mob_spell_lists` VALUES ('Arimaspi',165,168,1,255); -- Thunder V
INSERT INTO `mob_spell_lists` VALUES ('Arimaspi',165,172,1,255); -- Water IV
INSERT INTO `mob_spell_lists` VALUES ('Arimaspi',165,173,1,255); -- Water V
INSERT INTO `mob_spell_lists` VALUES ('Arimaspi',165,252,1,255); -- Stun
INSERT INTO `mob_spell_lists` VALUES ('Arimaspi',165,257,1,255); -- Curse
INSERT INTO `mob_spell_lists` VALUES ('Arimaspi',165,259,1,255); -- Sleep II
INSERT INTO `mob_spell_lists` VALUES ('Ashtaerh_the_Gallvexed',166,167,1,255); -- Thunder IV
INSERT INTO `mob_spell_lists` VALUES ('Ashtaerh_the_Gallvexed',166,168,1,255); -- Thunder V
INSERT INTO `mob_spell_lists` VALUES ('Ashtaerh_the_Gallvexed',166,196,1,255); -- Thundaga III
INSERT INTO `mob_spell_lists` VALUES ('Ashtaerh_the_Gallvexed',166,197,1,255); -- Thundaga IV
INSERT INTO `mob_spell_lists` VALUES ('Ashtaerh_the_Gallvexed',166,201,1,255); -- Waterga III
INSERT INTO `mob_spell_lists` VALUES ('Ashtaerh_the_Gallvexed',166,202,1,255); -- Waterga IV
INSERT INTO `mob_spell_lists` VALUES ('Bakka',167,152,1,255); -- Blizzard IV
INSERT INTO `mob_spell_lists` VALUES ('Bakka',167,153,1,255); -- Blizzard V
INSERT INTO `mob_spell_lists` VALUES ('Bakka',167,181,1,255); -- Blizzaga III
INSERT INTO `mob_spell_lists` VALUES ('Bakka',167,182,1,255); -- Blizzaga IV
INSERT INTO `mob_spell_lists` VALUES ('Bakka',167,206,1,255); -- Freeze
INSERT INTO `mob_spell_lists` VALUES ('Bakka',167,236,1,255); -- Frost
INSERT INTO `mob_spell_lists` VALUES ('Bakka',167,356,1,255); -- Paralyga
INSERT INTO `mob_spell_lists` VALUES ('Bakka',167,362,1,255); -- Bindga
INSERT INTO `mob_spell_lists` VALUES ('Bloodeye_Vileberry',168,176,1,255); -- Firga III
INSERT INTO `mob_spell_lists` VALUES ('Bloodeye_Vileberry',168,181,1,255); -- Blizzaga III
INSERT INTO `mob_spell_lists` VALUES ('Bloodeye_Vileberry',168,186,1,255); -- Aeroga III
INSERT INTO `mob_spell_lists` VALUES ('Bloodeye_Vileberry',168,191,1,255); -- Stonega III
INSERT INTO `mob_spell_lists` VALUES ('Bloodeye_Vileberry',168,196,1,255); -- Thundaga III
INSERT INTO `mob_spell_lists` VALUES ('Bloodeye_Vileberry',168,201,1,255); -- Waterga III
INSERT INTO `mob_spell_lists` VALUES ('Bloodeye_Vileberry',168,227,1,255); -- Poisonga III
INSERT INTO `mob_spell_lists` VALUES ('Bloodeye_Vileberry',168,255,1,255); -- Break
INSERT INTO `mob_spell_lists` VALUES ('Bloodeye_Vileberry',168,356,1,255); -- Paralyga
INSERT INTO `mob_spell_lists` VALUES ('Bloodeye_Vileberry',168,362,1,255); -- Bindga
INSERT INTO `mob_spell_lists` VALUES ('Bloodeye_Vileberry',168,366,1,255); -- Graviga
INSERT INTO `mob_spell_lists` VALUES ('Bloodeye_Vileberry',168,367,1,255); -- Death
INSERT INTO `mob_spell_lists` VALUES ('Gangly_Gean',169,167,1,255); -- Thunder IV
INSERT INTO `mob_spell_lists` VALUES ('Gangly_Gean',169,172,1,255); -- Water IV
INSERT INTO `mob_spell_lists` VALUES ('Gangly_Gean',169,196,1,255); -- Thundga III
INSERT INTO `mob_spell_lists` VALUES ('Gangly_Gean',169,201,1,255); -- Waterga III
INSERT INTO `mob_spell_lists` VALUES ('Gangly_Gean',169,226,1,255); -- Poisonga II
INSERT INTO `mob_spell_lists` VALUES ('Gangly_Gean',169,252,1,255); -- Stun
INSERT INTO `mob_spell_lists` VALUES ('Gangly_Gean',169,274,1,255); -- Sleepga II
INSERT INTO `mob_spell_lists` VALUES ('Guimauve',170,152,1,255); -- Blizzard IV
INSERT INTO `mob_spell_lists` VALUES ('Guimauve',170,184,1,255); -- Aeroga III
INSERT INTO `mob_spell_lists` VALUES ('Guimauve',170,191,1,255); -- Stonega III
INSERT INTO `mob_spell_lists` VALUES ('Guimauve',170,356,1,255); -- Paralyga
INSERT INTO `mob_spell_lists` VALUES ('Guimauve',170,357,1,255); -- Slowga
INSERT INTO `mob_spell_lists` VALUES ('Guimauve',170,359,1,255); -- Silencega
INSERT INTO `mob_spell_lists` VALUES ('Lentor',171,173,1,255); -- Water V
INSERT INTO `mob_spell_lists` VALUES ('Lentor',171,201,1,255); -- Waterga III
INSERT INTO `mob_spell_lists` VALUES ('Lentor',171,202,1,255); -- Waterga IV
INSERT INTO `mob_spell_lists` VALUES ('Siranpa-kamuy',172,157,1,255); -- Aero IV
INSERT INTO `mob_spell_lists` VALUES ('Siranpa-kamuy',172,162,1,255); -- Stone IV
INSERT INTO `mob_spell_lists` VALUES ('Siranpa-kamuy',172,186,1,255); -- Aeroga III
INSERT INTO `mob_spell_lists` VALUES ('Siranpa-kamuy',172,191,1,255); -- Stonega III
INSERT INTO `mob_spell_lists` VALUES ('Siranpa-kamuy',172,359,1,255); -- Silencega
INSERT INTO `mob_spell_lists` VALUES ('Tonberry_Lieje',173,147,1,255); -- Fire IV
INSERT INTO `mob_spell_lists` VALUES ('Tonberry_Lieje',173,148,1,255); -- Fire V
INSERT INTO `mob_spell_lists` VALUES ('Tonberry_Lieje',173,176,1,255); -- Firaga III
INSERT INTO `mob_spell_lists` VALUES ('Tonberry_Lieje',173,177,1,255); -- Firaga IV
INSERT INTO `mob_spell_lists` VALUES ('Tonberry_Lieje',173,204,1,255); -- Flare
INSERT INTO `mob_spell_lists` VALUES ('Tonberry_Lieje',173,205,1,255); -- Flare II
INSERT INTO `mob_spell_lists` VALUES ('Turul', 174, 157, 1, 255); -- Aero 4
INSERT INTO `mob_spell_lists` VALUES ('Turul', 174, 167, 1, 255); -- Thunder 4
INSERT INTO `mob_spell_lists` VALUES ('Turul', 174, 168, 1, 255); -- Thunder 5
INSERT INTO `mob_spell_lists` VALUES ('Turul', 174, 186, 1, 255); -- Aeroga 3
INSERT INTO `mob_spell_lists` VALUES ('Turul', 174, 196, 1, 255); -- Thundaga 3
INSERT INTO `mob_spell_lists` VALUES ('Turul', 174, 197, 1, 255); -- Thundaga 4
INSERT INTO `mob_spell_lists` VALUES ('Turul', 174, 359, 1, 255); -- Silencega
INSERT INTO `mob_spell_lists` VALUES ('Turul_low_HP', 175, 157, 1, 255); -- Aero 4
INSERT INTO `mob_spell_lists` VALUES ('Turul_low_HP', 175, 158, 1, 255); -- Aero 5
INSERT INTO `mob_spell_lists` VALUES ('Turul_low_HP', 175, 167, 1, 255); -- Thunder 4
INSERT INTO `mob_spell_lists` VALUES ('Turul_low_HP', 175, 168, 1, 255); -- Thunder 5
INSERT INTO `mob_spell_lists` VALUES ('Turul_low_HP', 175, 186, 1, 255); -- Aeroga 3
INSERT INTO `mob_spell_lists` VALUES ('Turul_low_HP', 175, 187, 1, 255); -- Aeroga 4
INSERT INTO `mob_spell_lists` VALUES ('Turul_low_HP', 175, 196, 1, 255); -- Thundaga 3
INSERT INTO `mob_spell_lists` VALUES ('Turul_low_HP', 175, 197, 1, 255); -- Thundaga 4
INSERT INTO `mob_spell_lists` VALUES ('Turul_low_HP', 175, 208, 1, 255); -- AoE Tornado
INSERT INTO `mob_spell_lists` VALUES ('Turul_low_HP', 175, 212, 1, 255); -- AoE Burst
INSERT INTO `mob_spell_lists` VALUES ('Turul_low_HP', 175, 252, 1, 255); -- AoE Stun
INSERT INTO `mob_spell_lists` VALUES ('Turul_low_HP', 175, 359, 1, 255); -- Silencega
INSERT INTO `mob_spell_lists` VALUES ('Baba_Yaga',176,186,1,255); -- Aeroga III
INSERT INTO `mob_spell_lists` VALUES ('Baba_Yaga',176,359,1,255); -- Silencega
INSERT INTO `mob_spell_lists` VALUES ('Baba_Yaga',176,366,1,255); -- Graviga
-- Carabosse changes casting habits mid fight. Starts as whm/cure AI. Begins mode changes after Benediction.
-- Also has rdm (enhancing), blm (nuking), and warrior (melee) "mode" that it switches to.
-- (see MOBMOD_BUFF_CHANCE and its relatives, as well as the setSpellList function)
-- Uncertain if actual full on job change, but DOES gain the traits (double attack, magic attack..)
-- http://ffxiclopedia.wikia.com/wiki/Carabosse
INSERT INTO `mob_spell_lists` VALUES ('Carabosse',177,5,1,255); -- Cure V
INSERT INTO `mob_spell_lists` VALUES ('Carabosse',177,6,1,255); -- Cure Vi
INSERT INTO `mob_spell_lists` VALUES ('Carabosse',177,47,1,255); -- Protect V
INSERT INTO `mob_spell_lists` VALUES ('Carabosse',177,52,1,255); -- Shell V
INSERT INTO `mob_spell_lists` VALUES ('Carabosse',177,54,1,255); -- Stoneskin
-- INSERT INTO `mob_spell_lists` VALUES ('Carabosse',177,157,1,255); -- Aero IV
-- INSERT INTO `mob_spell_lists` VALUES ('Carabosse',177,158,1,255); -- Aero V
-- INSERT INTO `mob_spell_lists` VALUES ('Carabosse',177,184,1,255); -- Aeroga III
-- INSERT INTO `mob_spell_lists` VALUES ('Carabosse',177,208,1,255); -- Tornado
-- INSERT INTO `mob_spell_lists` VALUES ('Carabosse',177,209,1,255); -- Tornado II
-- INSERT INTO `mob_spell_lists` VALUES ('Carabosse',177,365,1,255); -- Breakga
INSERT INTO `mob_spell_lists` VALUES ('Irrlicht',178,180,1,255); -- Blizzaga II
INSERT INTO `mob_spell_lists` VALUES ('Irrlicht',178,274,1,255); -- Sleepga II
INSERT INTO `mob_spell_lists` VALUES ('Irrlicht',178,360,1,255); -- Dispelga
INSERT INTO `mob_spell_lists` VALUES ('Irrlicht',178,362,1,255); -- Bindga
INSERT INTO `mob_spell_lists` VALUES ('La_Theine_Liege',179,184,1,255); -- aeroga III
INSERT INTO `mob_spell_lists` VALUES ('Megamaw_Mikey',180,163,1,255); -- Stone V
INSERT INTO `mob_spell_lists` VALUES ('Megamaw_Mikey',180,191,1,255); -- Stonega III
INSERT INTO `mob_spell_lists` VALUES ('Megamaw_Mikey',180,210,1,255); -- Quake
INSERT INTO `mob_spell_lists` VALUES ('Trembler_Tabitha',181,210,1,255); -- Quake
INSERT INTO `mob_spell_lists` VALUES ('Poroggo_Dom_Juan',182,201,1,255); -- Waterga III
INSERT INTO `mob_spell_lists` VALUES ('Poroggo_Dom_Juan',182,226,1,255); -- Poisonga II
INSERT INTO `mob_spell_lists` VALUES ('Abas',183,172,1,255); -- Water IV
INSERT INTO `mob_spell_lists` VALUES ('Abas',183,201,1,255); -- Waterga III
INSERT INTO `mob_spell_lists` VALUES ('Abas',183,214,1,255); -- Flood
INSERT INTO `mob_spell_lists` VALUES ('Abas',183,226,1,255); -- Poisonga II
INSERT INTO `mob_spell_lists` VALUES ('Cannered_Noz',184,152,1,255); -- Blizzard IV
INSERT INTO `mob_spell_lists` VALUES ('Cannered_Noz',184,153,1,255); -- Blizzard V
INSERT INTO `mob_spell_lists` VALUES ('Cannered_Noz',184,181,1,255); -- Blizzaga III
INSERT INTO `mob_spell_lists` VALUES ('Cannered_Noz',184,182,1,255); -- Blizzaga IV
INSERT INTO `mob_spell_lists` VALUES ('Cannered_Noz',184,206,1,255); -- Freeze
INSERT INTO `mob_spell_lists` VALUES ('Cannered_Noz',184,207,1,255); -- Freeze II
INSERT INTO `mob_spell_lists` VALUES ('Cannered_Noz',184,274,1,255); -- Sleepga II
INSERT INTO `mob_spell_lists` VALUES ('Cannered_Noz',184,356,1,255); -- Paralyga
INSERT INTO `mob_spell_lists` VALUES ('Cannered_Noz',184,359,1,255); -- Silencega
INSERT INTO `mob_spell_lists` VALUES ('Cannered_Noz',184,366,1,255); -- Graviga
INSERT INTO `mob_spell_lists` VALUES ('Cannered_Noz',184,367,1,255); -- Death
INSERT INTO `mob_spell_lists` VALUES ('Chukwa',185,192,1,255); -- Stonega IV
INSERT INTO `mob_spell_lists` VALUES ('Chukwa',185,202,1,255); -- Waterga IV
INSERT INTO `mob_spell_lists` VALUES ('Chukwa',185,211,1,255); -- Quake II
INSERT INTO `mob_spell_lists` VALUES ('Chukwa',185,215,1,255); -- Flood II
INSERT INTO `mob_spell_lists` VALUES ('Cuelebre',186,357,1,255); -- Slowga
INSERT INTO `mob_spell_lists` VALUES ('Cuelebre',186,365,1,255); -- Breakga
INSERT INTO `mob_spell_lists` VALUES ('Cuelebre',186,54,1,255);  -- Stoneskin
INSERT INTO `mob_spell_lists` VALUES ('Glavoid',187,192,1,255); -- Stonega IV
INSERT INTO `mob_spell_lists` VALUES ('Glavoid',187,211,1,255); -- Quake II
INSERT INTO `mob_spell_lists` VALUES ('Glavoid',187,357,1,255); -- Slowga
INSERT INTO `mob_spell_lists` VALUES ('Lachrymater_Fireday',188,147,1,255); -- Fire IV
INSERT INTO `mob_spell_lists` VALUES ('Lachrymater_Fireday',188,176,1,255); -- Firaga III
INSERT INTO `mob_spell_lists` VALUES ('Lachrymater_Fireday',188,204,1,255); -- Flare
INSERT INTO `mob_spell_lists` VALUES ('Lachrymater_Fireday',188,235,1,255); -- Burn
INSERT INTO `mob_spell_lists` VALUES ('Lachrymater_Fireday',188,249,1,255); -- Blaze spikes
INSERT INTO `mob_spell_lists` VALUES ('Lachrymater_Iceday',189,152,1,255); -- Blizzard IV
INSERT INTO `mob_spell_lists` VALUES ('Lachrymater_Iceday',189,181,1,255); -- Blizzaga III
INSERT INTO `mob_spell_lists` VALUES ('Lachrymater_Iceday',189,206,1,255); -- Freeze
INSERT INTO `mob_spell_lists` VALUES ('Lachrymater_Iceday',189,236,1,255); -- Frost
INSERT INTO `mob_spell_lists` VALUES ('Lachrymater_Iceday',189,250,1,255); -- Ice spikes
INSERT INTO `mob_spell_lists` VALUES ('Lachrymater_Earthday',190,162,1,255); -- Stone IV
INSERT INTO `mob_spell_lists` VALUES ('Lachrymater_Earthday',190,191,1,255); -- Stonega III
INSERT INTO `mob_spell_lists` VALUES ('Lachrymater_Earthday',190,210,1,255); -- Quake
INSERT INTO `mob_spell_lists` VALUES ('Lachrymater_Earthday',190,238,1,255); -- Rasp
INSERT INTO `mob_spell_lists` VALUES ('Lachrymater_Thunderday',191,167,1,255); -- Thunder IV
INSERT INTO `mob_spell_lists` VALUES ('Lachrymater_Thunderday',191,196,1,255); -- Thundaga III
INSERT INTO `mob_spell_lists` VALUES ('Lachrymater_Thunderday',191,212,1,255); -- Burst
INSERT INTO `mob_spell_lists` VALUES ('Lachrymater_Thunderday',191,251,1,255); -- Shock spikes
INSERT INTO `mob_spell_lists` VALUES ('Lachrymater_Waterday',192,172,1,255); -- Water IV
INSERT INTO `mob_spell_lists` VALUES ('Lachrymater_Waterday',192,201,1,255); -- Waterga III
INSERT INTO `mob_spell_lists` VALUES ('Lachrymater_Waterday',192,214,1,255); -- Flood
INSERT INTO `mob_spell_lists` VALUES ('Lachrymater_Waterday',192,240,1,255); -- Drown
INSERT INTO `mob_spell_lists` VALUES ('Lachrymater_windday',193,157,1,255); -- Aero IV
INSERT INTO `mob_spell_lists` VALUES ('Lachrymater_windday',193,186,1,255); -- Aeroga III
INSERT INTO `mob_spell_lists` VALUES ('Lachrymater_windday',193,208,1,255); -- Tornado
INSERT INTO `mob_spell_lists` VALUES ('Lachrymater_windday',193,237,1,255); -- Choke
INSERT INTO `mob_spell_lists` VALUES ('Lachrymater_Darkday',194,231,1,255); -- Bio II
INSERT INTO `mob_spell_lists` VALUES ('Lachrymater_Darkday',194,242,1,255); -- Absorb-acc
INSERT INTO `mob_spell_lists` VALUES ('Lachrymater_Darkday',194,245,1,255); -- Drain
INSERT INTO `mob_spell_lists` VALUES ('Lachrymater_Darkday',194,247,1,255); -- Aspir
INSERT INTO `mob_spell_lists` VALUES ('Lachrymater_Darkday',194,266,1,255); -- Absorb-str
INSERT INTO `mob_spell_lists` VALUES ('Lachrymater_Darkday',194,267,1,255); -- Absorb-dex
INSERT INTO `mob_spell_lists` VALUES ('Lachrymater_Darkday',194,268,1,255); -- Absorb-vit
INSERT INTO `mob_spell_lists` VALUES ('Lachrymater_Darkday',194,269,1,255); -- Absorb-agi
INSERT INTO `mob_spell_lists` VALUES ('Lachrymater_Darkday',194,270,1,255); -- Absorb-int
INSERT INTO `mob_spell_lists` VALUES ('Lachrymater_Darkday',194,271,1,255); -- Absorb-mnd
INSERT INTO `mob_spell_lists` VALUES ('Lachrymater_Darkday',194,272,1,255); -- Absorb-chr
INSERT INTO `mob_spell_lists` VALUES ('Lachrymater_Darkday',194,273,1,255); -- Sleepga
INSERT INTO `mob_spell_lists` VALUES ('Lachrymater_Lightday',195,21,1,255); -- Holy
INSERT INTO `mob_spell_lists` VALUES ('Lachrymater_Lightday',195,25,1,255); -- Dia III
INSERT INTO `mob_spell_lists` VALUES ('Lachrymater_Lightday',195,31,1,255); -- Banish IV
INSERT INTO `mob_spell_lists` VALUES ('Lachrymater_Lightday',195,40,1,255); -- Banishga III
INSERT INTO `mob_spell_lists` VALUES ('Lacovie',196,163,1,255); -- Stone V
INSERT INTO `mob_spell_lists` VALUES ('Lacovie',196,210,1,255); -- Quake
INSERT INTO `mob_spell_lists` VALUES ('Lacovie',196,255,1,255); -- Break
INSERT INTO `mob_spell_lists` VALUES ('Lacovie',196,79,1,255);  -- Slow II
INSERT INTO `mob_spell_lists` VALUES ('Manananggal',197,150,1,255); -- Blizzard II
INSERT INTO `mob_spell_lists` VALUES ('Manananggal',197,231,1,255); -- Bio II
INSERT INTO `mob_spell_lists` VALUES ('Manananggal',197,267,1,255); -- Absorb-dex
INSERT INTO `mob_spell_lists` VALUES ('Manananggal',197,268,1,255); -- Absorb Vit
INSERT INTO `mob_spell_lists` VALUES ('Manananggal',197,275,1,255); -- Absorb tp
INSERT INTO `mob_spell_lists` VALUES ('Mictlantecuhtli',198,147,1,255); -- Fire IV
INSERT INTO `mob_spell_lists` VALUES ('Mictlantecuhtli',198,152,1,255); -- Blizzard IV
INSERT INTO `mob_spell_lists` VALUES ('Mictlantecuhtli',198,162,1,255); -- Stone IV
INSERT INTO `mob_spell_lists` VALUES ('Mictlantecuhtli',198,167,1,255); -- Thunder IV
INSERT INTO `mob_spell_lists` VALUES ('Mictlantecuhtli',198,172,1,255); -- Water IV
INSERT INTO `mob_spell_lists` VALUES ('Mictlantecuhtli',198,176,1,255); -- Firaga III
INSERT INTO `mob_spell_lists` VALUES ('Mictlantecuhtli',198,181,1,255); -- Blizzaga III
INSERT INTO `mob_spell_lists` VALUES ('Mictlantecuhtli',198,191,1,255); -- Stonega III
INSERT INTO `mob_spell_lists` VALUES ('Mictlantecuhtli',198,196,1,255); -- Thundaga III
INSERT INTO `mob_spell_lists` VALUES ('Mictlantecuhtli',198,201,1,255); -- Waterga III
INSERT INTO `mob_spell_lists` VALUES ('Mictlantecuhtli',198,204,1,255); -- Flare
INSERT INTO `mob_spell_lists` VALUES ('Mictlantecuhtli',198,206,1,255); -- Freeze
INSERT INTO `mob_spell_lists` VALUES ('Mictlantecuhtli',198,208,1,255); -- Tornado
INSERT INTO `mob_spell_lists` VALUES ('Mictlantecuhtli',198,210,1,255); -- Quake
INSERT INTO `mob_spell_lists` VALUES ('Mictlantecuhtli',198,212,1,255); -- Burst
INSERT INTO `mob_spell_lists` VALUES ('Mictlantecuhtli',198,214,1,255); -- Flood
INSERT INTO `mob_spell_lists` VALUES ('Mictlantecuhtli',198,245,1,255); -- Drain
INSERT INTO `mob_spell_lists` VALUES ('Mictlantecuhtli',198,259,1,255); -- Sleep II
INSERT INTO `mob_spell_lists` VALUES ('Mictlantecuhtli',198,274,1,255); -- Sleepga II
INSERT INTO `mob_spell_lists` VALUES ('Quetzalli',199,148,1,255); -- Fire V
INSERT INTO `mob_spell_lists` VALUES ('Quetzalli',199,177,1,255); -- Firaga IV
INSERT INTO `mob_spell_lists` VALUES ('Quetzalli',199,204,1,255); -- Flare
INSERT INTO `mob_spell_lists` VALUES ('Ophanim',200,176,1,255); -- Firaga III
INSERT INTO `mob_spell_lists` VALUES ('Ophanim',200,181,1,255); -- Blizzaga III
INSERT INTO `mob_spell_lists` VALUES ('Ophanim',200,191,1,255); -- Stonega III
INSERT INTO `mob_spell_lists` VALUES ('Ophanim',200,196,1,255); -- Thundaga III
INSERT INTO `mob_spell_lists` VALUES ('Ophanim',200,201,1,255); -- Waterga III
INSERT INTO `mob_spell_lists` VALUES ('Ophanim',200,231,1,255); -- Bio II
INSERT INTO `mob_spell_lists` VALUES ('Ophanim',200,245,1,255); -- Drain
INSERT INTO `mob_spell_lists` VALUES ('Ophanim',200,247,1,255); -- Aspir
INSERT INTO `mob_spell_lists` VALUES ('Ophanim',200,249,1,255); -- Blaze spikes
INSERT INTO `mob_spell_lists` VALUES ('Halimede',201,181,1,255); -- Blizzaga III
INSERT INTO `mob_spell_lists` VALUES ('Halimede',201,201,1,255); -- Waterga III
INSERT INTO `mob_spell_lists` VALUES ('Halimede',201,206,1,255); -- Freeze
INSERT INTO `mob_spell_lists` VALUES ('Halimede',201,214,1,255); -- Flood
INSERT INTO `mob_spell_lists` VALUES ('Halimede',201,226,1,255); -- Poisonga II
INSERT INTO `mob_spell_lists` VALUES ('Halimede',201,356,1,255); -- Paralyga
INSERT INTO `mob_spell_lists` VALUES ('Mindertaur',202,5,1,255); -- Cure V
INSERT INTO `mob_spell_lists` VALUES ('Mindertaur',202,29,1,255); -- Banish II
INSERT INTO `mob_spell_lists` VALUES ('Mindertaur',202,112,1,255); -- Flash
INSERT INTO `mob_spell_lists` VALUES ('Eldertaur',203,5,1,255); --  Cure V
INSERT INTO `mob_spell_lists` VALUES ('Eldertaur',203,46,1,255); -- Protect IV
INSERT INTO `mob_spell_lists` VALUES ('Eldertaur',203,50,1,255); -- Shell III
INSERT INTO `mob_spell_lists` VALUES ('FireSpirit',204,144,13,37); -- Fire
INSERT INTO `mob_spell_lists` VALUES ('FireSpirit',204,145,38,61); -- Fire II
INSERT INTO `mob_spell_lists` VALUES ('FireSpirit',204,146,62,72); -- Fire III
INSERT INTO `mob_spell_lists` VALUES ('FireSpirit',204,147,73,85); -- Fire IV
INSERT INTO `mob_spell_lists` VALUES ('FireSpirit',204,148,86,255); -- Fire V
INSERT INTO `mob_spell_lists` VALUES ('FireSpirit',204,204,60,255); -- Flare
INSERT INTO `mob_spell_lists` VALUES ('FireSpirit',204,235,24,255); -- Burn
INSERT INTO `mob_spell_lists` VALUES ('IceSpirit',205,58,4,255); -- Paralyze
INSERT INTO `mob_spell_lists` VALUES ('IceSpirit',205,149,17,41); -- Blizzard
INSERT INTO `mob_spell_lists` VALUES ('IceSpirit',205,150,42,63); -- Blizzard II
INSERT INTO `mob_spell_lists` VALUES ('IceSpirit',205,151,64,73); -- Blizzard III
INSERT INTO `mob_spell_lists` VALUES ('IceSpirit',205,152,74,88); -- Blizzard IV
INSERT INTO `mob_spell_lists` VALUES ('IceSpirit',205,153,89,255); -- Blizzard V
INSERT INTO `mob_spell_lists` VALUES ('IceSpirit',205,236,22,255); -- Frost
INSERT INTO `mob_spell_lists` VALUES ('IceSpirit',205,206,50,255); -- Freeze
INSERT INTO `mob_spell_lists` VALUES ('IceSpirit',205,258,7,255); -- Bind
INSERT INTO `mob_spell_lists` VALUES ('AirSpirit',206,216,21,255); -- Gravity
INSERT INTO `mob_spell_lists` VALUES ('AirSpirit',206,59,15,255); -- Silence
INSERT INTO `mob_spell_lists` VALUES ('AirSpirit',206,154,9,33); -- Aero
INSERT INTO `mob_spell_lists` VALUES ('AirSpirit',206,155,34,58); -- Aero II
INSERT INTO `mob_spell_lists` VALUES ('AirSpirit',206,156,59,71); -- Aero III
INSERT INTO `mob_spell_lists` VALUES ('AirSpirit',206,157,72,82); -- Aero IV
INSERT INTO `mob_spell_lists` VALUES ('AirSpirit',206,158,83,255); -- Aero V
INSERT INTO `mob_spell_lists` VALUES ('AirSpirit',206,237,20,255); -- Choke
INSERT INTO `mob_spell_lists` VALUES ('EarthSpirit',207,56,13,255); -- Slow
INSERT INTO `mob_spell_lists` VALUES ('EarthSpirit',207,238,18,255); -- Rasp
INSERT INTO `mob_spell_lists` VALUES ('EarthSpirit',207,159,1,25); -- Stone
INSERT INTO `mob_spell_lists` VALUES ('EarthSpirit',207,160,26,50); -- Stone II
INSERT INTO `mob_spell_lists` VALUES ('EarthSpirit',207,161,51,67); -- Stone III
INSERT INTO `mob_spell_lists` VALUES ('EarthSpirit',207,162,68,76); -- Stone IV
INSERT INTO `mob_spell_lists` VALUES ('EarthSpirit',207,163,77,255); -- Stone V
INSERT INTO `mob_spell_lists` VALUES ('EarthSpirit',207,210,54,255); -- Quake
INSERT INTO `mob_spell_lists` VALUES ('ThunderSpirit',208,164,21,45); -- Thunder
INSERT INTO `mob_spell_lists` VALUES ('ThunderSpirit',208,165,46,65); -- Thunder II
INSERT INTO `mob_spell_lists` VALUES ('ThunderSpirit',208,166,66,74); -- Thunder III
INSERT INTO `mob_spell_lists` VALUES ('ThunderSpirit',208,167,75,91); -- Thunder IV
INSERT INTO `mob_spell_lists` VALUES ('ThunderSpirit',208,168,92,255); -- Thunder V
INSERT INTO `mob_spell_lists` VALUES ('ThunderSpirit',208,239,16,50); -- Shock
INSERT INTO `mob_spell_lists` VALUES ('ThunderSpirit',208,212,56,255); -- Burst
INSERT INTO `mob_spell_lists` VALUES ('WaterSpirit',209,169,5,29); -- Water
INSERT INTO `mob_spell_lists` VALUES ('WaterSpirit',209,170,30,54); -- Water II
INSERT INTO `mob_spell_lists` VALUES ('WaterSpirit',209,171,55,69); -- Water III
INSERT INTO `mob_spell_lists` VALUES ('WaterSpirit',209,172,70,79); -- Water IV
INSERT INTO `mob_spell_lists` VALUES ('WaterSpirit',209,173,80,255); -- Water V
INSERT INTO `mob_spell_lists` VALUES ('WaterSpirit',209,240,27,255); -- Drown
INSERT INTO `mob_spell_lists` VALUES ('WaterSpirit',209,220,3,41); -- Poison
INSERT INTO `mob_spell_lists` VALUES ('WaterSpirit',209,221,42,255); -- Poison II
INSERT INTO `mob_spell_lists` VALUES ('WaterSpirit',209,214,58,255); -- Flood
INSERT INTO `mob_spell_lists` VALUES ('LightSpirit',210,1,1,10); -- Cure
INSERT INTO `mob_spell_lists` VALUES ('LightSpirit',210,2,11,20); -- Cure II
INSERT INTO `mob_spell_lists` VALUES ('LightSpirit',210,3,21,40); -- Cure III
INSERT INTO `mob_spell_lists` VALUES ('LightSpirit',210,4,41,60); -- Cure IV
INSERT INTO `mob_spell_lists` VALUES ('LightSpirit',210,5,61,255); -- Cure V
INSERT INTO `mob_spell_lists` VALUES ('LightSpirit',210,21,50,94); -- Holy
INSERT INTO `mob_spell_lists` VALUES ('LightSpirit',210,22,95,255); -- Holy II
INSERT INTO `mob_spell_lists` VALUES ('LightSpirit',210,23,1,30); -- Dia
INSERT INTO `mob_spell_lists` VALUES ('LightSpirit',210,24,31,255); -- Dia II
INSERT INTO `mob_spell_lists` VALUES ('LightSpirit',210,28,5,29); -- Banish
INSERT INTO `mob_spell_lists` VALUES ('LightSpirit',210,29,30,64); -- Banish II
INSERT INTO `mob_spell_lists` VALUES ('LightSpirit',210,30,65,89); -- Banish III
INSERT INTO `mob_spell_lists` VALUES ('LightSpirit',210,31,90,255); -- Banish IV
INSERT INTO `mob_spell_lists` VALUES ('LightSpirit',210,43,7,26); -- Protect
INSERT INTO `mob_spell_lists` VALUES ('LightSpirit',210,44,27,46); -- Protect II
INSERT INTO `mob_spell_lists` VALUES ('LightSpirit',210,45,47,62); -- Protect III
INSERT INTO `mob_spell_lists` VALUES ('LightSpirit',210,46,63,75); -- Protect IV
INSERT INTO `mob_spell_lists` VALUES ('LightSpirit',210,47,76,255); -- Protect V
INSERT INTO `mob_spell_lists` VALUES ('LightSpirit',210,48,17,36); -- Shell
INSERT INTO `mob_spell_lists` VALUES ('LightSpirit',210,49,37,56); -- Shell II
INSERT INTO `mob_spell_lists` VALUES ('LightSpirit',210,50,57,67); -- Shell III
INSERT INTO `mob_spell_lists` VALUES ('LightSpirit',210,51,68,75); -- Shell IV
INSERT INTO `mob_spell_lists` VALUES ('LightSpirit',210,52,76,255); -- Shell V
INSERT INTO `mob_spell_lists` VALUES ('LightSpirit',210,108,21,255); -- Regen
INSERT INTO `mob_spell_lists` VALUES ('LightSpirit',210,112,37,255); -- Flash
INSERT INTO `mob_spell_lists` VALUES ('LightSpirit',210,57,40,255); -- Haste
INSERT INTO `mob_spell_lists` VALUES ('LightSpirit',210,7,16,30); -- Curaga
INSERT INTO `mob_spell_lists` VALUES ('LightSpirit',210,8,31,50); -- Curaga II
INSERT INTO `mob_spell_lists` VALUES ('LightSpirit',210,9,51,70); -- Curaga III
INSERT INTO `mob_spell_lists` VALUES ('LightSpirit',210,10,71,255); -- Curaga IV
INSERT INTO `mob_spell_lists` VALUES ('DarkSpirit',211,254,1,255); -- Blind
INSERT INTO `mob_spell_lists` VALUES ('DarkSpirit',211,230,10,34); -- Bio
INSERT INTO `mob_spell_lists` VALUES ('DarkSpirit',211,231,35,255); -- Bio II
INSERT INTO `mob_spell_lists` VALUES ('DarkSpirit',211,245,10,255); -- Drain
INSERT INTO `mob_spell_lists` VALUES ('DarkSpirit',211,247,20,255); -- Aspir
INSERT INTO `mob_spell_lists` VALUES ('DarkSpirit',211,252,37,255); -- Stun
INSERT INTO `mob_spell_lists` VALUES ('DarkSpirit',211,253,20,255); -- Sleep
INSERT INTO `mob_spell_lists` VALUES ('DarkSpirit',211,259,41,255); -- Sleep II
INSERT INTO `mob_spell_lists` VALUES ('DarkSpirit',211,260,32,255); -- Dispel
INSERT INTO `mob_spell_lists` VALUES ('DarkSpirit',211,266,43,255); -- Absorb-STR
INSERT INTO `mob_spell_lists` VALUES ('DarkSpirit',211,267,41,255); -- Absorb-DEX
INSERT INTO `mob_spell_lists` VALUES ('DarkSpirit',211,268,35,255); -- Absorb-VIT
INSERT INTO `mob_spell_lists` VALUES ('DarkSpirit',211,269,37,255); -- Absorb-AGI
INSERT INTO `mob_spell_lists` VALUES ('DarkSpirit',211,270,39,255); -- Absorb-INT
INSERT INTO `mob_spell_lists` VALUES ('DarkSpirit',211,271,31,255); -- Absorb-MND
INSERT INTO `mob_spell_lists` VALUES ('DarkSpirit',211,272,33,255); -- Absorb-CHR
INSERT INTO `mob_spell_lists` VALUES ('DarkSpirit',211,273,31,55); -- Sleepga
INSERT INTO `mob_spell_lists` VALUES ('DarkSpirit',211,274,56,255); -- Sleepga II
INSERT INTO `mob_spell_lists` VALUES ('DarkSpirit',211,275,45,255); -- Absorb-TP
INSERT INTO `mob_spell_lists` VALUES ('Amnaf_blu',212,640,1,255); -- Tail Slap
INSERT INTO `mob_spell_lists` VALUES ('Amnaf_blu',212,641,1,255); -- Hysteric Barrage
INSERT INTO `mob_spell_lists` VALUES ('Raubahn',213,557,1,255); -- Raubahn uses only "Eyes on Me" and nothing else.
INSERT INTO `mob_spell_lists` VALUES ('Alexander',214,22,1,255); -- Holy II
INSERT INTO `mob_spell_lists` VALUES ('Alexander',214,25,1,255); -- Dia III
INSERT INTO `mob_spell_lists` VALUES ('Alexander',214,31,1,255); -- Banish IV
INSERT INTO `mob_spell_lists` VALUES ('Alexander',214,35,1,255); -- Diaga III
INSERT INTO `mob_spell_lists` VALUES ('Alexander',214,40,1,255); -- Banishga III
INSERT INTO `mob_spell_lists` VALUES ('Amun',215,148,1,255); -- fire_v
INSERT INTO `mob_spell_lists` VALUES ('Amun',215,158,1,255); -- aero_v
INSERT INTO `mob_spell_lists` VALUES ('Amun',215,177,1,255); -- firaga_iv
INSERT INTO `mob_spell_lists` VALUES ('Amun',215,187,1,255); -- aeroga_iv
INSERT INTO `mob_spell_lists` VALUES ('Amun',215,359,1,255); -- Silencega
INSERT INTO `mob_spell_lists` VALUES ('Berstuk',216,202,1,255); -- waterga_iv
INSERT INTO `mob_spell_lists` VALUES ('Berstuk',216,366,1,255); -- graviga
INSERT INTO `mob_spell_lists` VALUES ('Berstuk',216,501,1,255); -- waterja
INSERT INTO `mob_spell_lists` VALUES ('Berstuk',216,713,1,255); -- water_v
INSERT INTO `mob_spell_lists` VALUES ('Blazing_Eruca',217,286,1,255); -- addle
INSERT INTO `mob_spell_lists` VALUES ('Blazing_Eruca',217,148,1,255); -- fire_v
INSERT INTO `mob_spell_lists` VALUES ('Blazing_Eruca',217,177,1,255); -- firaga_iv
INSERT INTO `mob_spell_lists` VALUES ('Drekavac',218,55,1,255); -- aquaveil
INSERT INTO `mob_spell_lists` VALUES ('Drekavac',218,113,1,255); -- rainstorm
INSERT INTO `mob_spell_lists` VALUES ('Drekavac',218,202,1,255); -- waterga_iv
INSERT INTO `mob_spell_lists` VALUES ('Drekavac',218,491,1,255); -- gain-mnd
INSERT INTO `mob_spell_lists` VALUES ('Drekavac',218,501,1,255); -- waterja
INSERT INTO `mob_spell_lists` VALUES ('Drekavac',218,713,1,255); -- water_v
INSERT INTO `mob_spell_lists` VALUES ('Granite_Borer',219,148,1,255); -- fire_v
INSERT INTO `mob_spell_lists` VALUES ('Granite_Borer',219,177,1,255); -- firaga_iv
INSERT INTO `mob_spell_lists` VALUES ('Kharon',220,275,1,255); -- absorb-tp
INSERT INTO `mob_spell_lists` VALUES ('Kharon',220,277,1,255); -- dread_spikes
INSERT INTO `mob_spell_lists` VALUES ('Maahes',221,167,1,255); -- thunder_iv
INSERT INTO `mob_spell_lists` VALUES ('Maahes',221,168,1,255); -- thunder_v
INSERT INTO `mob_spell_lists` VALUES ('Maahes',221,196,1,255); -- thundaga_iii
INSERT INTO `mob_spell_lists` VALUES ('Maahes',221,197,1,255); -- thundaga_iv
INSERT INTO `mob_spell_lists` VALUES ('Mielikki',222,99,1,255); -- sandstorm
INSERT INTO `mob_spell_lists` VALUES ('Mielikki',222,163,1,255); -- stone_v
INSERT INTO `mob_spell_lists` VALUES ('Mielikki',222,191,1,255); -- stonega_iii
INSERT INTO `mob_spell_lists` VALUES ('Mielikki',222,192,1,255); -- stonega_iv
INSERT INTO `mob_spell_lists` VALUES ('Mielikki',222,286,1,255); -- addle
INSERT INTO `mob_spell_lists` VALUES ('Mielikki',222,499,1,255); -- stoneja
INSERT INTO `mob_spell_lists` VALUES ('Pallid_Percy',223,158,1,255); -- aero_v
INSERT INTO `mob_spell_lists` VALUES ('Pallid_Percy',223,163,1,255); -- stone_v
INSERT INTO `mob_spell_lists` VALUES ('Pallid_Percy',223,187,1,255); -- aeroga_iv
INSERT INTO `mob_spell_lists` VALUES ('Pallid_Percy',223,192,1,255); -- stonega_iv
INSERT INTO `mob_spell_lists` VALUES ('Pallid_Percy',223,357,1,255); -- slowga
INSERT INTO `mob_spell_lists` VALUES ('Pallid_Percy',223,359,1,255); -- silencega
INSERT INTO `mob_spell_lists` VALUES ('Pallid_Percy',223,366,1,255); -- graviga
INSERT INTO `mob_spell_lists` VALUES ('Svarbhanu',224,255,1,255); -- break
INSERT INTO `mob_spell_lists` VALUES ('Svarbhanu',224,286,1,255); -- addle
INSERT INTO `mob_spell_lists` VALUES ('Svarbhanu',224,357,1,255); -- slowga
INSERT INTO `mob_spell_lists` VALUES ('Smok',225,148,1,255); -- fire_v
INSERT INTO `mob_spell_lists` VALUES ('Smok',225,177,1,255); -- firaga_iv
INSERT INTO `mob_spell_lists` VALUES ('Smok',225,204,1,255); -- flare
INSERT INTO `mob_spell_lists` VALUES ('Smok',225,286,1,255); -- addle
INSERT INTO `mob_spell_lists` VALUES ('Titlacauan',226,177,1,255); -- firaga_iv
INSERT INTO `mob_spell_lists` VALUES ('Titlacauan',226,182,1,255); -- blizzaga_iv
INSERT INTO `mob_spell_lists` VALUES ('Titlacauan',226,219,1,255); -- comet
INSERT INTO `mob_spell_lists` VALUES ('Titlacauan',226,245,1,255); -- drain
INSERT INTO `mob_spell_lists` VALUES ('Titlacauan',226,356,1,255); -- paralyga
INSERT INTO `mob_spell_lists` VALUES ('Titlacauan',226,360,1,255); -- dispelga
INSERT INTO `mob_spell_lists` VALUES ('Titlacauan',226,367,1,255); -- death
INSERT INTO `mob_spell_lists` VALUES ('Tunga_mode1',227,191,1,255); -- stonega_iii
INSERT INTO `mob_spell_lists` VALUES ('Tunga_mode1',227,255,1,255); -- break
INSERT INTO `mob_spell_lists` VALUES ('Tunga_mode1',227,357,1,255); -- slowga
INSERT INTO `mob_spell_lists` VALUES ('Tunga_mode1',227,360,1,255); -- dispelga
INSERT INTO `mob_spell_lists` VALUES ('Tunga_mode1',227,365,1,255); -- breakga
INSERT INTO `mob_spell_lists` VALUES ('Tunga_mode2',228,163,1,255); -- stone_v
INSERT INTO `mob_spell_lists` VALUES ('Tunga_mode2',228,192,1,255); -- stonega_iv
INSERT INTO `mob_spell_lists` VALUES ('Tunga_mode2',228,255,1,255); -- break
INSERT INTO `mob_spell_lists` VALUES ('Tunga_mode2',228,365,1,255); -- breakga
INSERT INTO `mob_spell_lists` VALUES ('Ulhuadshi',229,192,1,255); -- stonega_iv
INSERT INTO `mob_spell_lists` VALUES ('Ulhuadshi',229,357,1,255); -- slowga
INSERT INTO `mob_spell_lists` VALUES ('Ulhuadshi',229,499,1,255); -- stoneja
INSERT INTO `mob_spell_lists` VALUES ('Abyssic_Cluster',230, 148, 1, 255); -- fire_v
INSERT INTO `mob_spell_lists` VALUES ('Abyssic_Cluster',230, 177, 1, 255); -- firaga_iv
INSERT INTO `mob_spell_lists` VALUES ('Abyssic_Cluster',230, 205, 1, 255); -- flare_ii
INSERT INTO `mob_spell_lists` VALUES ('Abyssic_Cluster',230, 249, 1, 255); -- blaze_spikes
INSERT INTO `mob_spell_lists` VALUES ('Amhuluk', 231, 187, 1, 255); -- aeroga_iv
INSERT INTO `mob_spell_lists` VALUES ('Amhuluk', 231, 208, 1, 255); -- tornado
INSERT INTO `mob_spell_lists` VALUES ('Amhuluk', 231, 245, 1, 255); -- drain
INSERT INTO `mob_spell_lists` VALUES ('Amhuluk', 231, 359, 1, 255); -- silencga
INSERT INTO `mob_spell_lists` VALUES ('Amhuluk', 231, 366, 1, 255); -- graviga
INSERT INTO `mob_spell_lists` VALUES ('Athamas', 232, 286, 1, 255); -- addle
INSERT INTO `mob_spell_lists` VALUES ('Athamas', 232, 359, 1, 255); -- silencega
INSERT INTO `mob_spell_lists` VALUES ('Athamas', 232, 366, 1, 255); -- graviga
INSERT INTO `mob_spell_lists` VALUES ('Heqet', 233, 56, 1, 255); -- slow
INSERT INTO `mob_spell_lists` VALUES ('Heqet', 233, 199, 1, 255); -- waterga
INSERT INTO `mob_spell_lists` VALUES ('Heqet', 233, 200, 1, 255); -- waterga_ii
INSERT INTO `mob_spell_lists` VALUES ('Heqet', 233, 202, 1, 255); -- waterga_iv
INSERT INTO `mob_spell_lists` VALUES ('Heqet', 233, 286, 1, 255); -- addle
INSERT INTO `mob_spell_lists` VALUES ('Heqet', 233, 357, 1, 255); -- slowga
INSERT INTO `mob_spell_lists` VALUES ('Heqet', 233, 501, 1, 255); -- waterja
INSERT INTO `mob_spell_lists` VALUES ('Karkatakam', 234, 200, 1, 255); -- waterga_ii
INSERT INTO `mob_spell_lists` VALUES ('Karkatakam', 234, 214, 1, 255); -- flood
INSERT INTO `mob_spell_lists` VALUES ('Sobek',235, 182, 1, 255); -- blizzaga_iv
INSERT INTO `mob_spell_lists` VALUES ('Sobek',235, 274, 1, 255); -- sleepga_ii
INSERT INTO `mob_spell_lists` VALUES ('Sobek',235, 356, 1, 255); -- paralyga
INSERT INTO `mob_spell_lists` VALUES ('Sobek',235, 360, 1, 255); -- dispelga
INSERT INTO `mob_spell_lists` VALUES ('Sobek',235, 362, 1, 255); -- bindga
INSERT INTO `mob_spell_lists` VALUES ('Itzpapalotl',236,177,1,255); -- firaga_iv
INSERT INTO `mob_spell_lists` VALUES ('Likho',237,175,1,255); -- firaga_ii
INSERT INTO `mob_spell_lists` VALUES ('Hoar-knuckled_Rimberry',238,324,1,255); -- hyoton_ni
INSERT INTO `mob_spell_lists` VALUES ('Hoar-knuckled_Rimberry',238,342,1,255); -- jubaku_ni
INSERT INTO `mob_spell_lists` VALUES ('Dee_Zelko_85',239,154,1,255); -- aero
INSERT INTO `mob_spell_lists` VALUES ('Dee_Zelko_85',239,184,1,255); -- aeroga
INSERT INTO `mob_spell_lists` VALUES ('Dee_Zelko_85',239,232,1,255); -- bio_iii
INSERT INTO `mob_spell_lists` VALUES ('Dee_Zelko_85',239,274,1,255); -- sleepga_ii
INSERT INTO `mob_spell_lists` VALUES ('Dee_Zelko_85',239,252,1,255); -- stun
INSERT INTO `mob_spell_lists` VALUES ('Dee_Zelko_70',240,155,1,255); -- aero_ii
INSERT INTO `mob_spell_lists` VALUES ('Dee_Zelko_70',240,184,1,255); -- aeroga
INSERT INTO `mob_spell_lists` VALUES ('Dee_Zelko_70',240,232,1,255); -- bio_iii
INSERT INTO `mob_spell_lists` VALUES ('Dee_Zelko_70',240,274,1,255); -- sleepga_ii
INSERT INTO `mob_spell_lists` VALUES ('Dee_Zelko_70',240,252,1,255); -- stun
INSERT INTO `mob_spell_lists` VALUES ('Dee_Zelko_55',241,156,1,255); -- aero_iii
INSERT INTO `mob_spell_lists` VALUES ('Dee_Zelko_55',241,185,1,255); -- aeroga_ii
INSERT INTO `mob_spell_lists` VALUES ('Dee_Zelko_55',241,232,1,255); -- bio_iii
INSERT INTO `mob_spell_lists` VALUES ('Dee_Zelko_55',241,274,1,255); -- sleepga_ii
INSERT INTO `mob_spell_lists` VALUES ('Dee_Zelko_55',241,252,1,255); -- stun
INSERT INTO `mob_spell_lists` VALUES ('Dee_Zelko_40',242,157,1,255); -- aero_iv
INSERT INTO `mob_spell_lists` VALUES ('Dee_Zelko_40',242,185,1,255); -- aeroga_ii
INSERT INTO `mob_spell_lists` VALUES ('Dee_Zelko_40',242,232,1,255); -- bio_iii
INSERT INTO `mob_spell_lists` VALUES ('Dee_Zelko_40',242,274,1,255); -- sleepga_ii
INSERT INTO `mob_spell_lists` VALUES ('Dee_Zelko_40',242,252,1,255); -- stun
INSERT INTO `mob_spell_lists` VALUES ('Dee_Zelko_25',243,208,1,255); -- tornado
INSERT INTO `mob_spell_lists` VALUES ('Dee_Zelko_25',243,186,1,255); -- aeroga_iii
INSERT INTO `mob_spell_lists` VALUES ('Dee_Zelko_25',243,232,1,255); -- bio_iii
INSERT INTO `mob_spell_lists` VALUES ('Dee_Zelko_25',243,274,1,255); -- sleepga_ii
INSERT INTO `mob_spell_lists` VALUES ('Dee_Zelko_25',243,252,1,255); -- stun
INSERT INTO `mob_spell_lists` VALUES ('Dee_Zelko_0',244,209,1,255); -- tornado_ii
INSERT INTO `mob_spell_lists` VALUES ('Dee_Zelko_0',244,186,1,255); -- aeroga_iii
INSERT INTO `mob_spell_lists` VALUES ('Dee_Zelko_0',244,232,1,255); -- bio_iii
INSERT INTO `mob_spell_lists` VALUES ('Dee_Zelko_0',244,274,1,255); -- sleepga_ii
INSERT INTO `mob_spell_lists` VALUES ('Dee_Zelko_0',244,252,1,255); -- stun
INSERT INTO `mob_spell_lists` VALUES ('Bukhis',245,153,1,255); -- blizzard_v
INSERT INTO `mob_spell_lists` VALUES ('Bukhis',245,182,1,255); -- blizzaga_iv
INSERT INTO `mob_spell_lists` VALUES ('Bukhis',245,356,1,255); -- paralyga
INSERT INTO `mob_spell_lists` VALUES ('Bukhis',245,362,1,255); -- bindga
INSERT INTO `mob_spell_lists` VALUES ('Chhir_Batti',246,53,1,255); -- blink
INSERT INTO `mob_spell_lists` VALUES ('Chhir_Batti',246,54,1,255); -- stoneskin
INSERT INTO `mob_spell_lists` VALUES ('Chhir_Batti',246,57,1,255); -- haste
INSERT INTO `mob_spell_lists` VALUES ('Chhir_Batti',246,118,1,255); -- voidstorm
INSERT INTO `mob_spell_lists` VALUES ('Chhir_Batti',246,356,1,255); -- paralyaga
INSERT INTO `mob_spell_lists` VALUES ('Chhir_Batti',246,357,1,255); -- slowga
INSERT INTO `mob_spell_lists` VALUES ('Chhir_Batti',246,359,1,255); -- silencega
INSERT INTO `mob_spell_lists` VALUES ('Chhir_Batti',246,362,1,255); -- bindga
INSERT INTO `mob_spell_lists` VALUES ('Durinn',247,177,1,255); -- firaga_iv
INSERT INTO `mob_spell_lists` VALUES ('Durinn',247,182,1,255); -- blizzaga_iv
INSERT INTO `mob_spell_lists` VALUES ('Durinn',247,187,1,255); -- aeroaga_iv
INSERT INTO `mob_spell_lists` VALUES ('Durinn',247,192,1,255); -- stonega_iv
INSERT INTO `mob_spell_lists` VALUES ('Durinn',247,197,1,255); -- thundaga_iv
INSERT INTO `mob_spell_lists` VALUES ('Durinn',247,202,1,255); -- waterga_iv
INSERT INTO `mob_spell_lists` VALUES ('Durinn',247,204,1,255); -- flare
INSERT INTO `mob_spell_lists` VALUES ('Durinn',247,206,1,255); -- freeze
INSERT INTO `mob_spell_lists` VALUES ('Durinn',247,208,1,255); -- tornado
INSERT INTO `mob_spell_lists` VALUES ('Durinn',247,210,1,255); -- quake
INSERT INTO `mob_spell_lists` VALUES ('Durinn',247,212,1,255); -- burst
INSERT INTO `mob_spell_lists` VALUES ('Durinn',247,214,1,255); -- flood
INSERT INTO `mob_spell_lists` VALUES ('Durinn',247,356,1,255); -- paralyga
INSERT INTO `mob_spell_lists` VALUES ('Durinn',247,359,1,255); -- silencega
INSERT INTO `mob_spell_lists` VALUES ('Dvalinn',248,176,1,255); -- firaga_iii
INSERT INTO `mob_spell_lists` VALUES ('Dvalinn',248,181,1,255); -- blizzaga_iii
INSERT INTO `mob_spell_lists` VALUES ('Dvalinn',248,186,1,255); -- aeroaga_iii
INSERT INTO `mob_spell_lists` VALUES ('Dvalinn',248,191,1,255); -- stonmega_iii
INSERT INTO `mob_spell_lists` VALUES ('Dvalinn',248,196,1,255); -- thundaga_iii
INSERT INTO `mob_spell_lists` VALUES ('Dvalinn',248,201,1,255); -- waterga_iii
INSERT INTO `mob_spell_lists` VALUES ('Dvalinn',248,356,1,255); -- paralyga
INSERT INTO `mob_spell_lists` VALUES ('Dvalinn',248,357,1,255); -- slowga
INSERT INTO `mob_spell_lists` VALUES ('Dvalinn',248,359,1,255); -- silencega
INSERT INTO `mob_spell_lists` VALUES ('Dvalinn',248,362,1,255); -- bindga
INSERT INTO `mob_spell_lists` VALUES ('Dvalinn',248,366,1,255); -- graviga
INSERT INTO `mob_spell_lists` VALUES ('Hanuman',249,186,1,255); -- aeroga_iii
INSERT INTO `mob_spell_lists` VALUES ('Hanuman',249,274,1,255); -- sleepga_ii
INSERT INTO `mob_spell_lists` VALUES ('Hanuman',249,359,1,255); -- silencega
INSERT INTO `mob_spell_lists` VALUES ('Hanuman',249,366,1,255); -- graviga
INSERT INTO `mob_spell_lists` VALUES ('Hrosshvalur',250,501,1,255); -- waterja
INSERT INTO `mob_spell_lists` VALUES ('Iku-Turso',251,173,1,255); -- water_v
INSERT INTO `mob_spell_lists` VALUES ('Iku-Turso',251,202,1,255); -- waterga_iv
INSERT INTO `mob_spell_lists` VALUES ('Iku-Turso',251,501,1,255); -- waterja
INSERT INTO `mob_spell_lists` VALUES ('Kadraeth_the_Hatespawn',252,197,1,255); -- thundaga_iv
INSERT INTO `mob_spell_lists` VALUES ('Kadraeth_the_Hatespawn',252,252,1,255); -- stun
INSERT INTO `mob_spell_lists` VALUES ('Lord_Varney',253,53,1,255); -- blink
INSERT INTO `mob_spell_lists` VALUES ('Lord_Varney',253,57,1,255); -- haste
INSERT INTO `mob_spell_lists` VALUES ('Lord_Varney',253,157,1,255); -- aero_iv
INSERT INTO `mob_spell_lists` VALUES ('Lord_Varney',253,158,1,255); -- aero_v
INSERT INTO `mob_spell_lists` VALUES ('Lord_Varney',253,187,1,255); -- aeroga_iv
INSERT INTO `mob_spell_lists` VALUES ('Lord_Varney',253,366,1,255); -- graviga
INSERT INTO `mob_spell_lists` VALUES ('Lord_Varney',253,359,1,255); -- silencega
INSERT INTO `mob_spell_lists` VALUES ('Pascerpot',254,21,1,255); -- holy
INSERT INTO `mob_spell_lists` VALUES ('Pascerpot',254,22,1,255); -- holy_ii
INSERT INTO `mob_spell_lists` VALUES ('Pascerpot',254,40,1,255); -- banishga_iii
INSERT INTO `mob_spell_lists` VALUES ('Pascerpot',254,58,1,255); -- paralyze
INSERT INTO `mob_spell_lists` VALUES ('Pascerpot',254,59,1,255); -- silence
INSERT INTO `mob_spell_lists` VALUES ('Pascerpot',254,356,1,255); -- paralyga
INSERT INTO `mob_spell_lists` VALUES ('Pascerpot',254,357,1,255); -- slowga
INSERT INTO `mob_spell_lists` VALUES ('Pascerpot',254,359,1,255); -- silencega
INSERT INTO `mob_spell_lists` VALUES ('Rakshas',255,176,1,255); -- firega_iii
INSERT INTO `mob_spell_lists` VALUES ('Rakshas',255,191,1,255); -- stonega_iii
INSERT INTO `mob_spell_lists` VALUES ('Rakshas',255,255,1,255); -- break
INSERT INTO `mob_spell_lists` VALUES ('Rakshas',255,286,1,255); -- addle
INSERT INTO `mob_spell_lists` VALUES ('Rakshas',255,357,1,255); -- slowga
INSERT INTO `mob_spell_lists` VALUES ('Sedna',256,55,1,255); -- aquaveil
INSERT INTO `mob_spell_lists` VALUES ('Sedna',256,173,1,255); -- water_v
INSERT INTO `mob_spell_lists` VALUES ('Sedna',256,202,1,255); -- waterga_iv
INSERT INTO `mob_spell_lists` VALUES ('Sedna',256,214,1,255); -- flood
INSERT INTO `mob_spell_lists` VALUES ('Sedna',256,360,1,255); -- dispelga
INSERT INTO `mob_spell_lists` VALUES ('Sedna',256,501,1,255); -- waterja
INSERT INTO `mob_spell_lists` VALUES ('Karkadann',257,197,1,255); -- thundaga_iv
INSERT INTO `mob_spell_lists` VALUES ('Amarok',258,147,1,255); -- fire_iv
INSERT INTO `mob_spell_lists` VALUES ('Amarok',258,176,1,255); -- firega_iii
INSERT INTO `mob_spell_lists` VALUES ('Amarok',258,286,1,255); -- addle
INSERT INTO `mob_spell_lists` VALUES ('Ansherekh',259,147,1,255); -- fire_iv
INSERT INTO `mob_spell_lists` VALUES ('Ansherekh',259,286,1,255); -- addle
INSERT INTO `mob_spell_lists` VALUES ('Battlerigged_Chariot',260,147,1,255); -- fire_iv
INSERT INTO `mob_spell_lists` VALUES ('Battlerigged_Chariot',260,176,1,255); -- firega_iii
INSERT INTO `mob_spell_lists` VALUES ('Battlerigged_Chariot',260,204,1,255); -- flare
INSERT INTO `mob_spell_lists` VALUES ('Battlerigged_Chariot',260,286,1,255); -- addle
INSERT INTO `mob_spell_lists` VALUES ('Cuijatender',261,356,1,255); -- paralyga
INSERT INTO `mob_spell_lists` VALUES ('Cuijatender',261,359,1,255); -- silencega
INSERT INTO `mob_spell_lists` VALUES ('Dragua',262,54,1,255); -- stoneskin
INSERT INTO `mob_spell_lists` VALUES ('Dragua',262,163,1,255); -- stone_v
INSERT INTO `mob_spell_lists` VALUES ('Dragua',262,192,1,255); -- stonega_iv
INSERT INTO `mob_spell_lists` VALUES ('Dragua',262,357,1,255); -- slowga
INSERT INTO `mob_spell_lists` VALUES ('Dragua',262,499,1,255); -- stoneja
INSERT INTO `mob_spell_lists` VALUES ('Hedjedjet_pre_50',263,362,1,255); -- bindga
INSERT INTO `mob_spell_lists` VALUES ('Hedjedjet_post_50',264,362,1,255); -- bindga
INSERT INTO `mob_spell_lists` VALUES ('Hedjedjet_post_50',264,363,1,255); -- breakga
INSERT INTO `mob_spell_lists` VALUES ('Orthrus',265,146,1,255); -- fire_iii
INSERT INTO `mob_spell_lists` VALUES ('Orthrus',265,147,1,255); -- fire_iv
INSERT INTO `mob_spell_lists` VALUES ('Orthrus',265,148,1,255); -- fire_v
INSERT INTO `mob_spell_lists` VALUES ('Orthrus',265,176,1,255); -- firaga_iii
INSERT INTO `mob_spell_lists` VALUES ('Orthrus',265,177,1,255); -- firaga_iv
INSERT INTO `mob_spell_lists` VALUES ('Orthrus',265,204,1,255); -- flare
INSERT INTO `mob_spell_lists` VALUES ('Orthrus',265,249,1,255); -- blaze_spikes
INSERT INTO `mob_spell_lists` VALUES ('Ouzelum',266,147,1,255); -- fire_iv
INSERT INTO `mob_spell_lists` VALUES ('Ouzelum',266,148,1,255); -- fire_v
INSERT INTO `mob_spell_lists` VALUES ('Ouzelum',266,157,1,255); -- aero_iv
INSERT INTO `mob_spell_lists` VALUES ('Ouzelum',266,158,1,255); -- aero_v
INSERT INTO `mob_spell_lists` VALUES ('Ouzelum',266,286,1,255); -- addle
INSERT INTO `mob_spell_lists` VALUES ('Ouzelum',266,359,1,255); -- silencega
INSERT INTO `mob_spell_lists` VALUES ('Sharabha_100_to_50',267,162,1,255); -- stone_iv
INSERT INTO `mob_spell_lists` VALUES ('Sharabha_100_to_50',267,191,1,255); -- stonega_iii
INSERT INTO `mob_spell_lists` VALUES ('Sharabha_50_to_25',268,163,1,255); -- stone_v
INSERT INTO `mob_spell_lists` VALUES ('Sharabha_50_to_25',268,499,1,255); -- stoneja
INSERT INTO `mob_spell_lists` VALUES ('Sharabha_below_25',269,163,1,255); -- stone_v
INSERT INTO `mob_spell_lists` VALUES ('Sharabha_below_25',269,192,1,255); -- stonega_iv
INSERT INTO `mob_spell_lists` VALUES ('Sharabha_below_25',269,499,1,255); -- stoneja
INSERT INTO `mob_spell_lists` VALUES ('Vadleany',270,158,1,255); -- aero_v
INSERT INTO `mob_spell_lists` VALUES ('Vadleany',270,187,1,255); -- aeroga_iv
INSERT INTO `mob_spell_lists` VALUES ('Vadleany',270,208,1,255); -- tornado
INSERT INTO `mob_spell_lists` VALUES ('Vadleany',270,498,1,255); -- aeroja
INSERT INTO `mob_spell_lists` VALUES ('Waugyl',271,99,1,255); -- sandstorm
INSERT INTO `mob_spell_lists` VALUES ('Waugyl',271,113,1,255); -- rainstorm
INSERT INTO `mob_spell_lists` VALUES ('Waugyl',271,114,1,255); -- windstorm
INSERT INTO `mob_spell_lists` VALUES ('Waugyl',271,115,1,255); -- firestorm
INSERT INTO `mob_spell_lists` VALUES ('Waugyl',271,116,1,255); -- hailstorm
INSERT INTO `mob_spell_lists` VALUES ('Waugyl',271,117,1,255); -- thunderstorm
INSERT INTO `mob_spell_lists` VALUES ('Waugyl',271,118,1,255); -- voidstorm
INSERT INTO `mob_spell_lists` VALUES ('Waugyl',271,119,1,255); -- aurorastorm
INSERT INTO `mob_spell_lists` VALUES ('Anemic_Aloysius',272,163,1,255); -- stone_v
INSERT INTO `mob_spell_lists` VALUES ('Anemic_Aloysius',272,190,1,255); -- stonega_ii
INSERT INTO `mob_spell_lists` VALUES ('Anemic_Aloysius',272,191,1,255); -- stonega_iii
INSERT INTO `mob_spell_lists` VALUES ('Anemic_Aloysius',272,192,1,255); -- stonega_iv
INSERT INTO `mob_spell_lists` VALUES ('Anemic_Aloysius',272,357,1,255); -- slowga
INSERT INTO `mob_spell_lists` VALUES ('Anemic_Aloysius',272,499,1,255); -- stoneja
INSERT INTO `mob_spell_lists` VALUES ('Apademak',273,167,1,255); -- thunder_iv
INSERT INTO `mob_spell_lists` VALUES ('Apademak',273,168,1,255); -- thunder_v
INSERT INTO `mob_spell_lists` VALUES ('Apademak',273,196,1,255); -- thundaga_iii
INSERT INTO `mob_spell_lists` VALUES ('Apademak',273,197,1,255); -- thundaga_iv
INSERT INTO `mob_spell_lists` VALUES ('Empousa',274,245,1,255); -- drain
INSERT INTO `mob_spell_lists` VALUES ('Empousa',274,277,1,255); -- dread_spikes
INSERT INTO `mob_spell_lists` VALUES ('Empousa',274,360,1,255); -- dispelga
INSERT INTO `mob_spell_lists` VALUES ('Isgebind',275,152,1,255); -- blizzard_iv
INSERT INTO `mob_spell_lists` VALUES ('Isgebind',275,153,1,255); -- blizzard_v
INSERT INTO `mob_spell_lists` VALUES ('Isgebind',275,181,1,255); -- blizzaga_iii
INSERT INTO `mob_spell_lists` VALUES ('Isgebind',275,182,1,255); -- blizzaga_iv
INSERT INTO `mob_spell_lists` VALUES ('Pantokrator_100_to_25',276,148,1,255); -- fire_v
INSERT INTO `mob_spell_lists` VALUES ('Pantokrator_100_to_25',276,153,1,255); -- blizzard_v
INSERT INTO `mob_spell_lists` VALUES ('Pantokrator_100_to_25',276,158,1,255); -- aero_v
INSERT INTO `mob_spell_lists` VALUES ('Pantokrator_100_to_25',276,163,1,255); -- stone_v
INSERT INTO `mob_spell_lists` VALUES ('Pantokrator_100_to_25',276,168,1,255); -- thunder_v
INSERT INTO `mob_spell_lists` VALUES ('Pantokrator_100_to_25',276,173,1,255); -- water_v
INSERT INTO `mob_spell_lists` VALUES ('Pantokrator_100_to_25',276,176,1,255); -- firaga_iii
INSERT INTO `mob_spell_lists` VALUES ('Pantokrator_100_to_25',276,181,1,255); -- blizzaga_iii
INSERT INTO `mob_spell_lists` VALUES ('Pantokrator_100_to_25',276,186,1,255); -- aeroga_iii
INSERT INTO `mob_spell_lists` VALUES ('Pantokrator_100_to_25',276,191,1,255); -- stonega_iii
INSERT INTO `mob_spell_lists` VALUES ('Pantokrator_100_to_25',276,196,1,255); -- thundaga_iii
INSERT INTO `mob_spell_lists` VALUES ('Pantokrator_100_to_25',276,201,1,255); -- waterga_iii
INSERT INTO `mob_spell_lists` VALUES ('Pantokrator_100_to_25',276,357,1,255); -- slowga
INSERT INTO `mob_spell_lists` VALUES ('Pantokrator_100_to_25',276,359,1,255); -- silencega
INSERT INTO `mob_spell_lists` VALUES ('Pantokrator_100_to_25',276,366,1,255); -- graviga
INSERT INTO `mob_spell_lists` VALUES ('Pantokrator_below_25',277,148,1,255); -- fire_v
INSERT INTO `mob_spell_lists` VALUES ('Pantokrator_below_25',277,153,1,255); -- blizzard_v
INSERT INTO `mob_spell_lists` VALUES ('Pantokrator_below_25',277,158,1,255); -- aero_v
INSERT INTO `mob_spell_lists` VALUES ('Pantokrator_below_25',277,163,1,255); -- stone_v
INSERT INTO `mob_spell_lists` VALUES ('Pantokrator_below_25',277,168,1,255); -- thunder_v
INSERT INTO `mob_spell_lists` VALUES ('Pantokrator_below_25',277,173,1,255); -- water_v
INSERT INTO `mob_spell_lists` VALUES ('Pantokrator_below_25',277,177,1,255); -- firaga_iv
INSERT INTO `mob_spell_lists` VALUES ('Pantokrator_below_25',277,182,1,255); -- blizzaga_iv
INSERT INTO `mob_spell_lists` VALUES ('Pantokrator_below_25',277,187,1,255); -- aeroga_iv
INSERT INTO `mob_spell_lists` VALUES ('Pantokrator_below_25',277,192,1,255); -- stonega_iv
INSERT INTO `mob_spell_lists` VALUES ('Pantokrator_below_25',277,197,1,255); -- thundaga_iv
INSERT INTO `mob_spell_lists` VALUES ('Pantokrator_below_25',277,202,1,255); -- waterga_iv
INSERT INTO `mob_spell_lists` VALUES ('Pantokrator_below_25',277,357,1,255); -- slowga
INSERT INTO `mob_spell_lists` VALUES ('Pantokrator_below_25',277,359,1,255); -- silencega
INSERT INTO `mob_spell_lists` VALUES ('Pantokrator_below_25',277,366,1,255); -- graviga
INSERT INTO `mob_spell_lists` VALUES ('Upas-Kamuy',278,152,1,255); -- blizzard_iv
INSERT INTO `mob_spell_lists` VALUES ('Upas-Kamuy',278,153,1,255); -- blizzard_v
INSERT INTO `mob_spell_lists` VALUES ('Upas-Kamuy',278,206,1,255); -- freeze
INSERT INTO `mob_spell_lists` VALUES ('Upas-Kamuy',278,207,1,255); -- freeze_ii
INSERT INTO `mob_spell_lists` VALUES ('Veri_Selen',279,157,1,255); -- aero_iv
INSERT INTO `mob_spell_lists` VALUES ('Veri_Selen',279,158,1,255); -- aero_v
INSERT INTO `mob_spell_lists` VALUES ('Veri_Selen',279,185,1,255); -- aeroga_ii
INSERT INTO `mob_spell_lists` VALUES ('Veri_Selen',279,186,1,255); -- aeroga_iii
INSERT INTO `mob_spell_lists` VALUES ('Veri_Selen',279,359,1,255); -- silencega
INSERT INTO `mob_spell_lists` VALUES ('Amphitrite',280,176,1,255); -- firaga_iii
INSERT INTO `mob_spell_lists` VALUES ('Amphitrite',280,191,1,255); -- stonega_iii
INSERT INTO `mob_spell_lists` VALUES ('Amphitrite',280,201,1,255); -- waterga_iii
INSERT INTO `mob_spell_lists` VALUES ('Assailer_Chariot',281,167,1,255); -- thunder_iv
INSERT INTO `mob_spell_lists` VALUES ('Assailer_Chariot',281,196,1,255); -- thundaga_iii
INSERT INTO `mob_spell_lists` VALUES ('Assailer_Chariot',281,239,1,255); -- shock
INSERT INTO `mob_spell_lists` VALUES ('Azdaja',282,177,1,255); -- firaga_iv
INSERT INTO `mob_spell_lists` VALUES ('Azdaja',282,182,1,255); -- blizzaga_iv
INSERT INTO `mob_spell_lists` VALUES ('Azdaja',282,187,1,255); -- aeroga_iv
INSERT INTO `mob_spell_lists` VALUES ('Azdaja',282,192,1,255); -- stonega_iv
INSERT INTO `mob_spell_lists` VALUES ('Azdaja',282,197,1,255); -- thundaga_iv
INSERT INTO `mob_spell_lists` VALUES ('Azdaja',282,252,1,255); -- stun
INSERT INTO `mob_spell_lists` VALUES ('Azdaja',282,260,1,255); -- dispel
INSERT INTO `mob_spell_lists` VALUES ('Azdaja',282,274,1,255); -- sleepga_ii
INSERT INTO `mob_spell_lists` VALUES ('Azdaja',282,286,1,255); -- addle
INSERT INTO `mob_spell_lists` VALUES ('Azdaja',282,359,1,255); -- silencega
INSERT INTO `mob_spell_lists` VALUES ('Azdaja',282,362,1,255); -- bindga
INSERT INTO `mob_spell_lists` VALUES ('Azdaja',282,365,1,255); -- breakga
INSERT INTO `mob_spell_lists` VALUES ('Azdaja',282,366,1,255); -- graviga
INSERT INTO `mob_spell_lists` VALUES ('Aby_Grauberg_Goblin_NM',283,148,1,255); -- fire_v
INSERT INTO `mob_spell_lists` VALUES ('Aby_Grauberg_Goblin_NM',283,177,1,255); -- firaga_iv
INSERT INTO `mob_spell_lists` VALUES ('Aby_Grauberg_Goblin_NM',283,496,1,255); -- firaja
-- Bomblix_Flamefinger, Burstrox_Powderpate NM both use Spell ID 283
INSERT INTO `mob_spell_lists` VALUES ('Fleshflayer_Killakriq',284,176,1,255); -- firaga_iii
INSERT INTO `mob_spell_lists` VALUES ('Fleshflayer_Killakriq',284,235,1,255); -- burn
INSERT INTO `mob_spell_lists` VALUES ('Fleshflayer_Killakriq',284,286,1,255); -- addle
INSERT INTO `mob_spell_lists` VALUES ('Fuath',285,176,1,255); -- firaga_iiii
INSERT INTO `mob_spell_lists` VALUES ('Fuath',285,181,1,255); -- blizzaga_iii
INSERT INTO `mob_spell_lists` VALUES ('Fuath',285,186,1,255); -- aeroga_iii
INSERT INTO `mob_spell_lists` VALUES ('Fuath',285,191,1,255); -- stonega_iii
INSERT INTO `mob_spell_lists` VALUES ('Fuath',285,196,1,255); -- thundaga_iii
INSERT INTO `mob_spell_lists` VALUES ('Fuath',285,201,1,255); -- waterga_iii
INSERT INTO `mob_spell_lists` VALUES ('Fuath',285,245,1,255); -- drain
INSERT INTO `mob_spell_lists` VALUES ('Fuath',285,247,1,255); -- aspir
INSERT INTO `mob_spell_lists` VALUES ('Ika-Roa',286,200,1,255); -- waterga_ii
INSERT INTO `mob_spell_lists` VALUES ('Ika-Roa',286,201,1,255); -- waterga_iii
INSERT INTO `mob_spell_lists` VALUES ('Ika-Roa',286,202,1,255); -- waterga_iv
INSERT INTO `mob_spell_lists` VALUES ('Ika-Roa',286,501,1,255); -- waterja
INSERT INTO `mob_spell_lists` VALUES ('Lorelei',287,35,1,255); -- diaga_iii
INSERT INTO `mob_spell_lists` VALUES ('Lorelei',287,158,1,255); -- aero_v
INSERT INTO `mob_spell_lists` VALUES ('Lorelei',287,187,1,255); -- aeroga_iv
INSERT INTO `mob_spell_lists` VALUES ('Lorelei',287,356,1,255); -- paralyga
INSERT INTO `mob_spell_lists` VALUES ('Lorelei',287,357,1,255); -- slowga
INSERT INTO `mob_spell_lists` VALUES ('Lorelei',287,359,1,255); -- silencega
INSERT INTO `mob_spell_lists` VALUES ('Lorelei',287,498,1,255); -- aeroja
INSERT INTO `mob_spell_lists` VALUES ('Minaruja',288,158,1,255); -- aero_v
INSERT INTO `mob_spell_lists` VALUES ('Minaruja',288,187,1,255); -- aeroga_iv
INSERT INTO `mob_spell_lists` VALUES ('Minaruja',288,357,1,255); -- slowga
INSERT INTO `mob_spell_lists` VALUES ('Minaruja',288,359,1,255); -- silencega
INSERT INTO `mob_spell_lists` VALUES ('Rencounter_Chariot',289,177,1,255); -- firaga_iv
INSERT INTO `mob_spell_lists` VALUES ('Rencounter_Chariot',289,197,1,255); -- thundaga_iv
INSERT INTO `mob_spell_lists` VALUES ('Rencounter_Chariot',289,235,1,255); -- burn
INSERT INTO `mob_spell_lists` VALUES ('Rencounter_Chariot',289,239,1,255); -- shock
INSERT INTO `mob_spell_lists` VALUES ('Rencounter_Chariot',289,270,1,255); -- absorb-int
INSERT INTO `mob_spell_lists` VALUES ('Rencounter_Chariot',289,271,1,255); -- absorb-mnd
INSERT INTO `mob_spell_lists` VALUES ('Teekesselchen',290,177,1,255); -- firaga_iv
INSERT INTO `mob_spell_lists` VALUES ('Teekesselchen',290,182,1,255); -- blizzaga_iv
INSERT INTO `mob_spell_lists` VALUES ('Teekesselchen',290,187,1,255); -- aeroga_iv
INSERT INTO `mob_spell_lists` VALUES ('Teekesselchen',290,192,1,255); -- stonega_iv
INSERT INTO `mob_spell_lists` VALUES ('Teekesselchen',290,197,1,255); -- thundaga_iv
INSERT INTO `mob_spell_lists` VALUES ('Teekesselchen',290,202,1,255); -- waterga_iv
INSERT INTO `mob_spell_lists` VALUES ('Teekesselchen',290,274,1,255); -- sleepga_ii
INSERT INTO `mob_spell_lists` VALUES ('Teekesselchen',290,357,1,255); -- slowga
INSERT INTO `mob_spell_lists` VALUES ('Teekesselchen',290,359,1,255); -- silencega
INSERT INTO `mob_spell_lists` VALUES ('Teekesselchen',290,365,1,255); -- breakga
INSERT INTO `mob_spell_lists` VALUES ('Teugghia',291,177,1,255); -- firaga_iv
INSERT INTO `mob_spell_lists` VALUES ('Teugghia',291,182,1,255); -- blizzaga_iv
INSERT INTO `mob_spell_lists` VALUES ('Teugghia',291,187,1,255); -- aeroga_iv
INSERT INTO `mob_spell_lists` VALUES ('Teugghia',291,192,1,255); -- stonega_iv
INSERT INTO `mob_spell_lists` VALUES ('Teugghia',291,197,1,255); -- thundaga_iv
INSERT INTO `mob_spell_lists` VALUES ('Teugghia',291,202,1,255); -- waterga_iv
INSERT INTO `mob_spell_lists` VALUES ('Teugghia',291,274,1,255); -- sleepga_ii
INSERT INTO `mob_spell_lists` VALUES ('Teugghia',291,286,1,255); -- addle
INSERT INTO `mob_spell_lists` VALUES ('Teugghia',291,356,1,255); -- paralyga
INSERT INTO `mob_spell_lists` VALUES ('Teugghia',291,362,1,255); -- bindga
INSERT INTO `mob_spell_lists` VALUES ('Teugghia',291,366,1,255); -- graviga
INSERT INTO `mob_spell_lists` VALUES ('Xibalba',292,158,1,255); -- aero_v
INSERT INTO `mob_spell_lists` VALUES ('Xibalba',292,185,1,255); -- aeroga_iii
INSERT INTO `mob_spell_lists` VALUES ('Xibalba',292,186,1,255); -- aeroga_iv
INSERT INTO `mob_spell_lists` VALUES ('Xibalba',292,252,1,255); -- stun -- should actually be AOE
INSERT INTO `mob_spell_lists` VALUES ('Xibalba',292,273,1,255); -- sleepga
INSERT INTO `mob_spell_lists` VALUES ('Xibalba',292,359,1,255); -- silenga
INSERT INTO `mob_spell_lists` VALUES ('Xibalba',292,361,1,255); -- blindga
INSERT INTO `mob_spell_lists` VALUES ('Xibalba',292,366,1,255); -- graviga
INSERT INTO `mob_spell_lists` VALUES ('Xibalba',292,367,1,255); -- death
INSERT INTO `mob_spell_lists` VALUES ('Xibalba',292,498,1,255); -- aeroja
INSERT INTO `mob_spell_lists` VALUES ('Nosferatu',293,252,1,255); -- Stun
INSERT INTO `mob_spell_lists` VALUES ('Nosferatu',293,277,1,255); -- Dread Spikes
INSERT INTO `mob_spell_lists` VALUES ('Nosferatu',293,245,1,255); -- Drain
INSERT INTO `mob_spell_lists` VALUES ('Nosferatu',293,246,1,255); -- Drain II
INSERT INTO `mob_spell_lists` VALUES ('Nosferatu',293,275,1,255); -- Absorb-TP
INSERT INTO `mob_spell_lists` VALUES ('Nosferatu',293,242,1,255); -- Absorb-ACC
INSERT INTO `mob_spell_lists` VALUES ('Honor',294,356,1,255); -- paralyga
INSERT INTO `mob_spell_lists` VALUES ('Honor',294,359,1,255); -- silencega
INSERT INTO `mob_spell_lists` VALUES ('Bomb_Queen',295,147,73,85); -- Fire IV
INSERT INTO `mob_spell_lists` VALUES ('Bomb_Queen',295,204,60,255); -- Flare
INSERT INTO `mob_spell_lists` VALUES ('Bomb_Queen',295,235,24,255); -- Burn
INSERT INTO `mob_spell_lists` VALUES ('Bomb_Queen',295,176,69,255); -- Firaga III
INSERT INTO `mob_spell_lists` VALUES ('Bomb_Queen',295,100,24,255); -- Enfire
INSERT INTO `mob_spell_lists` VALUES ('Bomb_Queen',295,249,10,255); -- Blaze Spikes
INSERT INTO `mob_spell_lists` VALUES ('Gotoh_Zha_the_Redolent_BLM',296,147,1,255); -- Fire 4
INSERT INTO `mob_spell_lists` VALUES ('Gotoh_Zha_the_Redolent_BLM',296,152,1,255); -- Blizzard 4
INSERT INTO `mob_spell_lists` VALUES ('Gotoh_Zha_the_Redolent_BLM',296,157,1,255); -- Aero 4
INSERT INTO `mob_spell_lists` VALUES ('Gotoh_Zha_the_Redolent_BLM',296,162,1,255); -- Stone 4
INSERT INTO `mob_spell_lists` VALUES ('Gotoh_Zha_the_Redolent_BLM',296,167,1,255); -- Thunder 4
INSERT INTO `mob_spell_lists` VALUES ('Gotoh_Zha_the_Redolent_BLM',296,172,1,255); -- Water 4
INSERT INTO `mob_spell_lists` VALUES ('Gotoh_Zha_the_Redolent_BLM',296,176,1,255); -- Firaga 3
INSERT INTO `mob_spell_lists` VALUES ('Gotoh_Zha_the_Redolent_BLM',296,181,1,255); -- Blizzaga 3
INSERT INTO `mob_spell_lists` VALUES ('Gotoh_Zha_the_Redolent_BLM',296,186,1,255); -- Aeroga 3
INSERT INTO `mob_spell_lists` VALUES ('Gotoh_Zha_the_Redolent_BLM',296,191,1,255); -- Stonega 3
INSERT INTO `mob_spell_lists` VALUES ('Gotoh_Zha_the_Redolent_BLM',296,196,1,255); -- Thundaga 3
INSERT INTO `mob_spell_lists` VALUES ('Gotoh_Zha_the_Redolent_BLM',296,201,1,255); -- Waterga 3
INSERT INTO `mob_spell_lists` VALUES ('Gotoh_Zha_the_Redolent_BLM',296,251,1,255); -- Shock Spikes
INSERT INTO `mob_spell_lists` VALUES ('Gotoh_Zha_the_Redolent_BLM',296,273,1,255); -- Sleepga
INSERT INTO `mob_spell_lists` VALUES ('Gotoh_Zha_the_Redolent_BLM',296,274,1,255); -- Sleepga II
INSERT INTO `mob_spell_lists` VALUES ('Gotoh_Zha_the_Redolent_WHM',297,5,1,255);   -- Cure V
INSERT INTO `mob_spell_lists` VALUES ('Gotoh_Zha_the_Redolent_WHM',297,10,1,255);  -- Curaga IV
INSERT INTO `mob_spell_lists` VALUES ('Gotoh_Zha_the_Redolent_WHM',297,14,1,255);  -- Poisona
INSERT INTO `mob_spell_lists` VALUES ('Gotoh_Zha_the_Redolent_WHM',297,15,1,255);  -- Paralyna
INSERT INTO `mob_spell_lists` VALUES ('Gotoh_Zha_the_Redolent_WHM',297,16,1,255);  -- Blindna
INSERT INTO `mob_spell_lists` VALUES ('Gotoh_Zha_the_Redolent_WHM',297,17,1,255);  -- Silena
INSERT INTO `mob_spell_lists` VALUES ('Gotoh_Zha_the_Redolent_WHM',297,18,1,255);  -- Stona
INSERT INTO `mob_spell_lists` VALUES ('Gotoh_Zha_the_Redolent_WHM',297,19,1,255);  -- Viruna
INSERT INTO `mob_spell_lists` VALUES ('Gotoh_Zha_the_Redolent_WHM',297,20,1,255);  -- Cursna
INSERT INTO `mob_spell_lists` VALUES ('Gotoh_Zha_the_Redolent_WHM',297,21,1,255);  -- Holy
INSERT INTO `mob_spell_lists` VALUES ('Gotoh_Zha_the_Redolent_WHM',297,40,1,255);  -- Banishga III
INSERT INTO `mob_spell_lists` VALUES ('Gotoh_Zha_the_Redolent_WHM',297,46,1,255);  -- Protect IV
INSERT INTO `mob_spell_lists` VALUES ('Gotoh_Zha_the_Redolent_WHM',297,51,1,255);  -- Shell IV
INSERT INTO `mob_spell_lists` VALUES ('Gotoh_Zha_the_Redolent_WHM',297,55,1,255);  -- Aquaveil
INSERT INTO `mob_spell_lists` VALUES ('Gotoh_Zha_the_Redolent_WHM',297,57,1,255);  -- Haste
INSERT INTO `mob_spell_lists` VALUES ('Gotoh_Zha_the_Redolent_WHM',297,59,1,255);  -- Silence
INSERT INTO `mob_spell_lists` VALUES ('Gotoh_Zha_the_Redolent_WHM',297,61,1,255);  -- Barblizzard
INSERT INTO `mob_spell_lists` VALUES ('Gotoh_Zha_the_Redolent_WHM',297,112,1,255); -- Flash
INSERT INTO `mob_spell_lists` VALUES ('Drumskull_Zogdregg',298,191,1,255); -- stonega_iii
INSERT INTO `mob_spell_lists` VALUES ('Humanoid_BLU',299,513,42,255); -- Venom Shell
INSERT INTO `mob_spell_lists` VALUES ('Humanoid_BLU',299,517,61,255); -- Maelsotrm
INSERT INTO `mob_spell_lists` VALUES ('Humanoid_BLU',299,519,26,255); -- Screwdriver
INSERT INTO `mob_spell_lists` VALUES ('Humanoid_BLU',299,521,42,255); -- MP Drainkiss
INSERT INTO `mob_spell_lists` VALUES ('Humanoid_BLU',299,522,34,255); -- Death Ray
INSERT INTO `mob_spell_lists` VALUES ('Humanoid_BLU',299,524,1,255); -- Sandspin
INSERT INTO `mob_spell_lists` VALUES ('Humanoid_BLU',299,527,34,255); -- Smaite of Rage
INSERT INTO `mob_spell_lists` VALUES ('Humanoid_BLU',299,529,18,255); -- Bludgeon
INSERT INTO `mob_spell_lists` VALUES ('Humanoid_BLU',299,530,48,255); -- Refueling
INSERT INTO `mob_spell_lists` VALUES ('Humanoid_BLU',299,531,50,255); -- Ice Break
INSERT INTO `mob_spell_lists` VALUES ('Humanoid_BLU',299,532,44,255); -- Blitzstrahl
INSERT INTO `mob_spell_lists` VALUES ('Humanoid_BLU',299,533,50,255); -- self Destruct
INSERT INTO `mob_spell_lists` VALUES ('Humanoid_BLU',299,534,40,255); -- Mysterious Light
INSERT INTO `mob_spell_lists` VALUES ('Humanoid_BLU',299,535,52,255); -- Cold Wave
INSERT INTO `mob_spell_lists` VALUES ('Humanoid_BLU',299,536,22,255); -- Poison Breath
INSERT INTO `mob_spell_lists` VALUES ('Humanoid_BLU',299,537,44,255); -- Stinking Gas
INSERT INTO `mob_spell_lists` VALUES ('Humanoid_BLU',299,538,62,255); -- Memento Mori
INSERT INTO `mob_spell_lists` VALUES ('Humanoid_BLU',299,539,40,255); -- Terror Touch
INSERT INTO `mob_spell_lists` VALUES ('Humanoid_BLU',299,540,63,255); -- Spinal Cleave
INSERT INTO `mob_spell_lists` VALUES ('Humanoid_BLU',299,541,48,255); -- Blood Saber
INSERT INTO `mob_spell_lists` VALUES ('Humanoid_BLU',299,542,36,255); -- Digest
INSERT INTO `mob_spell_lists` VALUES ('Humanoid_BLU',299,543,44,255); -- Mandibular Bite
INSERT INTO `mob_spell_lists` VALUES ('Humanoid_BLU',299,544,18,255); -- Cursed Sphere
INSERT INTO `mob_spell_lists` VALUES ('Humanoid_BLU',299,545,48,255); -- Sickel Slash
INSERT INTO `mob_spell_lists` VALUES ('Humanoid_BLU',299,547,8,255); -- Cocoon
INSERT INTO `mob_spell_lists` VALUES ('Humanoid_BLU',299,548,52,255); -- Filamented Hold
INSERT INTO `mob_spell_lists` VALUES ('Humanoid_BLU',299,549,1,29); -- Pollen
INSERT INTO `mob_spell_lists` VALUES ('Humanoid_BLU',299,551,4,255); -- Power Attack
INSERT INTO `mob_spell_lists` VALUES ('Humanoid_BLU',299,554,60,255); -- Death Scissors
INSERT INTO `mob_spell_lists` VALUES ('Humanoid_BLU',299,555,46,255); -- Magnetite Cloud
INSERT INTO `mob_spell_lists` VALUES ('Humanoid_BLU',299,557,61,255); -- Eyes on Me
INSERT INTO `mob_spell_lists` VALUES ('Humanoid_BLU',299,560,63,255); -- Frenetoc Rip
INSERT INTO `mob_spell_lists` VALUES ('Humanoid_BLU',299,561,50,255); -- Frightfull Roar
INSERT INTO `mob_spell_lists` VALUES ('Humanoid_BLU',299,563,54,255); -- Hecatomb Wave
INSERT INTO `mob_spell_lists` VALUES ('Humanoid_BLU',299,564,62,255); -- Body Slam
INSERT INTO `mob_spell_lists` VALUES ('Humanoid_BLU',299,565,54,255); -- Radient Breath
INSERT INTO `mob_spell_lists` VALUES ('Humanoid_BLU',299,567,16,255); -- Helldive
INSERT INTO `mob_spell_lists` VALUES ('Humanoid_BLU',299,569,38,255); -- Jet Stream
INSERT INTO `mob_spell_lists` VALUES ('Humanoid_BLU',299,570,20,255); -- Blood Drain
INSERT INTO `mob_spell_lists` VALUES ('Humanoid_BLU',299,572,32,255); -- Sound Blast
INSERT INTO `mob_spell_lists` VALUES ('Humanoid_BLU',299,573,64,255); -- Feather Tickle
INSERT INTO `mob_spell_lists` VALUES ('Humanoid_BLU',299,574,56,255); -- feather Barrier
INSERT INTO `mob_spell_lists` VALUES ('Humanoid_BLU',299,575,48,255); -- Jettatura
INSERT INTO `mob_spell_lists` VALUES ('Humanoid_BLU',299,576,64,255); -- Yawn
INSERT INTO `mob_spell_lists` VALUES ('Humanoid_BLU',299,577,1,255); -- Foot Kick
INSERT INTO `mob_spell_lists` VALUES ('Humanoid_BLU',299,578,30,57); -- Wild Carrot
INSERT INTO `mob_spell_lists` VALUES ('Humanoid_BLU',299,579,64,255); -- V. Trunk
INSERT INTO `mob_spell_lists` VALUES ('Humanoid_BLU',299,581,16,255); -- Healing Breeze
INSERT INTO `mob_spell_lists` VALUES ('Humanoid_BLU',299,582,32,255); -- Chaotic Eye
INSERT INTO `mob_spell_lists` VALUES ('Humanoid_BLU',299,584,16,255); -- Sheep Song
INSERT INTO `mob_spell_lists` VALUES ('Humanoid_BLU',299,585,73,255); -- Ram Charge
INSERT INTO `mob_spell_lists` VALUES ('Humanoid_BLU',299,587,20,255); -- Claw Cyclone
INSERT INTO `mob_spell_lists` VALUES ('Humanoid_BLU',299,588,71,255); -- Lowing
INSERT INTO `mob_spell_lists` VALUES ('Humanoid_BLU',299,589,60,255); -- Dimensional Death
INSERT INTO `mob_spell_lists` VALUES ('Humanoid_BLU',299,591,71,255); -- Heat Breath
INSERT INTO `mob_spell_lists` VALUES ('Humanoid_BLU',299,592,38,255); -- Blank Gaze
INSERT INTO `mob_spell_lists` VALUES ('Humanoid_BLU',299,593,58,255); -- Magic Fruit
INSERT INTO `mob_spell_lists` VALUES ('Humanoid_BLU',299,594,38,255); -- UpperCut
INSERT INTO `mob_spell_lists` VALUES ('Humanoid_BLU',299,595,62,255); -- 1000 Needles
INSERT INTO `mob_spell_lists` VALUES ('Humanoid_BLU',299,596,36,255); -- Pinecone Bomb
INSERT INTO `mob_spell_lists` VALUES ('Humanoid_BLU',299,597,4,255); -- Sprout Smack
INSERT INTO `mob_spell_lists` VALUES ('Humanoid_BLU',299,598,24,255); -- Soporific
INSERT INTO `mob_spell_lists` VALUES ('Humanoid_BLU',299,599,8,255); -- Queasyshroom
INSERT INTO `mob_spell_lists` VALUES ('Humanoid_BLU',299,603,4,255); -- Wild Oats
INSERT INTO `mob_spell_lists` VALUES ('Humanoid_BLU',299,604,61,255); -- Bad Breath
INSERT INTO `mob_spell_lists` VALUES ('Humanoid_BLU',299,605,46,255); -- Giest Wall
INSERT INTO `mob_spell_lists` VALUES ('Humanoid_BLU',299,606,46,255); -- Awful Eye
INSERT INTO `mob_spell_lists` VALUES ('Humanoid_BLU',299,610,65,255); -- Infransonics
INSERT INTO `mob_spell_lists` VALUES ('Humanoid_BLU',299,611,72,255); -- disseverment
INSERT INTO `mob_spell_lists` VALUES ('Humanoid_BLU',299,612,74,255); -- actinic Burst
INSERT INTO `mob_spell_lists` VALUES ('Humanoid_BLU',299,613,74,255); -- Reactor Cool
INSERT INTO `mob_spell_lists` VALUES ('Humanoid_BLU',299,614,72,255); -- Saline Coat
INSERT INTO `mob_spell_lists` VALUES ('Humanoid_BLU',299,615,75,255); -- Plasma Charge
INSERT INTO `mob_spell_lists` VALUES ('Humanoid_BLU',299,616,73,255); -- Temporal Shift
INSERT INTO `mob_spell_lists` VALUES ('Humanoid_BLU',299,617,75,255); -- Vertical Cleave
INSERT INTO `mob_spell_lists` VALUES ('Humanoid_BLU',299,618,18,255); -- BlastBomb
INSERT INTO `mob_spell_lists` VALUES ('Humanoid_BLU',299,620,12,255); -- Battle Dance
INSERT INTO `mob_spell_lists` VALUES ('Humanoid_BLU',299,621,66,255); -- Sandspray
INSERT INTO `mob_spell_lists` VALUES ('Humanoid_BLU',299,622,30,255); -- Grand Slam
INSERT INTO `mob_spell_lists` VALUES ('Humanoid_BLU',299,623,12,255); -- Head Butt
INSERT INTO `mob_spell_lists` VALUES ('Humanoid_BLU',299,626,28,255); -- Bomb Toss
INSERT INTO `mob_spell_lists` VALUES ('Humanoid_BLU',299,628,63,255); -- Frypan
INSERT INTO `mob_spell_lists` VALUES ('Humanoid_BLU',299,629,58,255); -- Flying Hip Press
INSERT INTO `mob_spell_lists` VALUES ('Humanoid_BLU',299,631,63,255); -- Hydro Shot
INSERT INTO `mob_spell_lists` VALUES ('Humanoid_BLU',299,632,67,255); -- Diamondhide
INSERT INTO `mob_spell_lists` VALUES ('Humanoid_BLU',299,633,67,255); -- enervation
INSERT INTO `mob_spell_lists` VALUES ('Humanoid_BLU',299,634,58,255); -- Light of Penace
INSERT INTO `mob_spell_lists` VALUES ('Humanoid_BLU',299,636,68,255); -- Warm-up
INSERT INTO `mob_spell_lists` VALUES ('Humanoid_BLU',299,637,68,255); -- Firespit
INSERT INTO `mob_spell_lists` VALUES ('Humanoid_BLU',299,638,12,255); -- featherstorm
INSERT INTO `mob_spell_lists` VALUES ('Humanoid_BLU',299,640,69,255); -- Tail Slap
INSERT INTO `mob_spell_lists` VALUES ('Humanoid_BLU',299,641,69,255); -- Hysteric Barrage
INSERT INTO `mob_spell_lists` VALUES ('Humanoid_BLU',299,642,70,255); -- Amplification
INSERT INTO `mob_spell_lists` VALUES ('Humanoid_BLU',299,643,70,255); -- Cannonball
INSERT INTO `mob_spell_lists` VALUES ('Humanoid_BLU',299,644,73,255); -- MindBlast
INSERT INTO `mob_spell_lists` VALUES ('Humanoid_BLU',299,645,75,255); -- Exuvation
INSERT INTO `mob_spell_lists` VALUES ('Humanoid_BLU',299,646,74,255); -- Magic Hammer
INSERT INTO `mob_spell_lists` VALUES ('Humanoid_BLU',299,647,65,255); -- Zephyr Mantle
INSERT INTO `mob_spell_lists` VALUES ('Velionis',300,146,1,255); -- Fire 3
INSERT INTO `mob_spell_lists` VALUES ('Velionis',300,151,1,255); -- Blizzard 3
INSERT INTO `mob_spell_lists` VALUES ('Velionis',300,156,1,255); -- Aero 3
INSERT INTO `mob_spell_lists` VALUES ('Velionis',300,161,1,255); -- Stone 3
INSERT INTO `mob_spell_lists` VALUES ('Velionis',300,166,1,255); -- Thunder 3
INSERT INTO `mob_spell_lists` VALUES ('Velionis',300,171,1,255); -- Water 3
INSERT INTO `mob_spell_lists` VALUES ('Velionis',300,175,1,255); -- Firaga 2
INSERT INTO `mob_spell_lists` VALUES ('Velionis',300,180,1,255); -- Blizzaga 2
INSERT INTO `mob_spell_lists` VALUES ('Velionis',300,185,1,255); -- Aeraga 2
INSERT INTO `mob_spell_lists` VALUES ('Velionis',300,190,1,255); -- Stonaga 2
INSERT INTO `mob_spell_lists` VALUES ('Velionis',300,195,1,255); -- Thundaga 2
INSERT INTO `mob_spell_lists` VALUES ('Velionis',300,200,1,255); -- Waterga 2
INSERT INTO `mob_spell_lists` VALUES ('Marquis_Forneus',301,242,1,255); -- absorb-acc
INSERT INTO `mob_spell_lists` VALUES ('Marquis_Forneus',301,245,1,255); -- drain
INSERT INTO `mob_spell_lists` VALUES ('Marquis_Forneus',301,247,1,255); -- aspir
INSERT INTO `mob_spell_lists` VALUES ('Marquis_Forneus',301,252,1,255); -- stun
INSERT INTO `mob_spell_lists` VALUES ('Marquis_Forneus',301,266,1,255); -- absorb-str
INSERT INTO `mob_spell_lists` VALUES ('Marquis_Forneus',301,267,1,255); -- absorb-dex
INSERT INTO `mob_spell_lists` VALUES ('Marquis_Forneus',301,268,1,255); -- absorb-vit
INSERT INTO `mob_spell_lists` VALUES ('Marquis_Forneus',301,269,1,255); -- absorb-agi
INSERT INTO `mob_spell_lists` VALUES ('Marquis_Forneus',301,270,1,255); -- absorb-int
INSERT INTO `mob_spell_lists` VALUES ('Marquis_Forneus',301,271,1,255); -- absorb-mnd
INSERT INTO `mob_spell_lists` VALUES ('Marquis_Forneus',301,272,1,255); -- absorb-chr
INSERT INTO `mob_spell_lists` VALUES ('Marquis_Forneus',301,275,1,255); -- absorb-tp
INSERT INTO `mob_spell_lists` VALUES ('Marquis_Forneus',301,277,1,255); -- dread_spikes
INSERT INTO `mob_spell_lists` VALUES ('Chamrosh',302,157,1,255); -- aero 4
INSERT INTO `mob_spell_lists` VALUES ('Chamrosh',302,185,1,255); -- aeroaga_ii
INSERT INTO `mob_spell_lists` VALUES ('Chamrosh',302,186,1,255); -- aeroaga_iii
INSERT INTO `mob_spell_lists` VALUES ('Chamrosh',302,208,1,255); -- tornado
INSERT INTO `mob_spell_lists` VALUES ('Chamrosh',302,359,1,255); -- silencega
INSERT INTO `mob_spell_lists` VALUES ('Lizardtrap',303,152,1,255); -- blizzard_iv
INSERT INTO `mob_spell_lists` VALUES ('Lizardtrap',303,181,1,255); -- blizzaga_iii
INSERT INTO `mob_spell_lists` VALUES ('Lizardtrap',303,356,1,255); -- paralyga
INSERT INTO `mob_spell_lists` VALUES ('Ghul-I-Beaban_DRK',304,144,1,255); -- fire
INSERT INTO `mob_spell_lists` VALUES ('Ghul-I-Beaban_DRK',304,164,1,255); -- thunder
INSERT INTO `mob_spell_lists` VALUES ('Ghul-I-Beaban_DRK',304,266,1,255); -- absorb-str
INSERT INTO `mob_spell_lists` VALUES ('Ghul-I-Beaban_DRK',304,267,1,255); -- absorb-dex
INSERT INTO `mob_spell_lists` VALUES ('Ghul-I-Beaban_DRK',304,268,1,255); -- absorb-vit
INSERT INTO `mob_spell_lists` VALUES ('Ghul-I-Beaban_DRK',304,269,1,255); -- absorb-agi
INSERT INTO `mob_spell_lists` VALUES ('Ghul-I-Beaban_DRK',304,270,1,255); -- absorb-int
INSERT INTO `mob_spell_lists` VALUES ('Ghul-I-Beaban_DRK',304,271,1,255); -- absorb-mnd
INSERT INTO `mob_spell_lists` VALUES ('Ghul-I-Beaban_DRK',304,272,1,255); -- absorb-chr
INSERT INTO `mob_spell_lists` VALUES ('Ghul-I-Beaban_BLM',305,145,1,255); -- fire_ii
INSERT INTO `mob_spell_lists` VALUES ('Ghul-I-Beaban_BLM',305,150,1,255); -- blizzard_ii
INSERT INTO `mob_spell_lists` VALUES ('Ghul-I-Beaban_BLM',305,174,1,255); -- firaga
INSERT INTO `mob_spell_lists` VALUES ('Ghul-I-Beaban_BLM',305,179,1,255); -- blizzaga
INSERT INTO `mob_spell_lists` VALUES ('Saa_Doyi_the_Fervid',306,320,1,255); -- katon_ichi
INSERT INTO `mob_spell_lists` VALUES ('Frost_Flambeau',307,180,1,255); -- blizzaga_ii

INSERT INTO `mob_spell_lists` VALUES ('TRUST_Shantotto',308,144,13,255);       -- Fire
INSERT INTO `mob_spell_lists` VALUES ('TRUST_Shantotto',308,145,38,255);       -- Fire II
INSERT INTO `mob_spell_lists` VALUES ('TRUST_Shantotto',308,146,62,255);       -- Fire III
INSERT INTO `mob_spell_lists` VALUES ('TRUST_Shantotto',308,147,73,255);       -- Fire IV
INSERT INTO `mob_spell_lists` VALUES ('TRUST_Shantotto',308,148,86,255);       -- Fire V
INSERT INTO `mob_spell_lists` VALUES ('TRUST_Shantotto',308,149,17,255);       -- Blizzard
INSERT INTO `mob_spell_lists` VALUES ('TRUST_Shantotto',308,150,42,255);       -- Blizzard II
INSERT INTO `mob_spell_lists` VALUES ('TRUST_Shantotto',308,151,64,255);       -- Blizzard III
INSERT INTO `mob_spell_lists` VALUES ('TRUST_Shantotto',308,152,74,255);       -- Blizzard IV
INSERT INTO `mob_spell_lists` VALUES ('TRUST_Shantotto',308,153,89,255);       -- Blizzard V
INSERT INTO `mob_spell_lists` VALUES ('TRUST_Shantotto',308,154,9,255);        -- Aero
INSERT INTO `mob_spell_lists` VALUES ('TRUST_Shantotto',308,155,34,255);       -- Aero II
INSERT INTO `mob_spell_lists` VALUES ('TRUST_Shantotto',308,156,59,255);       -- Aero III
INSERT INTO `mob_spell_lists` VALUES ('TRUST_Shantotto',308,157,72,255);       -- Aero IV
INSERT INTO `mob_spell_lists` VALUES ('TRUST_Shantotto',308,158,83,255);       -- Aero V
INSERT INTO `mob_spell_lists` VALUES ('TRUST_Shantotto',308,159,1,255);        -- Stone
INSERT INTO `mob_spell_lists` VALUES ('TRUST_Shantotto',308,160,26,255);       -- Stone II
INSERT INTO `mob_spell_lists` VALUES ('TRUST_Shantotto',308,161,51,255);       -- Stone III
INSERT INTO `mob_spell_lists` VALUES ('TRUST_Shantotto',308,162,68,255);       -- Stone IV
INSERT INTO `mob_spell_lists` VALUES ('TRUST_Shantotto',308,163,77,255);       -- Stone V
INSERT INTO `mob_spell_lists` VALUES ('TRUST_Shantotto',308,164,21,255);       -- Thunder
INSERT INTO `mob_spell_lists` VALUES ('TRUST_Shantotto',308,165,46,255);       -- Thunder II
INSERT INTO `mob_spell_lists` VALUES ('TRUST_Shantotto',308,166,66,255);       -- Thunder III
INSERT INTO `mob_spell_lists` VALUES ('TRUST_Shantotto',308,167,75,255);       -- Thunder IV
INSERT INTO `mob_spell_lists` VALUES ('TRUST_Shantotto',308,168,92,255);       -- Thunder V
INSERT INTO `mob_spell_lists` VALUES ('TRUST_Shantotto',308,169,5,255);        -- Water
INSERT INTO `mob_spell_lists` VALUES ('TRUST_Shantotto',308,170,30,255);       -- Water II
INSERT INTO `mob_spell_lists` VALUES ('TRUST_Shantotto',308,171,55,255);       -- Water III
INSERT INTO `mob_spell_lists` VALUES ('TRUST_Shantotto',308,172,70,255);       -- Water IV
INSERT INTO `mob_spell_lists` VALUES ('TRUST_Shantotto',308,173,80,255);       -- Water V

-- INSERT INTO `mob_spell_lists` VALUES ('TRUST_Naji',309,0,1,255);            -- none (reserved)

INSERT INTO `mob_spell_lists` VALUES ('TRUST_Kupipi',310,1,1,255);             -- Cure
INSERT INTO `mob_spell_lists` VALUES ('TRUST_Kupipi',310,2,11,255);            -- Cure II
INSERT INTO `mob_spell_lists` VALUES ('TRUST_Kupipi',310,3,21,255);            -- Cure III
INSERT INTO `mob_spell_lists` VALUES ('TRUST_Kupipi',310,4,41,255);            -- Cure IV
INSERT INTO `mob_spell_lists` VALUES ('TRUST_Kupipi',310,5,61,255);            -- Cure V
INSERT INTO `mob_spell_lists` VALUES ('TRUST_Kupipi',310,6,80,255);            -- Cure VI
INSERT INTO `mob_spell_lists` VALUES ('TRUST_Kupipi',310,56,13,255);           -- Slow
INSERT INTO `mob_spell_lists` VALUES ('TRUST_Kupipi',310,58,6,255);            -- Paralyze
INSERT INTO `mob_spell_lists` VALUES ('TRUST_Kupipi',310,112,45,255);          -- Flash
INSERT INTO `mob_spell_lists` VALUES ('TRUST_Kupipi',310,125,7,255);           -- Protectra
INSERT INTO `mob_spell_lists` VALUES ('TRUST_Kupipi',310,126,27,255);          -- Protectra II
INSERT INTO `mob_spell_lists` VALUES ('TRUST_Kupipi',310,127,47,255);          -- Protectra III
INSERT INTO `mob_spell_lists` VALUES ('TRUST_Kupipi',310,128,63,255);          -- Protectra IV
INSERT INTO `mob_spell_lists` VALUES ('TRUST_Kupipi',310,129,75,255);          -- Protectra V
INSERT INTO `mob_spell_lists` VALUES ('TRUST_Kupipi',310,130,17,255);          -- Shellra
INSERT INTO `mob_spell_lists` VALUES ('TRUST_Kupipi',310,131,37,255);          -- Shellra II
INSERT INTO `mob_spell_lists` VALUES ('TRUST_Kupipi',310,132,57,255);          -- Shellra III
INSERT INTO `mob_spell_lists` VALUES ('TRUST_Kupipi',310,133,68,255);          -- Shellra IV
INSERT INTO `mob_spell_lists` VALUES ('TRUST_Kupipi',310,134,75,255);          -- Shellra V
INSERT INTO `mob_spell_lists` VALUES ('TRUST_Kupipi',310,143,32,255);          -- Erase

INSERT INTO `mob_spell_lists` VALUES ('TRUST_Excenmille',311,1,5,255);         -- Cure
INSERT INTO `mob_spell_lists` VALUES ('TRUST_Excenmille',311,2,17,255);        -- Cure II
INSERT INTO `mob_spell_lists` VALUES ('TRUST_Excenmille',311,3,30,255);        -- Cure III
INSERT INTO `mob_spell_lists` VALUES ('TRUST_Excenmille',311,4,55,255);        -- Cure IV
INSERT INTO `mob_spell_lists` VALUES ('TRUST_Excenmille',311,112,45,255);      -- Flash

-- INSERT INTO `mob_spell_lists` VALUES ('TRUST_Ayame',312,0,1,255);           -- none (reserved)
-- INSERT INTO `mob_spell_lists` VALUES ('TRUST_Nanaa_Mihgo',313,0,1,255);     -- none (reserved)

INSERT INTO `mob_spell_lists` VALUES ('TRUST_Curilla',314,1,5,255);            -- Cure
INSERT INTO `mob_spell_lists` VALUES ('TRUST_Curilla',314,2,17,255);           -- Cure II
INSERT INTO `mob_spell_lists` VALUES ('TRUST_Curilla',314,3,30,255);           -- Cure III
INSERT INTO `mob_spell_lists` VALUES ('TRUST_Curilla',314,4,55,255);           -- Cure IV
INSERT INTO `mob_spell_lists` VALUES ('TRUST_Curilla',314,112,45,255);         -- Flash

-- INSERT INTO `mob_spell_lists` VALUES ('TRUST_Volker',315,0,1,255);          -- none (reserved)

INSERT INTO `mob_spell_lists` VALUES ('TRUST_Ajido-Marujido',316,1,1,255);     -- Cure
INSERT INTO `mob_spell_lists` VALUES ('TRUST_Ajido-Marujido',316,2,11,255);    -- Cure II
INSERT INTO `mob_spell_lists` VALUES ('TRUST_Ajido-Marujido',316,3,21,255);    -- Cure III
INSERT INTO `mob_spell_lists` VALUES ('TRUST_Ajido-Marujido',316,4,41,255);    -- Cure IV
INSERT INTO `mob_spell_lists` VALUES ('TRUST_Ajido-Marujido',316,5,61,255);    -- Cure V
INSERT INTO `mob_spell_lists` VALUES ('TRUST_Ajido-Marujido',316,6,80,255);    -- Cure VI
INSERT INTO `mob_spell_lists` VALUES ('TRUST_Ajido-Marujido',316,56,26,255);   -- Slow
INSERT INTO `mob_spell_lists` VALUES ('TRUST_Ajido-Marujido',316,58,12,255);   -- Paralyze
INSERT INTO `mob_spell_lists` VALUES ('TRUST_Ajido-Marujido',316,144,13,255);  -- Fire
INSERT INTO `mob_spell_lists` VALUES ('TRUST_Ajido-Marujido',316,145,38,255);  -- Fire II
INSERT INTO `mob_spell_lists` VALUES ('TRUST_Ajido-Marujido',316,146,62,255);  -- Fire III
INSERT INTO `mob_spell_lists` VALUES ('TRUST_Ajido-Marujido',316,147,73,255);  -- Fire IV
INSERT INTO `mob_spell_lists` VALUES ('TRUST_Ajido-Marujido',316,148,86,255);  -- Fire V
INSERT INTO `mob_spell_lists` VALUES ('TRUST_Ajido-Marujido',316,149,17,255);  -- Blizzard
INSERT INTO `mob_spell_lists` VALUES ('TRUST_Ajido-Marujido',316,150,42,255);  -- Blizzard II
INSERT INTO `mob_spell_lists` VALUES ('TRUST_Ajido-Marujido',316,151,64,255);  -- Blizzard III
INSERT INTO `mob_spell_lists` VALUES ('TRUST_Ajido-Marujido',316,152,74,255);  -- Blizzard IV
INSERT INTO `mob_spell_lists` VALUES ('TRUST_Ajido-Marujido',316,153,89,255);  -- Blizzard V
INSERT INTO `mob_spell_lists` VALUES ('TRUST_Ajido-Marujido',316,154,9,255);   -- Aero
INSERT INTO `mob_spell_lists` VALUES ('TRUST_Ajido-Marujido',316,155,34,255);  -- Aero II
INSERT INTO `mob_spell_lists` VALUES ('TRUST_Ajido-Marujido',316,156,59,255);  -- Aero III
INSERT INTO `mob_spell_lists` VALUES ('TRUST_Ajido-Marujido',316,157,72,255);  -- Aero IV
INSERT INTO `mob_spell_lists` VALUES ('TRUST_Ajido-Marujido',316,158,83,255);  -- Aero V
INSERT INTO `mob_spell_lists` VALUES ('TRUST_Ajido-Marujido',316,159,1,255);   -- Stone
INSERT INTO `mob_spell_lists` VALUES ('TRUST_Ajido-Marujido',316,160,26,255);  -- Stone II
INSERT INTO `mob_spell_lists` VALUES ('TRUST_Ajido-Marujido',316,161,51,255);  -- Stone III
INSERT INTO `mob_spell_lists` VALUES ('TRUST_Ajido-Marujido',316,162,68,255);  -- Stone IV
INSERT INTO `mob_spell_lists` VALUES ('TRUST_Ajido-Marujido',316,163,77,255);  -- Stone V
INSERT INTO `mob_spell_lists` VALUES ('TRUST_Ajido-Marujido',316,164,21,255);  -- Thunder
INSERT INTO `mob_spell_lists` VALUES ('TRUST_Ajido-Marujido',316,165,46,255);  -- Thunder II
INSERT INTO `mob_spell_lists` VALUES ('TRUST_Ajido-Marujido',316,166,66,255);  -- Thunder III
INSERT INTO `mob_spell_lists` VALUES ('TRUST_Ajido-Marujido',316,167,75,255);  -- Thunder IV
INSERT INTO `mob_spell_lists` VALUES ('TRUST_Ajido-Marujido',316,168,92,255);  -- Thunder V
INSERT INTO `mob_spell_lists` VALUES ('TRUST_Ajido-Marujido',316,169,5,255);   -- Water
INSERT INTO `mob_spell_lists` VALUES ('TRUST_Ajido-Marujido',316,170,30,255);  -- Water II
INSERT INTO `mob_spell_lists` VALUES ('TRUST_Ajido-Marujido',316,171,55,255);  -- Water III
INSERT INTO `mob_spell_lists` VALUES ('TRUST_Ajido-Marujido',316,172,70,255);  -- Water IV
INSERT INTO `mob_spell_lists` VALUES ('TRUST_Ajido-Marujido',316,173,80,255);  -- Water V
INSERT INTO `mob_spell_lists` VALUES ('TRUST_Ajido-Marujido',316,260,64,255);  -- Dispel

INSERT INTO `mob_spell_lists` VALUES ('TRUST_Trion',317,1,5,255);              -- Cure
INSERT INTO `mob_spell_lists` VALUES ('TRUST_Trion',317,2,17,255);             -- Cure II
INSERT INTO `mob_spell_lists` VALUES ('TRUST_Trion',317,3,30,255);             -- Cure III
INSERT INTO `mob_spell_lists` VALUES ('TRUST_Trion',317,4,55,255);             -- Cure IV
INSERT INTO `mob_spell_lists` VALUES ('TRUST_Trion',317,112,37,255);           -- Flash

INSERT INTO `mob_spell_lists` VALUES ('TRUST_Zeid',318,242,61,255);            -- Absorb-acc
INSERT INTO `mob_spell_lists` VALUES ('TRUST_Zeid',318,245,10,255);            -- Drain
INSERT INTO `mob_spell_lists` VALUES ('TRUST_Zeid',318,246,62,255);            -- Drain II
INSERT INTO `mob_spell_lists` VALUES ('TRUST_Zeid',318,247,20,255);            -- Aspir
INSERT INTO `mob_spell_lists` VALUES ('TRUST_Zeid',318,248,78,255);            -- Aspir II
INSERT INTO `mob_spell_lists` VALUES ('TRUST_Zeid',318,252,37,255);            -- Stun
INSERT INTO `mob_spell_lists` VALUES ('TRUST_Zeid',318,266,43,255);            -- Absorb-str
INSERT INTO `mob_spell_lists` VALUES ('TRUST_Zeid',318,267,41,255);            -- Absorb-dex
INSERT INTO `mob_spell_lists` VALUES ('TRUST_Zeid',318,268,35,255);            -- Absorb-vit
INSERT INTO `mob_spell_lists` VALUES ('TRUST_Zeid',318,269,37,255);            -- Absorb-agi
INSERT INTO `mob_spell_lists` VALUES ('TRUST_Zeid',318,270,39,255);            -- Absorb-int
INSERT INTO `mob_spell_lists` VALUES ('TRUST_Zeid',318,271,31,255);            -- Absorb-mnd
INSERT INTO `mob_spell_lists` VALUES ('TRUST_Zeid',318,272,33,255);            -- Absorb-chr
INSERT INTO `mob_spell_lists` VALUES ('TRUST_Zeid',318,275,45,255);            -- Absorb-tp

-- INSERT INTO `mob_spell_lists` VALUES ('TRUST_Lion',319,0,1,255);            -- none (reserved)
-- INSERT INTO `mob_spell_lists` VALUES ('TRUST_Tenzen',320,0,1,255);          -- none (reserved)

INSERT INTO `mob_spell_lists` VALUES ('TRUST_Mihli_Aliapoh',321,1,1,255);      -- Cure
INSERT INTO `mob_spell_lists` VALUES ('TRUST_Mihli_Aliapoh',321,2,11,255);     -- Cure II
INSERT INTO `mob_spell_lists` VALUES ('TRUST_Mihli_Aliapoh',321,3,21,255);     -- Cure III
INSERT INTO `mob_spell_lists` VALUES ('TRUST_Mihli_Aliapoh',321,4,41,255);     -- Cure IV
INSERT INTO `mob_spell_lists` VALUES ('TRUST_Mihli_Aliapoh',321,5,61,255);     -- Cure V
INSERT INTO `mob_spell_lists` VALUES ('TRUST_Mihli_Aliapoh',321,6,80,255);     -- Cure VI
INSERT INTO `mob_spell_lists` VALUES ('TRUST_Mihli_Aliapoh',321,14,6,255);     -- Poisona
INSERT INTO `mob_spell_lists` VALUES ('TRUST_Mihli_Aliapoh',321,15,9,255);     -- Paralyna
INSERT INTO `mob_spell_lists` VALUES ('TRUST_Mihli_Aliapoh',321,16,14,255);    -- Blindna
INSERT INTO `mob_spell_lists` VALUES ('TRUST_Mihli_Aliapoh',321,17,19,255);    -- Silena
INSERT INTO `mob_spell_lists` VALUES ('TRUST_Mihli_Aliapoh',321,18,39,255);    -- Stona
INSERT INTO `mob_spell_lists` VALUES ('TRUST_Mihli_Aliapoh',321,19,34,255);    -- Viruna
INSERT INTO `mob_spell_lists` VALUES ('TRUST_Mihli_Aliapoh',321,20,29,255);    -- Cursna
INSERT INTO `mob_spell_lists` VALUES ('TRUST_Mihli_Aliapoh',321,43,7,255);     -- Protect
INSERT INTO `mob_spell_lists` VALUES ('TRUST_Mihli_Aliapoh',321,44,27,255);    -- Protect II
INSERT INTO `mob_spell_lists` VALUES ('TRUST_Mihli_Aliapoh',321,45,47,255);    -- Protect III
INSERT INTO `mob_spell_lists` VALUES ('TRUST_Mihli_Aliapoh',321,46,63,255);    -- Protect IV
INSERT INTO `mob_spell_lists` VALUES ('TRUST_Mihli_Aliapoh',321,47,76,255);    -- Protect V
INSERT INTO `mob_spell_lists` VALUES ('TRUST_Mihli_Aliapoh',321,48,17,255);    -- Shell
INSERT INTO `mob_spell_lists` VALUES ('TRUST_Mihli_Aliapoh',321,49,37,255);    -- Shell II
INSERT INTO `mob_spell_lists` VALUES ('TRUST_Mihli_Aliapoh',321,50,57,255);    -- Shell III
INSERT INTO `mob_spell_lists` VALUES ('TRUST_Mihli_Aliapoh',321,51,68,255);    -- Shell IV
INSERT INTO `mob_spell_lists` VALUES ('TRUST_Mihli_Aliapoh',321,52,76,255);    -- Shell V
INSERT INTO `mob_spell_lists` VALUES ('TRUST_Mihli_Aliapoh',321,56,13,255);    -- Slow
INSERT INTO `mob_spell_lists` VALUES ('TRUST_Mihli_Aliapoh',321,58,4,255);     -- Paralyze
INSERT INTO `mob_spell_lists` VALUES ('TRUST_Mihli_Aliapoh',321,95,32,255);    -- Esuna
INSERT INTO `mob_spell_lists` VALUES ('TRUST_Mihli_Aliapoh',321,125,7,255);    -- Protectra
INSERT INTO `mob_spell_lists` VALUES ('TRUST_Mihli_Aliapoh',321,126,27,255);   -- Protectra II
INSERT INTO `mob_spell_lists` VALUES ('TRUST_Mihli_Aliapoh',321,127,47,255);   -- Protectra III
INSERT INTO `mob_spell_lists` VALUES ('TRUST_Mihli_Aliapoh',321,128,63,255);   -- Protectra IV
INSERT INTO `mob_spell_lists` VALUES ('TRUST_Mihli_Aliapoh',321,129,75,255);   -- Protectra V
INSERT INTO `mob_spell_lists` VALUES ('TRUST_Mihli_Aliapoh',321,130,17,255);   -- Shellra
INSERT INTO `mob_spell_lists` VALUES ('TRUST_Mihli_Aliapoh',321,131,37,255);   -- Shellra II
INSERT INTO `mob_spell_lists` VALUES ('TRUST_Mihli_Aliapoh',321,132,57,255);   -- Shellra III
INSERT INTO `mob_spell_lists` VALUES ('TRUST_Mihli_Aliapoh',321,133,68,255);   -- Shellra IV
INSERT INTO `mob_spell_lists` VALUES ('TRUST_Mihli_Aliapoh',321,134,75,255);   -- Shellra V
INSERT INTO `mob_spell_lists` VALUES ('TRUST_Mihli_Aliapoh',321,143,32,255);   -- Erase

INSERT INTO `mob_spell_lists` VALUES ('TRUST_Valaineral',322,1,5,255);         -- Cure
INSERT INTO `mob_spell_lists` VALUES ('TRUST_Valaineral',322,2,17,255);        -- Cure II
INSERT INTO `mob_spell_lists` VALUES ('TRUST_Valaineral',322,3,30,255);        -- Cure III
INSERT INTO `mob_spell_lists` VALUES ('TRUST_Valaineral',322,4,55,255);        -- Cure IV
INSERT INTO `mob_spell_lists` VALUES ('TRUST_Valaineral',322,112,37,255);      -- Flash

INSERT INTO `mob_spell_lists` VALUES ('TRUST_Joachim',323,1,2,255);            -- Cure
INSERT INTO `mob_spell_lists` VALUES ('TRUST_Joachim',323,2,22,255);           -- Cure II
INSERT INTO `mob_spell_lists` VALUES ('TRUST_Joachim',323,3,42,255);           -- Cure III
INSERT INTO `mob_spell_lists` VALUES ('TRUST_Joachim',323,4,82,255);           -- Cure IV
INSERT INTO `mob_spell_lists` VALUES ('TRUST_Joachim',323,14,12,255);          -- Poisona
INSERT INTO `mob_spell_lists` VALUES ('TRUST_Joachim',323,15,18,255);          -- Paralyna
INSERT INTO `mob_spell_lists` VALUES ('TRUST_Joachim',323,16,28,255);          -- Blindna
INSERT INTO `mob_spell_lists` VALUES ('TRUST_Joachim',323,17,38,255);          -- Silena
INSERT INTO `mob_spell_lists` VALUES ('TRUST_Joachim',323,18,78,255);          -- Stona
INSERT INTO `mob_spell_lists` VALUES ('TRUST_Joachim',323,19,68,255);          -- Viruna
INSERT INTO `mob_spell_lists` VALUES ('TRUST_Joachim',323,20,58,255);          -- Cursna
INSERT INTO `mob_spell_lists` VALUES ('TRUST_Joachim',323,378,5,255);          -- Army's Paeon
INSERT INTO `mob_spell_lists` VALUES ('TRUST_Joachim',323,379,15,255);         -- Army's Paeon II
INSERT INTO `mob_spell_lists` VALUES ('TRUST_Joachim',323,380,35,255);         -- Army's Paeon III
INSERT INTO `mob_spell_lists` VALUES ('TRUST_Joachim',323,381,45,255);         -- Army's Paeon IV
INSERT INTO `mob_spell_lists` VALUES ('TRUST_Joachim',323,382,65,255);         -- Army's Paeon V
INSERT INTO `mob_spell_lists` VALUES ('TRUST_Joachim',323,383,78,255);         -- Army's Paeon VI
INSERT INTO `mob_spell_lists` VALUES ('TRUST_Joachim',323,386,25,255);         -- Mage's Ballad
INSERT INTO `mob_spell_lists` VALUES ('TRUST_Joachim',323,387,55,255);         -- Mage's Ballad II
INSERT INTO `mob_spell_lists` VALUES ('TRUST_Joachim',323,388,80,255);         -- Mage's Ballad III
INSERT INTO `mob_spell_lists` VALUES ('TRUST_Joachim',323,399,11,255);         -- Sword Madrigal
INSERT INTO `mob_spell_lists` VALUES ('TRUST_Joachim',323,400,51,255);         -- Blade Madrigal
INSERT INTO `mob_spell_lists` VALUES ('TRUST_Joachim',323,419,29,255);         -- Advancing March
INSERT INTO `mob_spell_lists` VALUES ('TRUST_Joachim',323,420,60,255);         -- Victory March
INSERT INTO `mob_spell_lists` VALUES ('TRUST_Joachim',323,421,39,255);         -- Battlefield Elegy
INSERT INTO `mob_spell_lists` VALUES ('TRUST_Joachim',323,422,59,255);         -- Carnage Elegy

-- INSERT INTO `mob_spell_lists` VALUES ('TRUST_Naja_Salaheem',324,0,1,255);   -- none (reserved)

INSERT INTO `mob_spell_lists` VALUES ('TRUST_Prishe',325,1,2,255);             -- Cure
INSERT INTO `mob_spell_lists` VALUES ('TRUST_Prishe',325,2,22,255);            -- Cure II
INSERT INTO `mob_spell_lists` VALUES ('TRUST_Prishe',325,3,42,255);            -- Cure III
INSERT INTO `mob_spell_lists` VALUES ('TRUST_Prishe',325,4,82,255);            -- Cure IV

INSERT INTO `mob_spell_lists` VALUES ('TRUST_Ulmia',326,386,25,255);           -- Mage's Ballad
INSERT INTO `mob_spell_lists` VALUES ('TRUST_Ulmia',326,387,55,255);           -- Mage's Ballad II
INSERT INTO `mob_spell_lists` VALUES ('TRUST_Ulmia',326,388,80,255);           -- Mage's Ballad III
INSERT INTO `mob_spell_lists` VALUES ('TRUST_Ulmia',326,389,1,255);            -- Knight's Minne
INSERT INTO `mob_spell_lists` VALUES ('TRUST_Ulmia',326,390,21,255);           -- Knight's Minne II
INSERT INTO `mob_spell_lists` VALUES ('TRUST_Ulmia',326,391,41,255);           -- Knight's Minne III
INSERT INTO `mob_spell_lists` VALUES ('TRUST_Ulmia',326,392,61,255);           -- Knight's Minne IV
INSERT INTO `mob_spell_lists` VALUES ('TRUST_Ulmia',326,393,80,255);           -- Knight's Minne V
INSERT INTO `mob_spell_lists` VALUES ('TRUST_Ulmia',326,394,3,255);            -- Valor Minuet
INSERT INTO `mob_spell_lists` VALUES ('TRUST_Ulmia',326,395,23,255);           -- Valor Minuet II
INSERT INTO `mob_spell_lists` VALUES ('TRUST_Ulmia',326,396,43,255);           -- Valor Minuet III
INSERT INTO `mob_spell_lists` VALUES ('TRUST_Ulmia',326,397,63,255);           -- Valor Minuet IV
INSERT INTO `mob_spell_lists` VALUES ('TRUST_Ulmia',326,398,87,255);           -- Valor Minuet V
INSERT INTO `mob_spell_lists` VALUES ('TRUST_Ulmia',326,399,11,255);           -- Sword Madrigal
INSERT INTO `mob_spell_lists` VALUES ('TRUST_Ulmia',326,400,51,255);           -- Blade Madrigal
INSERT INTO `mob_spell_lists` VALUES ('TRUST_Ulmia',326,402,71,255);           -- Archers Prelude
INSERT INTO `mob_spell_lists` VALUES ('TRUST_Ulmia',326,419,29,255);           -- Advancing March
INSERT INTO `mob_spell_lists` VALUES ('TRUST_Ulmia',326,420,60,255);           -- Victory March
INSERT INTO `mob_spell_lists` VALUES ('TRUST_Ulmia',326,470,82,255);           -- Sentinels Scherzo

INSERT INTO `mob_spell_lists` VALUES ('TRUST_Shikaree_Z',327,1,2,255);         -- Cure
INSERT INTO `mob_spell_lists` VALUES ('TRUST_Shikaree_Z',327,2,22,255);        -- Cure II
INSERT INTO `mob_spell_lists` VALUES ('TRUST_Shikaree_Z',327,3,42,255);        -- Cure III
INSERT INTO `mob_spell_lists` VALUES ('TRUST_Shikaree_Z',327,4,82,255);        -- Cure IV
INSERT INTO `mob_spell_lists` VALUES ('TRUST_Shikaree_Z',327,14,12,255);       -- Poisona
INSERT INTO `mob_spell_lists` VALUES ('TRUST_Shikaree_Z',327,15,18,255);       -- Paralyna
INSERT INTO `mob_spell_lists` VALUES ('TRUST_Shikaree_Z',327,16,28,255);       -- Blindna
INSERT INTO `mob_spell_lists` VALUES ('TRUST_Shikaree_Z',327,17,38,255);       -- Silena
INSERT INTO `mob_spell_lists` VALUES ('TRUST_Shikaree_Z',327,18,78,255);       -- Stona
INSERT INTO `mob_spell_lists` VALUES ('TRUST_Shikaree_Z',327,19,68,255);       -- Viruna
INSERT INTO `mob_spell_lists` VALUES ('TRUST_Shikaree_Z',327,20,58,255);       -- Cursna
INSERT INTO `mob_spell_lists` VALUES ('TRUST_Shikaree_Z',327,57,80,255);       -- Haste

INSERT INTO `mob_spell_lists` VALUES ('TRUST_Cherukiki',328,1,1,255);          -- Cure
INSERT INTO `mob_spell_lists` VALUES ('TRUST_Cherukiki',328,2,11,255);         -- Cure II
INSERT INTO `mob_spell_lists` VALUES ('TRUST_Cherukiki',328,3,21,255);         -- Cure III
INSERT INTO `mob_spell_lists` VALUES ('TRUST_Cherukiki',328,4,41,255);         -- Cure IV
INSERT INTO `mob_spell_lists` VALUES ('TRUST_Cherukiki',328,5,61,255);         -- Cure V
INSERT INTO `mob_spell_lists` VALUES ('TRUST_Cherukiki',328,6,80,255);         -- Cure VI
INSERT INTO `mob_spell_lists` VALUES ('TRUST_Cherukiki',328,56,13,255);        -- Slow
INSERT INTO `mob_spell_lists` VALUES ('TRUST_Cherukiki',328,57,40,255);        -- Haste
INSERT INTO `mob_spell_lists` VALUES ('TRUST_Cherukiki',328,58,4,255);         -- Paralyze
INSERT INTO `mob_spell_lists` VALUES ('TRUST_Cherukiki',328,59,4,255);         -- Silence
INSERT INTO `mob_spell_lists` VALUES ('TRUST_Cherukiki',328,108,21,255);       -- Regen
INSERT INTO `mob_spell_lists` VALUES ('TRUST_Cherukiki',328,110,44,255);       -- Regen II
INSERT INTO `mob_spell_lists` VALUES ('TRUST_Cherukiki',328,111,66,255);       -- Regen III
INSERT INTO `mob_spell_lists` VALUES ('TRUST_Cherukiki',328,125,7,255);        -- Protectra
INSERT INTO `mob_spell_lists` VALUES ('TRUST_Cherukiki',328,126,27,255);       -- Protectra II
INSERT INTO `mob_spell_lists` VALUES ('TRUST_Cherukiki',328,127,47,255);       -- Protectra III
INSERT INTO `mob_spell_lists` VALUES ('TRUST_Cherukiki',328,128,63,255);       -- Protectra IV
INSERT INTO `mob_spell_lists` VALUES ('TRUST_Cherukiki',328,129,75,255);       -- Protectra V
INSERT INTO `mob_spell_lists` VALUES ('TRUST_Cherukiki',328,130,17,255);       -- Shellra
INSERT INTO `mob_spell_lists` VALUES ('TRUST_Cherukiki',328,131,37,255);       -- Shellra II
INSERT INTO `mob_spell_lists` VALUES ('TRUST_Cherukiki',328,132,57,255);       -- Shellra III
INSERT INTO `mob_spell_lists` VALUES ('TRUST_Cherukiki',328,133,68,255);       -- Shellra IV
INSERT INTO `mob_spell_lists` VALUES ('TRUST_Cherukiki',328,134,75,255);       -- Shellra V
INSERT INTO `mob_spell_lists` VALUES ('TRUST_Cherukiki',328,477,86,255);       -- Regen IV

-- INSERT INTO `mob_spell_lists` VALUES ('TRUST_Iron_Eater',329,0,1,255);      -- none (reserved)

INSERT INTO `mob_spell_lists` VALUES ('TRUST_Gessho',330,338,12,255);          -- Utsusemi: Ichi
INSERT INTO `mob_spell_lists` VALUES ('TRUST_Gessho',330,339,37,255);          -- Utsusemi: Ni
INSERT INTO `mob_spell_lists` VALUES ('TRUST_Gessho',330,344,23,255);          -- Hojo: Ichi
INSERT INTO `mob_spell_lists` VALUES ('TRUST_Gessho',330,345,48,255);          -- Hojo: Ni
INSERT INTO `mob_spell_lists` VALUES ('TRUST_Gessho',330,347,19,255);          -- Kurayami: Ichi
INSERT INTO `mob_spell_lists` VALUES ('TRUST_Gessho',330,348,44,255);          -- Kurayami: Ni

INSERT INTO `mob_spell_lists` VALUES ('TRUST_Gadalar',331,174,28,255);         -- Firaga
INSERT INTO `mob_spell_lists` VALUES ('TRUST_Gadalar',331,175,53,255);         -- Firaga II
INSERT INTO `mob_spell_lists` VALUES ('TRUST_Gadalar',331,176,69,255);         -- Firaga III
INSERT INTO `mob_spell_lists` VALUES ('TRUST_Gadalar',331,249,10,255);         -- Blaze Spikes

INSERT INTO `mob_spell_lists` VALUES ('TRUST_Rainemard',332,43,7,255);         -- Protect
INSERT INTO `mob_spell_lists` VALUES ('TRUST_Rainemard',332,44,27,255);        -- Protect II
INSERT INTO `mob_spell_lists` VALUES ('TRUST_Rainemard',332,45,47,255);        -- Protect III
INSERT INTO `mob_spell_lists` VALUES ('TRUST_Rainemard',332,46,63,255);        -- Protect IV
INSERT INTO `mob_spell_lists` VALUES ('TRUST_Rainemard',332,47,77,255);        -- Protect V
INSERT INTO `mob_spell_lists` VALUES ('TRUST_Rainemard',332,48,17,255);        -- Shell
INSERT INTO `mob_spell_lists` VALUES ('TRUST_Rainemard',332,49,37,255);        -- Shell II
INSERT INTO `mob_spell_lists` VALUES ('TRUST_Rainemard',332,50,57,255);        -- Shell III
INSERT INTO `mob_spell_lists` VALUES ('TRUST_Rainemard',332,51,68,255);        -- Shell IV
INSERT INTO `mob_spell_lists` VALUES ('TRUST_Rainemard',332,52,87,255);        -- Shell V
INSERT INTO `mob_spell_lists` VALUES ('TRUST_Rainemard',332,57,40,255);        -- Haste
INSERT INTO `mob_spell_lists` VALUES ('TRUST_Rainemard',332,100,24,255);       -- Enfire
INSERT INTO `mob_spell_lists` VALUES ('TRUST_Rainemard',332,101,22,255);       -- Enblizzard
INSERT INTO `mob_spell_lists` VALUES ('TRUST_Rainemard',332,102,20,255);       -- Enaero
INSERT INTO `mob_spell_lists` VALUES ('TRUST_Rainemard',332,103,18,255);       -- Enstone
INSERT INTO `mob_spell_lists` VALUES ('TRUST_Rainemard',332,104,16,255);       -- Enthunder
INSERT INTO `mob_spell_lists` VALUES ('TRUST_Rainemard',332,105,27,255);       -- Enwater
INSERT INTO `mob_spell_lists` VALUES ('TRUST_Rainemard',332,106,33,255);       -- Phalanx
INSERT INTO `mob_spell_lists` VALUES ('TRUST_Rainemard',332,107,33,255);       -- Phalanx II
INSERT INTO `mob_spell_lists` VALUES ('TRUST_Rainemard',332,109,41,255);       -- Refresh
INSERT INTO `mob_spell_lists` VALUES ('TRUST_Rainemard',332,473,82,255);       -- Refresh II
INSERT INTO `mob_spell_lists` VALUES ('TRUST_Rainemard',332,511,96,255);       -- Haste II
INSERT INTO `mob_spell_lists` VALUES ('TRUST_Rainemard',332,841,35,255);       -- Distract
INSERT INTO `mob_spell_lists` VALUES ('TRUST_Rainemard',332,842,85,255);       -- Distract II
INSERT INTO `mob_spell_lists` VALUES ('TRUST_Rainemard',332,843,42,255);       -- Frazzle
INSERT INTO `mob_spell_lists` VALUES ('TRUST_Rainemard',332,844,92,255);       -- Frazzle II

INSERT INTO `mob_spell_lists` VALUES ('TRUST_Ingrid',333,20,29,255);           -- Cursna
INSERT INTO `mob_spell_lists` VALUES ('TRUST_Ingrid',333,28,5,255);            -- Banish
INSERT INTO `mob_spell_lists` VALUES ('TRUST_Ingrid',333,29,30,255);           -- Banish II
INSERT INTO `mob_spell_lists` VALUES ('TRUST_Ingrid',333,30,65,255);           -- Banish III
INSERT INTO `mob_spell_lists` VALUES ('TRUST_Ingrid',333,57,40,255);           -- Haste

INSERT INTO `mob_spell_lists` VALUES ('TRUST_Lehko_Habhoka',334,144,26,255);   -- Fire
INSERT INTO `mob_spell_lists` VALUES ('TRUST_Lehko_Habhoka',334,145,76,255);   -- Fire II
INSERT INTO `mob_spell_lists` VALUES ('TRUST_Lehko_Habhoka',334,149,34,255);   -- Blizzard
INSERT INTO `mob_spell_lists` VALUES ('TRUST_Lehko_Habhoka',334,150,84,255);   -- Blizzard II
INSERT INTO `mob_spell_lists` VALUES ('TRUST_Lehko_Habhoka',334,154,18,255);   -- Aero
INSERT INTO `mob_spell_lists` VALUES ('TRUST_Lehko_Habhoka',334,155,68,255);   -- Aero II
INSERT INTO `mob_spell_lists` VALUES ('TRUST_Lehko_Habhoka',334,159,2,255);    -- Stone
INSERT INTO `mob_spell_lists` VALUES ('TRUST_Lehko_Habhoka',334,160,52,255);   -- Stone II
INSERT INTO `mob_spell_lists` VALUES ('TRUST_Lehko_Habhoka',334,164,42,255);   -- Thunder
INSERT INTO `mob_spell_lists` VALUES ('TRUST_Lehko_Habhoka',334,165,92,255);   -- Thunder II
INSERT INTO `mob_spell_lists` VALUES ('TRUST_Lehko_Habhoka',334,169,10,255);   -- Water
INSERT INTO `mob_spell_lists` VALUES ('TRUST_Lehko_Habhoka',334,170,60,255);   -- Water II

INSERT INTO `mob_spell_lists` VALUES ('TRUST_Nashmeira',335,1,2,255);          -- Cure
INSERT INTO `mob_spell_lists` VALUES ('TRUST_Nashmeira',335,2,22,255);         -- Cure II
INSERT INTO `mob_spell_lists` VALUES ('TRUST_Nashmeira',335,3,42,255);         -- Cure III
INSERT INTO `mob_spell_lists` VALUES ('TRUST_Nashmeira',335,4,82,255);         -- Cure IV
INSERT INTO `mob_spell_lists` VALUES ('TRUST_Nashmeira',335,14,12,255);        -- Poisona
INSERT INTO `mob_spell_lists` VALUES ('TRUST_Nashmeira',335,15,18,255);        -- Paralyna
INSERT INTO `mob_spell_lists` VALUES ('TRUST_Nashmeira',335,16,28,255);        -- Blindna
INSERT INTO `mob_spell_lists` VALUES ('TRUST_Nashmeira',335,17,38,255);        -- Silena
INSERT INTO `mob_spell_lists` VALUES ('TRUST_Nashmeira',335,18,78,255);        -- Stona
INSERT INTO `mob_spell_lists` VALUES ('TRUST_Nashmeira',335,19,68,255);        -- Viruna
INSERT INTO `mob_spell_lists` VALUES ('TRUST_Nashmeira',335,20,58,255);        -- Cursna
INSERT INTO `mob_spell_lists` VALUES ('TRUST_Nashmeira',335,143,64,255);       -- Erase

-- INSERT INTO `mob_spell_lists` VALUES ('TRUST_Zazarg',336,0,1,255);          -- none (reserved)

INSERT INTO `mob_spell_lists` VALUES ('TRUST_Ovjang',337,56,13,255);           -- Slow
INSERT INTO `mob_spell_lists` VALUES ('TRUST_Ovjang',337,58,6,255);            -- Paralyze
INSERT INTO `mob_spell_lists` VALUES ('TRUST_Ovjang',337,59,18,255);           -- Silence
INSERT INTO `mob_spell_lists` VALUES ('TRUST_Ovjang',337,144,19,255);          -- Fire
INSERT INTO `mob_spell_lists` VALUES ('TRUST_Ovjang',337,145,50,255);          -- Fire II
INSERT INTO `mob_spell_lists` VALUES ('TRUST_Ovjang',337,146,71,255);          -- Fire III
INSERT INTO `mob_spell_lists` VALUES ('TRUST_Ovjang',337,147,86,255);          -- Fire IV
INSERT INTO `mob_spell_lists` VALUES ('TRUST_Ovjang',337,149,24,255);          -- Blizzard
INSERT INTO `mob_spell_lists` VALUES ('TRUST_Ovjang',337,150,55,255);          -- Blizzard II
INSERT INTO `mob_spell_lists` VALUES ('TRUST_Ovjang',337,151,73,255);          -- Blizzard III
INSERT INTO `mob_spell_lists` VALUES ('TRUST_Ovjang',337,152,89,255);          -- Blizzard IV
INSERT INTO `mob_spell_lists` VALUES ('TRUST_Ovjang',337,154,14,255);          -- Aero
INSERT INTO `mob_spell_lists` VALUES ('TRUST_Ovjang',337,155,45,255);          -- Aero II
INSERT INTO `mob_spell_lists` VALUES ('TRUST_Ovjang',337,156,69,255);          -- Aero III
INSERT INTO `mob_spell_lists` VALUES ('TRUST_Ovjang',337,157,83,255);          -- Aero IV
INSERT INTO `mob_spell_lists` VALUES ('TRUST_Ovjang',337,159,4,255);           -- Stone
INSERT INTO `mob_spell_lists` VALUES ('TRUST_Ovjang',337,160,35,255);          -- Stone II
INSERT INTO `mob_spell_lists` VALUES ('TRUST_Ovjang',337,161,65,255);          -- Stone III
INSERT INTO `mob_spell_lists` VALUES ('TRUST_Ovjang',337,162,77,255);          -- Stone IV
INSERT INTO `mob_spell_lists` VALUES ('TRUST_Ovjang',337,164,29,255);          -- Thunder
INSERT INTO `mob_spell_lists` VALUES ('TRUST_Ovjang',337,165,60,255);          -- Thunder II
INSERT INTO `mob_spell_lists` VALUES ('TRUST_Ovjang',337,166,75,255);          -- Thunder III
INSERT INTO `mob_spell_lists` VALUES ('TRUST_Ovjang',337,167,92,255);          -- Thunder IV
INSERT INTO `mob_spell_lists` VALUES ('TRUST_Ovjang',337,169,9,255);           -- Water
INSERT INTO `mob_spell_lists` VALUES ('TRUST_Ovjang',337,170,40,255);          -- Water II
INSERT INTO `mob_spell_lists` VALUES ('TRUST_Ovjang',337,171,67,255);          -- Water III
INSERT INTO `mob_spell_lists` VALUES ('TRUST_Ovjang',337,172,80,255);          -- Water IV
INSERT INTO `mob_spell_lists` VALUES ('TRUST_Ovjang',337,260,32,255);          -- Dispel

-- INSERT INTO `mob_spell_lists` VALUES ('TRUST_Mnejing',338,0,1,255);         -- none (reserved)
-- INSERT INTO `mob_spell_lists` VALUES ('TRUST_Sakura',339,0,1,255);          -- none (reserved)
-- INSERT INTO `mob_spell_lists` VALUES ('TRUST_Luzaf',340,0,1,255);           -- none (reserved)
-- INSERT INTO `mob_spell_lists` VALUES ('TRUST_Najelith',341,0,1,255);        -- none (reserved)
-- INSERT INTO `mob_spell_lists` VALUES ('TRUST_Aldo',342,0,1,255);            -- none (reserved)
-- INSERT INTO `mob_spell_lists` VALUES ('TRUST_Moogle',343,0,1,255);          -- none (reserved)

INSERT INTO `mob_spell_lists` VALUES ('TRUST_Fablinix',344,1,8,255);           -- Cure
INSERT INTO `mob_spell_lists` VALUES ('TRUST_Fablinix',344,2,26,255);          -- Cure II
INSERT INTO `mob_spell_lists` VALUES ('TRUST_Fablinix',344,3,52,255);          -- Cure III
INSERT INTO `mob_spell_lists` VALUES ('TRUST_Fablinix',344,4,96,255);          -- Cure IV
INSERT INTO `mob_spell_lists` VALUES ('TRUST_Fablinix',344,105,27,255);        -- Enwater
INSERT INTO `mob_spell_lists` VALUES ('TRUST_Fablinix',344,252,45,255);        -- Stun

-- INSERT INTO `mob_spell_lists` VALUES ('TRUST_Maat',345,0,1,255);            -- none (reserved)

INSERT INTO `mob_spell_lists` VALUES ('TRUST_D_Shantotto',346,144,9,255);      -- Fire
INSERT INTO `mob_spell_lists` VALUES ('TRUST_D_Shantotto',346,145,34,255);     -- Fire II
INSERT INTO `mob_spell_lists` VALUES ('TRUST_D_Shantotto',346,146,59,255);     -- Fire III
INSERT INTO `mob_spell_lists` VALUES ('TRUST_D_Shantotto',346,147,72,255);     -- Fire IV
INSERT INTO `mob_spell_lists` VALUES ('TRUST_D_Shantotto',346,148,83,255);     -- Fire V
INSERT INTO `mob_spell_lists` VALUES ('TRUST_D_Shantotto',346,149,17,255);     -- Blizzard
INSERT INTO `mob_spell_lists` VALUES ('TRUST_D_Shantotto',346,150,42,255);     -- Blizzard II
INSERT INTO `mob_spell_lists` VALUES ('TRUST_D_Shantotto',346,151,64,255);     -- Blizzard III
INSERT INTO `mob_spell_lists` VALUES ('TRUST_D_Shantotto',346,152,74,255);     -- Blizzard IV
INSERT INTO `mob_spell_lists` VALUES ('TRUST_D_Shantotto',346,153,89,255);     -- Blizzard V
INSERT INTO `mob_spell_lists` VALUES ('TRUST_D_Shantotto',346,154,9,255);      -- Aero
INSERT INTO `mob_spell_lists` VALUES ('TRUST_D_Shantotto',346,155,34,255);     -- Aero II
INSERT INTO `mob_spell_lists` VALUES ('TRUST_D_Shantotto',346,156,59,255);     -- Aero III
INSERT INTO `mob_spell_lists` VALUES ('TRUST_D_Shantotto',346,157,72,255);     -- Aero IV
INSERT INTO `mob_spell_lists` VALUES ('TRUST_D_Shantotto',346,158,83,255);     -- Aero V
INSERT INTO `mob_spell_lists` VALUES ('TRUST_D_Shantotto',346,159,1,255);      -- Stone
INSERT INTO `mob_spell_lists` VALUES ('TRUST_D_Shantotto',346,160,26,255);     -- Stone II
INSERT INTO `mob_spell_lists` VALUES ('TRUST_D_Shantotto',346,161,51,255);     -- Stone III
INSERT INTO `mob_spell_lists` VALUES ('TRUST_D_Shantotto',346,162,68,255);     -- Stone IV
INSERT INTO `mob_spell_lists` VALUES ('TRUST_D_Shantotto',346,163,77,255);     -- Stone V
INSERT INTO `mob_spell_lists` VALUES ('TRUST_D_Shantotto',346,164,21,255);     -- Thunder
INSERT INTO `mob_spell_lists` VALUES ('TRUST_D_Shantotto',346,165,46,255);     -- Thunder II
INSERT INTO `mob_spell_lists` VALUES ('TRUST_D_Shantotto',346,166,66,255);     -- Thunder III
INSERT INTO `mob_spell_lists` VALUES ('TRUST_D_Shantotto',346,167,75,255);     -- Thunder IV
INSERT INTO `mob_spell_lists` VALUES ('TRUST_D_Shantotto',346,168,92,255);     -- Thunder V
INSERT INTO `mob_spell_lists` VALUES ('TRUST_D_Shantotto',346,169,5,255);      -- Water
INSERT INTO `mob_spell_lists` VALUES ('TRUST_D_Shantotto',346,170,30,255);     -- Water II
INSERT INTO `mob_spell_lists` VALUES ('TRUST_D_Shantotto',346,171,55,255);     -- Water III
INSERT INTO `mob_spell_lists` VALUES ('TRUST_D_Shantotto',346,172,70,255);     -- Water IV
INSERT INTO `mob_spell_lists` VALUES ('TRUST_D_Shantotto',346,173,80,255);     -- Water V

-- INSERT INTO `mob_spell_lists` VALUES ('TRUST_Star_Sibyl',347,0,1,255);      -- none (reserved)

INSERT INTO `mob_spell_lists` VALUES ('TRUST_Karaha-Baruha',348,1,1,255);      -- Cure
INSERT INTO `mob_spell_lists` VALUES ('TRUST_Karaha-Baruha',348,2,11,255);     -- Cure II
INSERT INTO `mob_spell_lists` VALUES ('TRUST_Karaha-Baruha',348,3,21,255);     -- Cure III
INSERT INTO `mob_spell_lists` VALUES ('TRUST_Karaha-Baruha',348,4,41,255);     -- Cure IV
INSERT INTO `mob_spell_lists` VALUES ('TRUST_Karaha-Baruha',348,5,61,255);     -- Cure V
INSERT INTO `mob_spell_lists` VALUES ('TRUST_Karaha-Baruha',348,6,80,255);     -- Cure VI
INSERT INTO `mob_spell_lists` VALUES ('TRUST_Karaha-Baruha',348,57,40,255);    -- Haste
INSERT INTO `mob_spell_lists` VALUES ('TRUST_Karaha-Baruha',348,64,25,255);    -- Barthundra
INSERT INTO `mob_spell_lists` VALUES ('TRUST_Karaha-Baruha',348,65,5,255);     -- Barstonra
INSERT INTO `mob_spell_lists` VALUES ('TRUST_Karaha-Baruha',348,66,17,255);    -- Barfira
INSERT INTO `mob_spell_lists` VALUES ('TRUST_Karaha-Baruha',348,67,21,255);    -- Barblizzara
INSERT INTO `mob_spell_lists` VALUES ('TRUST_Karaha-Baruha',348,68,13,255);    -- Baraera
INSERT INTO `mob_spell_lists` VALUES ('TRUST_Karaha-Baruha',348,69,5,255);     -- Barstonra
INSERT INTO `mob_spell_lists` VALUES ('TRUST_Karaha-Baruha',348,70,25,255);    -- Barthundra
INSERT INTO `mob_spell_lists` VALUES ('TRUST_Karaha-Baruha',348,71,9,255);     -- Barwatera
INSERT INTO `mob_spell_lists` VALUES ('TRUST_Karaha-Baruha',348,125,7,255);    -- Protectra
INSERT INTO `mob_spell_lists` VALUES ('TRUST_Karaha-Baruha',348,126,27,255);   -- Protectra II
INSERT INTO `mob_spell_lists` VALUES ('TRUST_Karaha-Baruha',348,127,47,255);   -- Protectra III
INSERT INTO `mob_spell_lists` VALUES ('TRUST_Karaha-Baruha',348,128,63,255);   -- Protectra IV
INSERT INTO `mob_spell_lists` VALUES ('TRUST_Karaha-Baruha',348,129,75,255);   -- Protectra V
INSERT INTO `mob_spell_lists` VALUES ('TRUST_Karaha-Baruha',348,130,17,255);   -- Shellra
INSERT INTO `mob_spell_lists` VALUES ('TRUST_Karaha-Baruha',348,131,37,255);   -- Shellra II
INSERT INTO `mob_spell_lists` VALUES ('TRUST_Karaha-Baruha',348,132,57,255);   -- Shellra III
INSERT INTO `mob_spell_lists` VALUES ('TRUST_Karaha-Baruha',348,133,68,255);   -- Shellra IV
INSERT INTO `mob_spell_lists` VALUES ('TRUST_Karaha-Baruha',348,134,75,255);   -- Shellra V

-- INSERT INTO `mob_spell_lists` VALUES ('TRUST_Cid',349,0,1,255);             -- none (reserved)
-- INSERT INTO `mob_spell_lists` VALUES ('TRUST_Gilgamesh',350,0,1,255);       -- none (reserved)
-- INSERT INTO `mob_spell_lists` VALUES ('TRUST_Areuhat',351,0,1,255);         -- none (reserved)
-- INSERT INTO `mob_spell_lists` VALUES ('TRUST_Semih_Lafihna',352,0,1,255);   -- none (reserved)
-- INSERT INTO `mob_spell_lists` VALUES ('TRUST_Elivira',353,0,1,255);         -- none (reserved)

INSERT INTO `mob_spell_lists` VALUES ('TRUST_Noillurie',354,1,2,255);          -- Cure
INSERT INTO `mob_spell_lists` VALUES ('TRUST_Noillurie',354,2,22,255);         -- Cure II
INSERT INTO `mob_spell_lists` VALUES ('TRUST_Noillurie',354,3,42,255);         -- Cure III
INSERT INTO `mob_spell_lists` VALUES ('TRUST_Noillurie',354,4,82,255);         -- Cure IV

-- INSERT INTO `mob_spell_lists` VALUES ('TRUST_Lhu_Mhakaracca',355,0,1,255);  -- none (reserved)

INSERT INTO `mob_spell_lists` VALUES ('TRUST_Ferreous_Coffin',356,1,1,255);     -- Cure
INSERT INTO `mob_spell_lists` VALUES ('TRUST_Ferreous_Coffin',356,2,11,255);    -- Cure II
INSERT INTO `mob_spell_lists` VALUES ('TRUST_Ferreous_Coffin',356,3,21,255);    -- Cure III
INSERT INTO `mob_spell_lists` VALUES ('TRUST_Ferreous_Coffin',356,4,41,255);    -- Cure IV
INSERT INTO `mob_spell_lists` VALUES ('TRUST_Ferreous_Coffin',356,5,61,255);    -- Cure V
INSERT INTO `mob_spell_lists` VALUES ('TRUST_Ferreous_Coffin',356,6,80,255);    -- Cure VI
INSERT INTO `mob_spell_lists` VALUES ('TRUST_Ferreous_Coffin',356,12,25,255);   -- Raise
INSERT INTO `mob_spell_lists` VALUES ('TRUST_Ferreous_Coffin',356,13,56,255);   -- Raise II
INSERT INTO `mob_spell_lists` VALUES ('TRUST_Ferreous_Coffin',356,15,9,255);    -- Paralyna
INSERT INTO `mob_spell_lists` VALUES ('TRUST_Ferreous_Coffin',356,16,14,255);   -- Blindna
INSERT INTO `mob_spell_lists` VALUES ('TRUST_Ferreous_Coffin',356,17,19,255);   -- Silena
INSERT INTO `mob_spell_lists` VALUES ('TRUST_Ferreous_Coffin',356,18,39,255);   -- Stona
INSERT INTO `mob_spell_lists` VALUES ('TRUST_Ferreous_Coffin',356,19,34,255);   -- Viruna
INSERT INTO `mob_spell_lists` VALUES ('TRUST_Ferreous_Coffin',356,20,29,255);   -- Cursna
INSERT INTO `mob_spell_lists` VALUES ('TRUST_Ferreous_Coffin',356,57,40,255);   -- Haste
INSERT INTO `mob_spell_lists` VALUES ('TRUST_Ferreous_Coffin',356,140,70,255);  -- Raise III
INSERT INTO `mob_spell_lists` VALUES ('TRUST_Ferreous_Coffin',356,143,32,255);  -- Erase

-- INSERT INTO `mob_spell_lists` VALUES ('TRUST_Lilisette',357,0,1,255);        -- none (reserved)
-- INSERT INTO `mob_spell_lists` VALUES ('TRUST_Mumor',358,0,1,255);            -- none (reserved)
-- INSERT INTO `mob_spell_lists` VALUES ('TRUST_Uka_Totlihn',359,0,1,255);      -- none (reserved)
-- INSERT INTO `mob_spell_lists` VALUES ('TRUST_Klara',360,0,1,255);            -- none (reserved)
-- INSERT INTO `mob_spell_lists` VALUES ('TRUST_Romaa_Mihgo',361,0,1,255);      -- none (reserved)
-- INSERT INTO `mob_spell_lists` VALUES ('TRUST_Kuyin_Hathdenna',362,0,1,255);  -- none (reserved)

INSERT INTO `mob_spell_lists` VALUES ('TRUST_Rahal',363,1,5,255);               -- Cure
INSERT INTO `mob_spell_lists` VALUES ('TRUST_Rahal',363,2,17,255);              -- Cure II
INSERT INTO `mob_spell_lists` VALUES ('TRUST_Rahal',363,3,30,255);              -- Cure III
INSERT INTO `mob_spell_lists` VALUES ('TRUST_Rahal',363,4,55,255);              -- Cure IV
INSERT INTO `mob_spell_lists` VALUES ('TRUST_Rahal',363,106,77,255);            -- Phalanx
INSERT INTO `mob_spell_lists` VALUES ('TRUST_Rahal',363,112,37,255);            -- Flash
INSERT INTO `mob_spell_lists` VALUES ('TRUST_Rahal',363,310,85,255);            -- Enlight

INSERT INTO `mob_spell_lists` VALUES ('TRUST_Koru-Moru',364,1,3,255);           -- Cure
INSERT INTO `mob_spell_lists` VALUES ('TRUST_Koru-Moru',364,2,14,255);          -- Cure II
INSERT INTO `mob_spell_lists` VALUES ('TRUST_Koru-Moru',364,3,26,255);          -- Cure III
INSERT INTO `mob_spell_lists` VALUES ('TRUST_Koru-Moru',364,4,48,255);          -- Cure IV
INSERT INTO `mob_spell_lists` VALUES ('TRUST_Koru-Moru',364,23,1,255);          -- Dia
INSERT INTO `mob_spell_lists` VALUES ('TRUST_Koru-Moru',364,24,31,255);         -- Dia II
INSERT INTO `mob_spell_lists` VALUES ('TRUST_Koru-Moru',364,25,75,255);         -- Dia III
INSERT INTO `mob_spell_lists` VALUES ('TRUST_Koru-Moru',364,43,7,255);          -- Protect
INSERT INTO `mob_spell_lists` VALUES ('TRUST_Koru-Moru',364,44,27,255);         -- Protect II
INSERT INTO `mob_spell_lists` VALUES ('TRUST_Koru-Moru',364,45,47,255);         -- Protect III
INSERT INTO `mob_spell_lists` VALUES ('TRUST_Koru-Moru',364,46,63,255);         -- Protect IV
INSERT INTO `mob_spell_lists` VALUES ('TRUST_Koru-Moru',364,47,77,255);         -- Protect V
INSERT INTO `mob_spell_lists` VALUES ('TRUST_Koru-Moru',364,48,17,255);         -- Shell
INSERT INTO `mob_spell_lists` VALUES ('TRUST_Koru-Moru',364,49,37,255);         -- Shell II
INSERT INTO `mob_spell_lists` VALUES ('TRUST_Koru-Moru',364,50,57,255);         -- Shell III
INSERT INTO `mob_spell_lists` VALUES ('TRUST_Koru-Moru',364,51,68,255);         -- Shell IV
INSERT INTO `mob_spell_lists` VALUES ('TRUST_Koru-Moru',364,52,87,255);         -- Shell V
INSERT INTO `mob_spell_lists` VALUES ('TRUST_Koru-Moru',364,56,13,255);         -- Slow
INSERT INTO `mob_spell_lists` VALUES ('TRUST_Koru-Moru',364,57,40,255);         -- Haste
INSERT INTO `mob_spell_lists` VALUES ('TRUST_Koru-Moru',364,79,75,255);         -- Slow II
INSERT INTO `mob_spell_lists` VALUES ('TRUST_Koru-Moru',364,106,33,255);        -- Phalanx
INSERT INTO `mob_spell_lists` VALUES ('TRUST_Koru-Moru',364,107,75,255);        -- Phalanx II
INSERT INTO `mob_spell_lists` VALUES ('TRUST_Koru-Moru',364,109,41,255);        -- Refresh

INSERT INTO `mob_spell_lists` VALUES ('TRUST_Koru-Moru',364,260,32,255);        -- Dispel
INSERT INTO `mob_spell_lists` VALUES ('TRUST_Koru-Moru',364,473,82,255);        -- Refresh II
INSERT INTO `mob_spell_lists` VALUES ('TRUST_Koru-Moru',364,511,96,255);        -- Haste II
INSERT INTO `mob_spell_lists` VALUES ('TRUST_Koru-Moru',364,841,35,255);        -- Distract
INSERT INTO `mob_spell_lists` VALUES ('TRUST_Koru-Moru',364,842,85,255);        -- Distract II
INSERT INTO `mob_spell_lists` VALUES ('TRUST_Koru-Moru',364,845,48,255);        -- Flurry
INSERT INTO `mob_spell_lists` VALUES ('TRUST_Koru-Moru',364,846,96,255);        -- Flurry II

INSERT INTO `mob_spell_lists` VALUES ('TRUST_Pieuje_UC',365,1,1,255);           -- Cure
INSERT INTO `mob_spell_lists` VALUES ('TRUST_Pieuje_UC',365,2,11,255);          -- Cure II
INSERT INTO `mob_spell_lists` VALUES ('TRUST_Pieuje_UC',365,3,21,255);          -- Cure III
INSERT INTO `mob_spell_lists` VALUES ('TRUST_Pieuje_UC',365,4,41,255);          -- Cure IV
INSERT INTO `mob_spell_lists` VALUES ('TRUST_Pieuje_UC',365,5,61,255);          -- Cure V
INSERT INTO `mob_spell_lists` VALUES ('TRUST_Pieuje_UC',365,6,80,255);          -- Cure VI
INSERT INTO `mob_spell_lists` VALUES ('TRUST_Pieuje_UC',365,14,6,255);          -- Poisona
INSERT INTO `mob_spell_lists` VALUES ('TRUST_Pieuje_UC',365,15,9,255);          -- Paralyna
INSERT INTO `mob_spell_lists` VALUES ('TRUST_Pieuje_UC',365,16,14,255);         -- Blindna
INSERT INTO `mob_spell_lists` VALUES ('TRUST_Pieuje_UC',365,17,19,255);         -- Silena
INSERT INTO `mob_spell_lists` VALUES ('TRUST_Pieuje_UC',365,18,39,255);         -- Stona
INSERT INTO `mob_spell_lists` VALUES ('TRUST_Pieuje_UC',365,19,34,255);         -- Viruna
INSERT INTO `mob_spell_lists` VALUES ('TRUST_Pieuje_UC',365,20,29,255);         -- Cursna
INSERT INTO `mob_spell_lists` VALUES ('TRUST_Pieuje_UC',365,57,40,255);         -- Haste
INSERT INTO `mob_spell_lists` VALUES ('TRUST_Pieuje_UC',365,95,32,255);         -- Esuna
INSERT INTO `mob_spell_lists` VALUES ('TRUST_Pieuje_UC',365,96,55,255);         -- Auspice
INSERT INTO `mob_spell_lists` VALUES ('TRUST_Pieuje_UC',365,108,21,255);        -- Regen       Synergy:(Only on Trion)
INSERT INTO `mob_spell_lists` VALUES ('TRUST_Pieuje_UC',365,110,44,255);        -- Regen II    Synergy:(Only on Trion)
INSERT INTO `mob_spell_lists` VALUES ('TRUST_Pieuje_UC',365,111,66,255);        -- Regen III   Synergy:(Only on Trion)
INSERT INTO `mob_spell_lists` VALUES ('TRUST_Pieuje_UC',365,112,45,255);        -- Flash
INSERT INTO `mob_spell_lists` VALUES ('TRUST_Pieuje_UC',365,125,7,255);         -- Protectra
INSERT INTO `mob_spell_lists` VALUES ('TRUST_Pieuje_UC',365,126,27,255);        -- Protectra II
INSERT INTO `mob_spell_lists` VALUES ('TRUST_Pieuje_UC',365,127,47,255);        -- Protectra III
INSERT INTO `mob_spell_lists` VALUES ('TRUST_Pieuje_UC',365,128,63,255);        -- Protectra IV
INSERT INTO `mob_spell_lists` VALUES ('TRUST_Pieuje_UC',365,129,75,255);        -- Protectra V
INSERT INTO `mob_spell_lists` VALUES ('TRUST_Pieuje_UC',365,130,17,255);        -- Shellra
INSERT INTO `mob_spell_lists` VALUES ('TRUST_Pieuje_UC',365,131,37,255);        -- Shellra II
INSERT INTO `mob_spell_lists` VALUES ('TRUST_Pieuje_UC',365,132,57,255);        -- Shellra III
INSERT INTO `mob_spell_lists` VALUES ('TRUST_Pieuje_UC',365,133,68,255);        -- Shellra IV
INSERT INTO `mob_spell_lists` VALUES ('TRUST_Pieuje_UC',365,134,75,255);        -- Shellra V
INSERT INTO `mob_spell_lists` VALUES ('TRUST_Pieuje_UC',365,143,32,255);        -- Erase
INSERT INTO `mob_spell_lists` VALUES ('TRUST_Pieuje_UC',365,477,86,255);        -- Regen IV    Synergy:(Only on Trion)

-- INSERT INTO `mob_spell_lists` VALUES ('TRUST_Invincible_Shield_UC',366,0,1,255);  -- none (reserved)

INSERT INTO `mob_spell_lists` VALUES ('TRUST_Apururu_UC',367,1,1,255);          -- Cure
INSERT INTO `mob_spell_lists` VALUES ('TRUST_Apururu_UC',367,2,11,255);         -- Cure II
INSERT INTO `mob_spell_lists` VALUES ('TRUST_Apururu_UC',367,3,21,255);         -- Cure III
INSERT INTO `mob_spell_lists` VALUES ('TRUST_Apururu_UC',367,4,41,255);         -- Cure IV
INSERT INTO `mob_spell_lists` VALUES ('TRUST_Apururu_UC',367,5,61,255);         -- Cure V
INSERT INTO `mob_spell_lists` VALUES ('TRUST_Apururu_UC',367,6,80,255);         -- Cure VI
INSERT INTO `mob_spell_lists` VALUES ('TRUST_Apururu_UC',367,7,16,255);         -- Curaga
INSERT INTO `mob_spell_lists` VALUES ('TRUST_Apururu_UC',367,8,31,255);         -- Curaga II
INSERT INTO `mob_spell_lists` VALUES ('TRUST_Apururu_UC',367,9,51,255);         -- Curaga III
INSERT INTO `mob_spell_lists` VALUES ('TRUST_Apururu_UC',367,10,71,255);        -- Curaga IV
INSERT INTO `mob_spell_lists` VALUES ('TRUST_Apururu_UC',367,14,6,255);         -- Poisona
INSERT INTO `mob_spell_lists` VALUES ('TRUST_Apururu_UC',367,15,9,255);         -- Paralyna
INSERT INTO `mob_spell_lists` VALUES ('TRUST_Apururu_UC',367,16,14,255);        -- Blindna
INSERT INTO `mob_spell_lists` VALUES ('TRUST_Apururu_UC',367,17,19,255);        -- Silena
INSERT INTO `mob_spell_lists` VALUES ('TRUST_Apururu_UC',367,18,39,255);        -- Stona
INSERT INTO `mob_spell_lists` VALUES ('TRUST_Apururu_UC',367,19,34,255);        -- Viruna
INSERT INTO `mob_spell_lists` VALUES ('TRUST_Apururu_UC',367,20,29,255);        -- Cursna
INSERT INTO `mob_spell_lists` VALUES ('TRUST_Apururu_UC',367,43,7,255);         -- Protect
INSERT INTO `mob_spell_lists` VALUES ('TRUST_Apururu_UC',367,44,27,255);        -- Protect II
INSERT INTO `mob_spell_lists` VALUES ('TRUST_Apururu_UC',367,45,47,255);        -- Protect III
INSERT INTO `mob_spell_lists` VALUES ('TRUST_Apururu_UC',367,46,63,255);        -- Protect IV
INSERT INTO `mob_spell_lists` VALUES ('TRUST_Apururu_UC',367,47,76,255);        -- Protect V
INSERT INTO `mob_spell_lists` VALUES ('TRUST_Apururu_UC',367,48,17,255);        -- Shell
INSERT INTO `mob_spell_lists` VALUES ('TRUST_Apururu_UC',367,49,37,255);        -- Shell II
INSERT INTO `mob_spell_lists` VALUES ('TRUST_Apururu_UC',367,50,57,255);        -- Shell III
INSERT INTO `mob_spell_lists` VALUES ('TRUST_Apururu_UC',367,51,68,255);        -- Shell IV
INSERT INTO `mob_spell_lists` VALUES ('TRUST_Apururu_UC',367,52,76,255);        -- Shell V
INSERT INTO `mob_spell_lists` VALUES ('TRUST_Apururu_UC',367,56,13,255);        -- Slow
INSERT INTO `mob_spell_lists` VALUES ('TRUST_Apururu_UC',367,57,40,255);        -- Haste
INSERT INTO `mob_spell_lists` VALUES ('TRUST_Apururu_UC',367,58,4,255);         -- Paralyze
INSERT INTO `mob_spell_lists` VALUES ('TRUST_Apururu_UC',367,95,32,255);        -- Esuna
INSERT INTO `mob_spell_lists` VALUES ('TRUST_Apururu_UC',367,125,7,255);        -- Protectra
INSERT INTO `mob_spell_lists` VALUES ('TRUST_Apururu_UC',367,126,27,255);       -- Protectra II
INSERT INTO `mob_spell_lists` VALUES ('TRUST_Apururu_UC',367,127,47,255);       -- Protectra III
INSERT INTO `mob_spell_lists` VALUES ('TRUST_Apururu_UC',367,128,63,255);       -- Protectra IV
INSERT INTO `mob_spell_lists` VALUES ('TRUST_Apururu_UC',367,129,75,255);       -- Protectra V
INSERT INTO `mob_spell_lists` VALUES ('TRUST_Apururu_UC',367,130,17,255);       -- Shellra
INSERT INTO `mob_spell_lists` VALUES ('TRUST_Apururu_UC',367,131,37,255);       -- Shellra II
INSERT INTO `mob_spell_lists` VALUES ('TRUST_Apururu_UC',367,132,57,255);       -- Shellra III
INSERT INTO `mob_spell_lists` VALUES ('TRUST_Apururu_UC',367,133,68,255);       -- Shellra IV
INSERT INTO `mob_spell_lists` VALUES ('TRUST_Apururu_UC',367,134,75,255);       -- Shellra V
INSERT INTO `mob_spell_lists` VALUES ('TRUST_Apururu_UC',367,143,32,255);       -- Erase

-- INSERT INTO `mob_spell_lists` VALUES ('TRUST_Jakoh_Wahcondalo_UC',368,0,1,255);  -- none (reserved)
-- INSERT INTO `mob_spell_lists` VALUES ('TRUST_Flaviria_UC',369,0,1,255);      -- none (reserved)
-- INSERT INTO `mob_spell_lists` VALUES ('TRUST_Babban',370,0,1,255);           -- none (reserved)
-- INSERT INTO `mob_spell_lists` VALUES ('TRUST_Abenzio',371,0,1,255);          -- none (reserved)

INSERT INTO `mob_spell_lists` VALUES ('TRUST_Rughadjeen',373,21,55,255);        -- Holy
INSERT INTO `mob_spell_lists` VALUES ('TRUST_Rughadjeen',372,112,37,255);       -- Flash

INSERT INTO `mob_spell_lists` VALUES ('TRUST_Kukki-Chebukki',374,144,13,255);   -- Fire
INSERT INTO `mob_spell_lists` VALUES ('TRUST_Kukki-Chebukki',374,145,38,255);   -- Fire II
INSERT INTO `mob_spell_lists` VALUES ('TRUST_Kukki-Chebukki',374,146,62,255);   -- Fire III
INSERT INTO `mob_spell_lists` VALUES ('TRUST_Kukki-Chebukki',374,147,73,255);   -- Fire IV
INSERT INTO `mob_spell_lists` VALUES ('TRUST_Kukki-Chebukki',374,148,86,255);   -- Fire V
INSERT INTO `mob_spell_lists` VALUES ('TRUST_Kukki-Chebukki',374,149,17,255);   -- Blizzard
INSERT INTO `mob_spell_lists` VALUES ('TRUST_Kukki-Chebukki',374,150,42,255);   -- Blizzard II
INSERT INTO `mob_spell_lists` VALUES ('TRUST_Kukki-Chebukki',374,151,64,255);   -- Blizzard III
INSERT INTO `mob_spell_lists` VALUES ('TRUST_Kukki-Chebukki',374,152,74,255);   -- Blizzard IV
INSERT INTO `mob_spell_lists` VALUES ('TRUST_Kukki-Chebukki',374,153,89,255);   -- Blizzard V
INSERT INTO `mob_spell_lists` VALUES ('TRUST_Kukki-Chebukki',374,154,9,255);    -- Aero
INSERT INTO `mob_spell_lists` VALUES ('TRUST_Kukki-Chebukki',374,155,34,255);   -- Aero II
INSERT INTO `mob_spell_lists` VALUES ('TRUST_Kukki-Chebukki',374,156,59,255);   -- Aero III
INSERT INTO `mob_spell_lists` VALUES ('TRUST_Kukki-Chebukki',374,157,72,82);    -- Aero IV
INSERT INTO `mob_spell_lists` VALUES ('TRUST_Kukki-Chebukki',374,158,83,255);   -- Aero V
INSERT INTO `mob_spell_lists` VALUES ('TRUST_Kukki-Chebukki',374,159,1,255);    -- Stone
INSERT INTO `mob_spell_lists` VALUES ('TRUST_Kukki-Chebukki',374,160,26,255);   -- Stone II
INSERT INTO `mob_spell_lists` VALUES ('TRUST_Kukki-Chebukki',374,161,51,255);   -- Stone III
INSERT INTO `mob_spell_lists` VALUES ('TRUST_Kukki-Chebukki',374,162,68,255);   -- Stone IV
INSERT INTO `mob_spell_lists` VALUES ('TRUST_Kukki-Chebukki',374,163,77,255);   -- Stone V
INSERT INTO `mob_spell_lists` VALUES ('TRUST_Kukki-Chebukki',374,164,21,255);   -- Thunder
INSERT INTO `mob_spell_lists` VALUES ('TRUST_Kukki-Chebukki',374,165,46,255);   -- Thunder II
INSERT INTO `mob_spell_lists` VALUES ('TRUST_Kukki-Chebukki',374,166,66,255);   -- Thunder III
INSERT INTO `mob_spell_lists` VALUES ('TRUST_Kukki-Chebukki',374,167,75,255);   -- Thunder IV
INSERT INTO `mob_spell_lists` VALUES ('TRUST_Kukki-Chebukki',374,168,92,255);   -- Thunder V
INSERT INTO `mob_spell_lists` VALUES ('TRUST_Kukki-Chebukki',374,169,5,255);    -- Water
INSERT INTO `mob_spell_lists` VALUES ('TRUST_Kukki-Chebukki',374,170,30,255);   -- Water II
INSERT INTO `mob_spell_lists` VALUES ('TRUST_Kukki-Chebukki',374,171,55,255);   -- Water III
INSERT INTO `mob_spell_lists` VALUES ('TRUST_Kukki-Chebukki',374,172,70,255);   -- Water IV
INSERT INTO `mob_spell_lists` VALUES ('TRUST_Kukki-Chebukki',374,173,80,255);   -- Water V
INSERT INTO `mob_spell_lists` VALUES ('TRUST_Kukki-Chebukki',374,174,28,255);   -- Firaga
INSERT INTO `mob_spell_lists` VALUES ('TRUST_Kukki-Chebukki',374,175,53,255);   -- Firaga II
INSERT INTO `mob_spell_lists` VALUES ('TRUST_Kukki-Chebukki',374,176,69,255);   -- Firaga III
INSERT INTO `mob_spell_lists` VALUES ('TRUST_Kukki-Chebukki',374,179,32,255);   -- Blizzaga
INSERT INTO `mob_spell_lists` VALUES ('TRUST_Kukki-Chebukki',374,180,57,255);   -- Blizzaga II
INSERT INTO `mob_spell_lists` VALUES ('TRUST_Kukki-Chebukki',374,181,71,255);   -- Blizzaga III
INSERT INTO `mob_spell_lists` VALUES ('TRUST_Kukki-Chebukki',374,184,23,255);   -- Aeroga
INSERT INTO `mob_spell_lists` VALUES ('TRUST_Kukki-Chebukki',374,185,48,255);   -- Aeroga II
INSERT INTO `mob_spell_lists` VALUES ('TRUST_Kukki-Chebukki',374,186,67,255);   -- Aeroga III
INSERT INTO `mob_spell_lists` VALUES ('TRUST_Kukki-Chebukki',374,189,15,255);   -- Stonega
INSERT INTO `mob_spell_lists` VALUES ('TRUST_Kukki-Chebukki',374,190,40,255);   -- Stonega II
INSERT INTO `mob_spell_lists` VALUES ('TRUST_Kukki-Chebukki',374,191,63,255);   -- Stonega III
INSERT INTO `mob_spell_lists` VALUES ('TRUST_Kukki-Chebukki',374,194,36,255);   -- Thundaga
INSERT INTO `mob_spell_lists` VALUES ('TRUST_Kukki-Chebukki',374,195,61,255);   -- Thundaga II
INSERT INTO `mob_spell_lists` VALUES ('TRUST_Kukki-Chebukki',374,196,73,255);   -- Thundaga III
INSERT INTO `mob_spell_lists` VALUES ('TRUST_Kukki-Chebukki',374,199,19,255);   -- Waterga
INSERT INTO `mob_spell_lists` VALUES ('TRUST_Kukki-Chebukki',374,200,44,255);   -- Waterga II
INSERT INTO `mob_spell_lists` VALUES ('TRUST_Kukki-Chebukki',374,201,65,255);   -- Waterga III
INSERT INTO `mob_spell_lists` VALUES ('TRUST_Kukki-Chebukki',374,235,24,255);   -- Burn
INSERT INTO `mob_spell_lists` VALUES ('TRUST_Kukki-Chebukki',374,236,22,255);   -- Frost
INSERT INTO `mob_spell_lists` VALUES ('TRUST_Kukki-Chebukki',374,237,20,255);   -- Choke
INSERT INTO `mob_spell_lists` VALUES ('TRUST_Kukki-Chebukki',374,238,18,255);   -- Rasp
INSERT INTO `mob_spell_lists` VALUES ('TRUST_Kukki-Chebukki',374,239,16,255);   -- Shock
INSERT INTO `mob_spell_lists` VALUES ('TRUST_Kukki-Chebukki',374,240,27,255);   -- Drown
INSERT INTO `mob_spell_lists` VALUES ('TRUST_Kukki-Chebukki',374,273,31,255);   -- Sleepga
INSERT INTO `mob_spell_lists` VALUES ('TRUST_Kukki-Chebukki',374,274,56,255);   -- Sleepga II
INSERT INTO `mob_spell_lists` VALUES ('TRUST_Kukki-Chebukki',374,496,90,255);   -- Firaja
INSERT INTO `mob_spell_lists` VALUES ('TRUST_Kukki-Chebukki',374,497,93,255);   -- Blizzaja
INSERT INTO `mob_spell_lists` VALUES ('TRUST_Kukki-Chebukki',374,498,87,255);   -- Aeroja
INSERT INTO `mob_spell_lists` VALUES ('TRUST_Kukki-Chebukki',374,499,81,255);   -- Stoneja
INSERT INTO `mob_spell_lists` VALUES ('TRUST_Kukki-Chebukki',374,500,87,255);   -- Thundaja
INSERT INTO `mob_spell_lists` VALUES ('TRUST_Kukki-Chebukki',374,501,84,255);   -- Waterja

-- INSERT INTO `mob_spell_lists` VALUES ('TRUST_Margret',375,0,1,255);          -- none (reserved)
-- INSERT INTO `mob_spell_lists` VALUES ('TRUST_Chacharoon',376,0,1,255);       -- none (reserved)
-- INSERT INTO `mob_spell_lists` VALUES ('TRUST_Lhe_Lhangavo',377,0,1,255);     -- none (reserved)

INSERT INTO `mob_spell_lists` VALUES ('TRUST_Arciela',378,43,7,255);            -- Protect
INSERT INTO `mob_spell_lists` VALUES ('TRUST_Arciela',378,44,27,255);           -- Protect II
INSERT INTO `mob_spell_lists` VALUES ('TRUST_Arciela',378,45,47,255);           -- Protect III
INSERT INTO `mob_spell_lists` VALUES ('TRUST_Arciela',378,46,63,255);           -- Protect IV
INSERT INTO `mob_spell_lists` VALUES ('TRUST_Arciela',378,47,77,255);           -- Protect V
INSERT INTO `mob_spell_lists` VALUES ('TRUST_Arciela',378,48,17,255);           -- Shell
INSERT INTO `mob_spell_lists` VALUES ('TRUST_Arciela',378,49,37,255);           -- Shell II
INSERT INTO `mob_spell_lists` VALUES ('TRUST_Arciela',378,50,57,255);           -- Shell III
INSERT INTO `mob_spell_lists` VALUES ('TRUST_Arciela',378,51,68,255);           -- Shell IV
INSERT INTO `mob_spell_lists` VALUES ('TRUST_Arciela',378,52,87,255);           -- Shell V
INSERT INTO `mob_spell_lists` VALUES ('TRUST_Arciela',378,56,13,255);           -- Slow
INSERT INTO `mob_spell_lists` VALUES ('TRUST_Arciela',378,57,40,255);           -- Haste
INSERT INTO `mob_spell_lists` VALUES ('TRUST_Arciela',378,58,4,255);            -- Paralyze
INSERT INTO `mob_spell_lists` VALUES ('TRUST_Arciela',378,79,75,255);           -- Slow II
INSERT INTO `mob_spell_lists` VALUES ('TRUST_Arciela',378,80,75,255);           -- Paralyze II
INSERT INTO `mob_spell_lists` VALUES ('TRUST_Arciela',378,109,41,255);          -- Refresh
INSERT INTO `mob_spell_lists` VALUES ('TRUST_Arciela',378,473,82,255);          -- Refresh II
INSERT INTO `mob_spell_lists` VALUES ('TRUST_Arciela',378,511,96,255);          -- Haste II

-- INSERT INTO `mob_spell_lists` VALUES ('TRUST_Mayakov',379,0,1,255);          -- none (reserved)
-- INSERT INTO `mob_spell_lists` VALUES ('TRUST_Qultada',380,0,1,255);          -- none (reserved)

INSERT INTO `mob_spell_lists` VALUES ('TRUST_Adelheid',381,1,5,255);            -- Cure
INSERT INTO `mob_spell_lists` VALUES ('TRUST_Adelheid',381,2,17,255);           -- Cure II
INSERT INTO `mob_spell_lists` VALUES ('TRUST_Adelheid',381,3,30,255);           -- Cure III
INSERT INTO `mob_spell_lists` VALUES ('TRUST_Adelheid',381,4,55,255);           -- Cure IV
INSERT INTO `mob_spell_lists` VALUES ('TRUST_Adelheid',381,99,41,255);          -- Sandstorm
INSERT INTO `mob_spell_lists` VALUES ('TRUST_Adelheid',381,113,42,255);         -- Rainstorm
INSERT INTO `mob_spell_lists` VALUES ('TRUST_Adelheid',381,114,43,255);         -- Windstorm
INSERT INTO `mob_spell_lists` VALUES ('TRUST_Adelheid',381,115,44,255);         -- Firestorm
INSERT INTO `mob_spell_lists` VALUES ('TRUST_Adelheid',381,116,45,255);         -- Hailstorm
INSERT INTO `mob_spell_lists` VALUES ('TRUST_Adelheid',381,117,46,255);         -- Thunderstorm
INSERT INTO `mob_spell_lists` VALUES ('TRUST_Adelheid',381,118,47,255);         -- Voidstorm
INSERT INTO `mob_spell_lists` VALUES ('TRUST_Adelheid',381,119,48,255);         -- Aurorastorm
INSERT INTO `mob_spell_lists` VALUES ('TRUST_Adelheid',381,144,16,255);         -- Fire
INSERT INTO `mob_spell_lists` VALUES ('TRUST_Adelheid',381,145,42,255);         -- Fire II
INSERT INTO `mob_spell_lists` VALUES ('TRUST_Adelheid',381,146,63,255);         -- Fire III
INSERT INTO `mob_spell_lists` VALUES ('TRUST_Adelheid',381,147,73,255);         -- Fire IV
INSERT INTO `mob_spell_lists` VALUES ('TRUST_Adelheid',381,148,91,255);         -- Fire V
INSERT INTO `mob_spell_lists` VALUES ('TRUST_Adelheid',381,149,20,255);         -- Blizzard
INSERT INTO `mob_spell_lists` VALUES ('TRUST_Adelheid',381,150,46,255);         -- Blizzard II
INSERT INTO `mob_spell_lists` VALUES ('TRUST_Adelheid',381,151,66,255);         -- Blizzard III
INSERT INTO `mob_spell_lists` VALUES ('TRUST_Adelheid',381,152,74,255);         -- Blizzard IV
INSERT INTO `mob_spell_lists` VALUES ('TRUST_Adelheid',381,153,95,255);         -- Blizzard V
INSERT INTO `mob_spell_lists` VALUES ('TRUST_Adelheid',381,154,12,255);         -- Aero
INSERT INTO `mob_spell_lists` VALUES ('TRUST_Adelheid',381,155,38,255);         -- Aero II
INSERT INTO `mob_spell_lists` VALUES ('TRUST_Adelheid',381,156,60,255);         -- Aero III
INSERT INTO `mob_spell_lists` VALUES ('TRUST_Adelheid',381,157,72,255);         -- Aero IV
INSERT INTO `mob_spell_lists` VALUES ('TRUST_Adelheid',381,158,87,255);         -- Aero V
INSERT INTO `mob_spell_lists` VALUES ('TRUST_Adelheid',381,159,4,255);          -- Stone
INSERT INTO `mob_spell_lists` VALUES ('TRUST_Adelheid',381,160,30,255);         -- Stone II
INSERT INTO `mob_spell_lists` VALUES ('TRUST_Adelheid',381,161,54,255);         -- Stone III
INSERT INTO `mob_spell_lists` VALUES ('TRUST_Adelheid',381,162,70,255);         -- Stone IV
INSERT INTO `mob_spell_lists` VALUES ('TRUST_Adelheid',381,163,79,255);         -- Stone V
INSERT INTO `mob_spell_lists` VALUES ('TRUST_Adelheid',381,164,24,255);         -- Thunder
INSERT INTO `mob_spell_lists` VALUES ('TRUST_Adelheid',381,165,51,255);         -- Thunder II
INSERT INTO `mob_spell_lists` VALUES ('TRUST_Adelheid',381,166,69,255);         -- Thunder III
INSERT INTO `mob_spell_lists` VALUES ('TRUST_Adelheid',381,167,75,255);         -- Thunder IV
INSERT INTO `mob_spell_lists` VALUES ('TRUST_Adelheid',381,168,99,255);         -- Thunder V
INSERT INTO `mob_spell_lists` VALUES ('TRUST_Adelheid',381,169,8,255);          -- Water
INSERT INTO `mob_spell_lists` VALUES ('TRUST_Adelheid',381,170,34,255);         -- Water II
INSERT INTO `mob_spell_lists` VALUES ('TRUST_Adelheid',381,171,57,255);         -- Water III
INSERT INTO `mob_spell_lists` VALUES ('TRUST_Adelheid',381,172,71,255);         -- Water IV
INSERT INTO `mob_spell_lists` VALUES ('TRUST_Adelheid',381,173,83,255);         -- Water V
INSERT INTO `mob_spell_lists` VALUES ('TRUST_Adelheid',381,252,45,255);         -- Stun
INSERT INTO `mob_spell_lists` VALUES ('TRUST_Adelheid',381,278,18,255);         -- Geohelix
INSERT INTO `mob_spell_lists` VALUES ('TRUST_Adelheid',381,279,20,255);         -- Hydrohelix
INSERT INTO `mob_spell_lists` VALUES ('TRUST_Adelheid',381,280,22,255);         -- Anemohelix
INSERT INTO `mob_spell_lists` VALUES ('TRUST_Adelheid',381,281,24,255);         -- Pyrohelix
INSERT INTO `mob_spell_lists` VALUES ('TRUST_Adelheid',381,282,26,255);         -- Cryohelix
INSERT INTO `mob_spell_lists` VALUES ('TRUST_Adelheid',381,283,28,255);         -- Ionohelix
INSERT INTO `mob_spell_lists` VALUES ('TRUST_Adelheid',381,284,30,255);         -- Noctohelix
INSERT INTO `mob_spell_lists` VALUES ('TRUST_Adelheid',381,285,32,255);         -- Luminohelix

INSERT INTO `mob_spell_lists` VALUES ('TRUST_Amchuchu',382,43,20,255);          -- Protect
INSERT INTO `mob_spell_lists` VALUES ('TRUST_Amchuchu',382,44,40,255);          -- Protect II
INSERT INTO `mob_spell_lists` VALUES ('TRUST_Amchuchu',382,45,60,255);          -- Protect III
INSERT INTO `mob_spell_lists` VALUES ('TRUST_Amchuchu',382,46,80,255);          -- Protect IV
INSERT INTO `mob_spell_lists` VALUES ('TRUST_Amchuchu',382,48,10,255);          -- Shell
INSERT INTO `mob_spell_lists` VALUES ('TRUST_Amchuchu',382,49,30,255);          -- Shell II
INSERT INTO `mob_spell_lists` VALUES ('TRUST_Amchuchu',382,50,50,255);          -- Shell III
INSERT INTO `mob_spell_lists` VALUES ('TRUST_Amchuchu',382,51,70,255);          -- Shell IV
INSERT INTO `mob_spell_lists` VALUES ('TRUST_Amchuchu',382,52,90,255);          -- Shell V
INSERT INTO `mob_spell_lists` VALUES ('TRUST_Amchuchu',382,54,55,255);          -- Stoneskin
INSERT INTO `mob_spell_lists` VALUES ('TRUST_Amchuchu',382,106,68,255);         -- Phalanx
INSERT INTO `mob_spell_lists` VALUES ('TRUST_Amchuchu',382,108,23,255);         -- Regen
INSERT INTO `mob_spell_lists` VALUES ('TRUST_Amchuchu',382,109,62,255);         -- Refresh
INSERT INTO `mob_spell_lists` VALUES ('TRUST_Amchuchu',382,110,48,255);         -- Regen II
INSERT INTO `mob_spell_lists` VALUES ('TRUST_Amchuchu',382,111,70,255);         -- Regen III
INSERT INTO `mob_spell_lists` VALUES ('TRUST_Amchuchu',382,112,45,255);         -- Flash
INSERT INTO `mob_spell_lists` VALUES ('TRUST_Amchuchu',382,477,99,255);         -- Regen IV
-- INSERT INTO `mob_spell_lists` VALUES ('TRUST_Amchuchu',382,840,58,255);         -- Foil (not implimented yet)

-- INSERT INTO `mob_spell_lists` VALUES ('TRUST_Brygid',383,0,1,255);           -- none (reserved)
-- INSERT INTO `mob_spell_lists` VALUES ('TRUST_Mildaurion',384,0,1,255);       -- none (reserved)

INSERT INTO `mob_spell_lists` VALUES ('TRUST_Halver',385,1,5,255);              -- Cure
INSERT INTO `mob_spell_lists` VALUES ('TRUST_Halver',385,2,17,255);             -- Cure II
INSERT INTO `mob_spell_lists` VALUES ('TRUST_Halver',385,3,30,255);             -- Cure III
INSERT INTO `mob_spell_lists` VALUES ('TRUST_Halver',385,4,55,255);             -- Cure IV
INSERT INTO `mob_spell_lists` VALUES ('TRUST_Halver',385,112,37,255);           -- Flash

-- INSERT INTO `mob_spell_lists` VALUES ('TRUST_Rongelouts',386,0,1,255);       -- none (reserved)

INSERT INTO `mob_spell_lists` VALUES ('TRUST_Leonoyne',387,179,32,255);         -- Blizzaga
INSERT INTO `mob_spell_lists` VALUES ('TRUST_Leonoyne',387,180,57,255);         -- Blizzaga II
INSERT INTO `mob_spell_lists` VALUES ('TRUST_Leonoyne',387,181,71,255);         -- Blizzaga III
INSERT INTO `mob_spell_lists` VALUES ('TRUST_Leonoyne',387,250,20,255);         -- Ice spikes

-- INSERT INTO `mob_spell_lists` VALUES ('TRUST_Maximilian',388,0,1,255);       -- none (reserved)

INSERT INTO `mob_spell_lists` VALUES ('TRUST_Kayeel-Payeel',389,149,17,255);    -- Blizzard
INSERT INTO `mob_spell_lists` VALUES ('TRUST_Kayeel-Payeel',389,150,42,255);    -- Blizzard II
INSERT INTO `mob_spell_lists` VALUES ('TRUST_Kayeel-Payeel',389,151,64,255);    -- Blizzard III
INSERT INTO `mob_spell_lists` VALUES ('TRUST_Kayeel-Payeel',389,152,74,255);    -- Blizzard IV
INSERT INTO `mob_spell_lists` VALUES ('TRUST_Kayeel-Payeel',389,153,89,255);    -- Blizzard V
INSERT INTO `mob_spell_lists` VALUES ('TRUST_Kayeel-Payeel',389,164,21,255);    -- Thunder
INSERT INTO `mob_spell_lists` VALUES ('TRUST_Kayeel-Payeel',389,165,46,255);    -- Thunder II
INSERT INTO `mob_spell_lists` VALUES ('TRUST_Kayeel-Payeel',389,166,66,255);    -- Thunder III
INSERT INTO `mob_spell_lists` VALUES ('TRUST_Kayeel-Payeel',389,167,75,255);    -- Thunder IV
INSERT INTO `mob_spell_lists` VALUES ('TRUST_Kayeel-Payeel',389,168,92,255);    -- Thunder V
INSERT INTO `mob_spell_lists` VALUES ('TRUST_Kayeel-Payeel',389,179,32,255);    -- Blizzaga
INSERT INTO `mob_spell_lists` VALUES ('TRUST_Kayeel-Payeel',389,180,57,255);    -- Blizzaga II
INSERT INTO `mob_spell_lists` VALUES ('TRUST_Kayeel-Payeel',389,181,71,255);    -- Blizzaga III
INSERT INTO `mob_spell_lists` VALUES ('TRUST_Kayeel-Payeel',389,194,36,255);    -- Thundaga
INSERT INTO `mob_spell_lists` VALUES ('TRUST_Kayeel-Payeel',389,195,61,255);    -- Thundaga II
INSERT INTO `mob_spell_lists` VALUES ('TRUST_Kayeel-Payeel',389,196,73,255);    -- Thundaga III
INSERT INTO `mob_spell_lists` VALUES ('TRUST_Kayeel-Payeel',389,206,50,255);    -- freeze
INSERT INTO `mob_spell_lists` VALUES ('TRUST_Kayeel-Payeel',389,207,75,255);    -- freeze_ii
INSERT INTO `mob_spell_lists` VALUES ('TRUST_Kayeel-Payeel',389,212,56,255);    -- Burst
INSERT INTO `mob_spell_lists` VALUES ('TRUST_Kayeel-Payeel',389,213,75,255);    -- Burst II
INSERT INTO `mob_spell_lists` VALUES ('TRUST_Kayeel-Payeel',389,497,93,255);    -- Blizzaja
INSERT INTO `mob_spell_lists` VALUES ('TRUST_Kayeel-Payeel',389,500,87,255);    -- Thundaja

INSERT INTO `mob_spell_lists` VALUES ('TRUST_Robel-Akbel',390,144,13,255);      -- Fire
INSERT INTO `mob_spell_lists` VALUES ('TRUST_Robel-Akbel',390,145,38,255);      -- Fire II
INSERT INTO `mob_spell_lists` VALUES ('TRUST_Robel-Akbel',390,146,62,255);      -- Fire III
INSERT INTO `mob_spell_lists` VALUES ('TRUST_Robel-Akbel',390,147,73,255);      -- Fire IV
INSERT INTO `mob_spell_lists` VALUES ('TRUST_Robel-Akbel',390,148,86,255);      -- Fire V
INSERT INTO `mob_spell_lists` VALUES ('TRUST_Robel-Akbel',390,149,17,255);      -- Blizzard
INSERT INTO `mob_spell_lists` VALUES ('TRUST_Robel-Akbel',390,150,42,255);      -- Blizzard II
INSERT INTO `mob_spell_lists` VALUES ('TRUST_Robel-Akbel',390,151,64,255);      -- Blizzard III
INSERT INTO `mob_spell_lists` VALUES ('TRUST_Robel-Akbel',390,152,74,255);      -- Blizzard IV
INSERT INTO `mob_spell_lists` VALUES ('TRUST_Robel-Akbel',390,153,89,255);      -- Blizzard V
INSERT INTO `mob_spell_lists` VALUES ('TRUST_Robel-Akbel',390,154,9,255);       -- Aero
INSERT INTO `mob_spell_lists` VALUES ('TRUST_Robel-Akbel',390,155,34,255);      -- Aero II
INSERT INTO `mob_spell_lists` VALUES ('TRUST_Robel-Akbel',390,156,59,255);      -- Aero III
INSERT INTO `mob_spell_lists` VALUES ('TRUST_Robel-Akbel',390,157,72,82);       -- Aero IV
INSERT INTO `mob_spell_lists` VALUES ('TRUST_Robel-Akbel',390,158,83,255);      -- Aero V
INSERT INTO `mob_spell_lists` VALUES ('TRUST_Robel-Akbel',390,159,1,255);       -- Stone
INSERT INTO `mob_spell_lists` VALUES ('TRUST_Robel-Akbel',390,160,26,255);      -- Stone II
INSERT INTO `mob_spell_lists` VALUES ('TRUST_Robel-Akbel',390,161,51,255);      -- Stone III
INSERT INTO `mob_spell_lists` VALUES ('TRUST_Robel-Akbel',390,162,68,255);      -- Stone IV
INSERT INTO `mob_spell_lists` VALUES ('TRUST_Robel-Akbel',390,163,77,255);      -- Stone V
INSERT INTO `mob_spell_lists` VALUES ('TRUST_Robel-Akbel',390,164,21,255);      -- Thunder
INSERT INTO `mob_spell_lists` VALUES ('TRUST_Robel-Akbel',390,165,46,255);      -- Thunder II
INSERT INTO `mob_spell_lists` VALUES ('TRUST_Robel-Akbel',390,166,66,255);      -- Thunder III
INSERT INTO `mob_spell_lists` VALUES ('TRUST_Robel-Akbel',390,167,75,255);      -- Thunder IV
INSERT INTO `mob_spell_lists` VALUES ('TRUST_Robel-Akbel',390,168,92,255);      -- Thunder V
INSERT INTO `mob_spell_lists` VALUES ('TRUST_Robel-Akbel',390,169,5,255);       -- Water
INSERT INTO `mob_spell_lists` VALUES ('TRUST_Robel-Akbel',390,170,30,255);      -- Water II
INSERT INTO `mob_spell_lists` VALUES ('TRUST_Robel-Akbel',390,171,55,255);      -- Water III
INSERT INTO `mob_spell_lists` VALUES ('TRUST_Robel-Akbel',390,172,70,255);      -- Water IV
INSERT INTO `mob_spell_lists` VALUES ('TRUST_Robel-Akbel',390,173,80,255);      -- Water V
INSERT INTO `mob_spell_lists` VALUES ('TRUST_Robel-Akbel',390,174,28,255);      -- Firaga
INSERT INTO `mob_spell_lists` VALUES ('TRUST_Robel-Akbel',390,175,53,255);      -- Firaga II
INSERT INTO `mob_spell_lists` VALUES ('TRUST_Robel-Akbel',390,176,69,255);      -- Firaga III
INSERT INTO `mob_spell_lists` VALUES ('TRUST_Robel-Akbel',390,179,32,255);      -- Blizzaga
INSERT INTO `mob_spell_lists` VALUES ('TRUST_Robel-Akbel',390,180,57,255);      -- Blizzaga II
INSERT INTO `mob_spell_lists` VALUES ('TRUST_Robel-Akbel',390,181,71,255);      -- Blizzaga III
INSERT INTO `mob_spell_lists` VALUES ('TRUST_Robel-Akbel',390,184,23,255);      -- Aeroga
INSERT INTO `mob_spell_lists` VALUES ('TRUST_Robel-Akbel',390,185,48,255);      -- Aeroga II
INSERT INTO `mob_spell_lists` VALUES ('TRUST_Robel-Akbel',390,186,67,255);      -- Aeroga III
INSERT INTO `mob_spell_lists` VALUES ('TRUST_Robel-Akbel',390,189,15,255);      -- Stonega
INSERT INTO `mob_spell_lists` VALUES ('TRUST_Robel-Akbel',390,190,40,255);      -- Stonega II
INSERT INTO `mob_spell_lists` VALUES ('TRUST_Robel-Akbel',390,191,63,255);      -- Stonega III
INSERT INTO `mob_spell_lists` VALUES ('TRUST_Robel-Akbel',390,194,36,255);      -- Thundaga
INSERT INTO `mob_spell_lists` VALUES ('TRUST_Robel-Akbel',390,195,61,255);      -- Thundaga II
INSERT INTO `mob_spell_lists` VALUES ('TRUST_Robel-Akbel',390,196,73,255);      -- Thundaga III
INSERT INTO `mob_spell_lists` VALUES ('TRUST_Robel-Akbel',390,199,19,255);      -- Waterga
INSERT INTO `mob_spell_lists` VALUES ('TRUST_Robel-Akbel',390,200,44,255);      -- Waterga II
INSERT INTO `mob_spell_lists` VALUES ('TRUST_Robel-Akbel',390,201,65,255);      -- Waterga III
INSERT INTO `mob_spell_lists` VALUES ('TRUST_Robel-Akbel',390,252,45,255);      -- Stun
INSERT INTO `mob_spell_lists` VALUES ('TRUST_Robel-Akbel',390,496,90,255);      -- Firaja
INSERT INTO `mob_spell_lists` VALUES ('TRUST_Robel-Akbel',390,497,93,255);      -- Blizzaja
INSERT INTO `mob_spell_lists` VALUES ('TRUST_Robel-Akbel',390,498,87,255);      -- Aeroja
INSERT INTO `mob_spell_lists` VALUES ('TRUST_Robel-Akbel',390,499,81,255);      -- Stoneja
INSERT INTO `mob_spell_lists` VALUES ('TRUST_Robel-Akbel',390,500,87,255);      -- Thundaja
INSERT INTO `mob_spell_lists` VALUES ('TRUST_Robel-Akbel',390,501,84,255);      -- Waterja

-- INSERT INTO `mob_spell_lists` VALUES ('TRUST_Kupofried',391,0,1,255);        -- none (reserved)
-- INSERT INTO `mob_spell_lists` VALUES ('TRUST_Selh_teus',392,0,1,255);        -- none (reserved)

INSERT INTO `mob_spell_lists` VALUES ('TRUST_Yoran-Oran_UC',393,1,1,255);        -- Cure
INSERT INTO `mob_spell_lists` VALUES ('TRUST_Yoran-Oran_UC',393,2,11,255);       -- Cure II
INSERT INTO `mob_spell_lists` VALUES ('TRUST_Yoran-Oran_UC',393,3,21,255);       -- Cure III
INSERT INTO `mob_spell_lists` VALUES ('TRUST_Yoran-Oran_UC',393,4,41,255);       -- Cure IV
INSERT INTO `mob_spell_lists` VALUES ('TRUST_Yoran-Oran_UC',393,5,61,255);       -- Cure V
INSERT INTO `mob_spell_lists` VALUES ('TRUST_Yoran-Oran_UC',393,6,80,255);       -- Cure VI
INSERT INTO `mob_spell_lists` VALUES ('TRUST_Yoran-Oran_UC',393,14,6,255);       -- Poisona
INSERT INTO `mob_spell_lists` VALUES ('TRUST_Yoran-Oran_UC',393,15,9,255);       -- Paralyna
INSERT INTO `mob_spell_lists` VALUES ('TRUST_Yoran-Oran_UC',393,16,14,255);      -- Blindna
INSERT INTO `mob_spell_lists` VALUES ('TRUST_Yoran-Oran_UC',393,17,19,255);      -- Silena
INSERT INTO `mob_spell_lists` VALUES ('TRUST_Yoran-Oran_UC',393,18,39,255);      -- Stona
INSERT INTO `mob_spell_lists` VALUES ('TRUST_Yoran-Oran_UC',393,19,34,255);      -- Viruna
INSERT INTO `mob_spell_lists` VALUES ('TRUST_Yoran-Oran_UC',393,20,29,255);      -- Cursna
INSERT INTO `mob_spell_lists` VALUES ('TRUST_Yoran-Oran_UC',393,57,40,255);      -- Haste
INSERT INTO `mob_spell_lists` VALUES ('TRUST_Yoran-Oran_UC',393,125,7,255);      -- Protectra
INSERT INTO `mob_spell_lists` VALUES ('TRUST_Yoran-Oran_UC',393,126,27,255);     -- Protectra II
INSERT INTO `mob_spell_lists` VALUES ('TRUST_Yoran-Oran_UC',393,127,47,255);     -- Protectra III
INSERT INTO `mob_spell_lists` VALUES ('TRUST_Yoran-Oran_UC',393,128,63,255);     -- Protectra IV
INSERT INTO `mob_spell_lists` VALUES ('TRUST_Yoran-Oran_UC',393,129,75,255);     -- Protectra V
INSERT INTO `mob_spell_lists` VALUES ('TRUST_Yoran-Oran_UC',393,130,17,255);     -- Shellra
INSERT INTO `mob_spell_lists` VALUES ('TRUST_Yoran-Oran_UC',393,131,37,255);     -- Shellra II
INSERT INTO `mob_spell_lists` VALUES ('TRUST_Yoran-Oran_UC',393,132,57,255);     -- Shellra III
INSERT INTO `mob_spell_lists` VALUES ('TRUST_Yoran-Oran_UC',393,133,68,255);     -- Shellra IV
INSERT INTO `mob_spell_lists` VALUES ('TRUST_Yoran-Oran_UC',393,134,75,255);     -- Shellra V
INSERT INTO `mob_spell_lists` VALUES ('TRUST_Yoran-Oran_UC',393,143,32,255);     -- Erase

INSERT INTO `mob_spell_lists` VALUES ('TRUST_Sylvie_UC',394,1,2,255);            -- Cure
INSERT INTO `mob_spell_lists` VALUES ('TRUST_Sylvie_UC',394,2,22,255);           -- Cure II
INSERT INTO `mob_spell_lists` VALUES ('TRUST_Sylvie_UC',394,3,42,255);           -- Cure III
INSERT INTO `mob_spell_lists` VALUES ('TRUST_Sylvie_UC',394,4,82,255);           -- Cure IV
INSERT INTO `mob_spell_lists` VALUES ('TRUST_Sylvie_UC',394,14,12,255);          -- Poisona
INSERT INTO `mob_spell_lists` VALUES ('TRUST_Sylvie_UC',394,15,18,255);          -- Paralyna
INSERT INTO `mob_spell_lists` VALUES ('TRUST_Sylvie_UC',394,16,28,255);          -- Blindna
INSERT INTO `mob_spell_lists` VALUES ('TRUST_Sylvie_UC',394,17,38,255);          -- Silena
INSERT INTO `mob_spell_lists` VALUES ('TRUST_Sylvie_UC',394,18,78,255);          -- Stona
INSERT INTO `mob_spell_lists` VALUES ('TRUST_Sylvie_UC',394,19,68,255);          -- Viruna
INSERT INTO `mob_spell_lists` VALUES ('TRUST_Sylvie_UC',394,20,58,255);          -- Cursna
INSERT INTO `mob_spell_lists` VALUES ('TRUST_Sylvie_UC',394,57,80,255);          -- Haste
-- INSERT INTO `mob_spell_lists` VALUES ('TRUST_Sylvie_UC',394,779,34,255);           -- Indi-Fury        (not implimented yet)
-- INSERT INTO `mob_spell_lists` VALUES ('TRUST_Sylvie_UC',394,783,10,255);           -- Indi-Precision   (not implimented yet)
-- INSERT INTO `mob_spell_lists` VALUES ('TRUST_Sylvie_UC',394,788,76,255);           -- Indi-Frailty     (not implimented yet)
-- INSERT INTO `mob_spell_lists` VALUES ('TRUST_Sylvie_UC',394,771,93,255);           -- Indi-Haste       (not implimented yet)
-- INSERT INTO `mob_spell_lists` VALUES ('TRUST_Sylvie_UC',394,768,15,255);           -- Indi-Regen       (not implimented yet)
-- INSERT INTO `mob_spell_lists` VALUES ('TRUST_Sylvie_UC',394,770,30,255);           -- Indi-Refresh     (not implimented yet)
-- INSERT INTO `mob_spell_lists` VALUES ('TRUST_Sylvie_UC',394,781,46,255);           -- Indi-Acumen      (not implimented yet)

-- INSERT INTO `mob_spell_lists` VALUES ('TRUST_Abquhbah',395,0,1,255);          -- none (reserved)

INSERT INTO `mob_spell_lists` VALUES ('TRUST_Balamor',396,266,43,255);            -- Absorb-str
INSERT INTO `mob_spell_lists` VALUES ('TRUST_Balamor',396,267,41,255);            -- Absorb-dex
INSERT INTO `mob_spell_lists` VALUES ('TRUST_Balamor',396,268,35,255);            -- Absorb-vit
INSERT INTO `mob_spell_lists` VALUES ('TRUST_Balamor',396,269,37,255);            -- Absorb-agi
INSERT INTO `mob_spell_lists` VALUES ('TRUST_Balamor',396,270,39,255);            -- Absorb-int
INSERT INTO `mob_spell_lists` VALUES ('TRUST_Balamor',396,271,31,255);            -- Absorb-mnd
INSERT INTO `mob_spell_lists` VALUES ('TRUST_Balamor',396,272,33,255);            -- Absorb-chr

INSERT INTO `mob_spell_lists` VALUES ('TRUST_August',397,1,5,255);                -- Cure
INSERT INTO `mob_spell_lists` VALUES ('TRUST_August',397,2,17,255);               -- Cure II
INSERT INTO `mob_spell_lists` VALUES ('TRUST_August',397,3,30,255);               -- Cure III
INSERT INTO `mob_spell_lists` VALUES ('TRUST_August',397,4,55,255);               -- Cure IV
INSERT INTO `mob_spell_lists` VALUES ('TRUST_August',397,21,55,255);              -- Holy
INSERT INTO `mob_spell_lists` VALUES ('TRUST_August',397,22,99,255);              -- Holy II
INSERT INTO `mob_spell_lists` VALUES ('TRUST_August',397,97,61,255);              -- Reprisal
INSERT INTO `mob_spell_lists` VALUES ('TRUST_August',397,112,37,255);             -- Flash

INSERT INTO `mob_spell_lists` VALUES ('TRUST_Rosulatia',398,159,1,255);           -- Stone
INSERT INTO `mob_spell_lists` VALUES ('TRUST_Rosulatia',398,160,26,255);          -- Stone II
INSERT INTO `mob_spell_lists` VALUES ('TRUST_Rosulatia',398,161,51,255);          -- Stone III
INSERT INTO `mob_spell_lists` VALUES ('TRUST_Rosulatia',398,162,68,255);          -- Stone IV
INSERT INTO `mob_spell_lists` VALUES ('TRUST_Rosulatia',398,163,77,255);          -- Stone V
INSERT INTO `mob_spell_lists` VALUES ('TRUST_Rosulatia',398,189,15,255);          -- Stonega
INSERT INTO `mob_spell_lists` VALUES ('TRUST_Rosulatia',398,190,40,255);          -- Stonega II
INSERT INTO `mob_spell_lists` VALUES ('TRUST_Rosulatia',398,191,63,255);          -- Stonega III
-- INSERT INTO `mob_spell_lists` VALUES ('TRUST_Rosulatia',398,834,81,255);       -- Stonera       (not implimented yet)

INSERT INTO `mob_spell_lists` VALUES ('TRUST_Teodor',399,174,28,255);             -- Firaga
INSERT INTO `mob_spell_lists` VALUES ('TRUST_Teodor',399,175,53,255);             -- Firaga II
INSERT INTO `mob_spell_lists` VALUES ('TRUST_Teodor',399,176,69,255);             -- Firaga III
INSERT INTO `mob_spell_lists` VALUES ('TRUST_Teodor',399,179,32,255);             -- Blizzaga
INSERT INTO `mob_spell_lists` VALUES ('TRUST_Teodor',399,180,57,255);             -- Blizzaga II
INSERT INTO `mob_spell_lists` VALUES ('TRUST_Teodor',399,181,71,255);             -- Blizzaga III
INSERT INTO `mob_spell_lists` VALUES ('TRUST_Teodor',399,184,23,255);             -- Aeroga
INSERT INTO `mob_spell_lists` VALUES ('TRUST_Teodor',399,185,48,255);             -- Aeroga II
INSERT INTO `mob_spell_lists` VALUES ('TRUST_Teodor',399,186,67,255);             -- Aeroga III
INSERT INTO `mob_spell_lists` VALUES ('TRUST_Teodor',399,189,15,255);             -- Stonega
INSERT INTO `mob_spell_lists` VALUES ('TRUST_Teodor',399,190,40,255);             -- Stonega II
INSERT INTO `mob_spell_lists` VALUES ('TRUST_Teodor',399,191,63,255);             -- Stonega III
INSERT INTO `mob_spell_lists` VALUES ('TRUST_Teodor',399,194,36,255);             -- Thundaga
INSERT INTO `mob_spell_lists` VALUES ('TRUST_Teodor',399,195,61,255);             -- Thundaga II
INSERT INTO `mob_spell_lists` VALUES ('TRUST_Teodor',399,196,73,255);             -- Thundaga III
INSERT INTO `mob_spell_lists` VALUES ('TRUST_Teodor',399,199,19,255);             -- Waterga
INSERT INTO `mob_spell_lists` VALUES ('TRUST_Teodor',399,200,44,255);             -- Waterga II
INSERT INTO `mob_spell_lists` VALUES ('TRUST_Teodor',399,201,65,255);             -- Waterga III
INSERT INTO `mob_spell_lists` VALUES ('TRUST_Teodor',399,496,90,255);             -- Firaja
INSERT INTO `mob_spell_lists` VALUES ('TRUST_Teodor',399,497,93,255);             -- Blizzaja
INSERT INTO `mob_spell_lists` VALUES ('TRUST_Teodor',399,498,87,255);             -- Aeroja
INSERT INTO `mob_spell_lists` VALUES ('TRUST_Teodor',399,499,81,255);             -- Stoneja
INSERT INTO `mob_spell_lists` VALUES ('TRUST_Teodor',399,500,87,255);             -- Thundaja
INSERT INTO `mob_spell_lists` VALUES ('TRUST_Teodor',399,501,84,255);             -- Waterja

INSERT INTO `mob_spell_lists` VALUES ('TRUST_Ullegore',400,144,13,255);           -- Fire
INSERT INTO `mob_spell_lists` VALUES ('TRUST_Ullegore',400,145,38,255);           -- Fire II
INSERT INTO `mob_spell_lists` VALUES ('TRUST_Ullegore',400,146,62,255);           -- Fire III
INSERT INTO `mob_spell_lists` VALUES ('TRUST_Ullegore',400,147,73,255);           -- Fire IV
INSERT INTO `mob_spell_lists` VALUES ('TRUST_Ullegore',400,148,86,255);           -- Fire V
INSERT INTO `mob_spell_lists` VALUES ('TRUST_Ullegore',400,149,17,255);           -- Blizzard
INSERT INTO `mob_spell_lists` VALUES ('TRUST_Ullegore',400,150,42,255);           -- Blizzard II
INSERT INTO `mob_spell_lists` VALUES ('TRUST_Ullegore',400,151,64,255);           -- Blizzard III
INSERT INTO `mob_spell_lists` VALUES ('TRUST_Ullegore',400,152,74,255);           -- Blizzard IV
INSERT INTO `mob_spell_lists` VALUES ('TRUST_Ullegore',400,153,89,255);           -- Blizzard V
INSERT INTO `mob_spell_lists` VALUES ('TRUST_Ullegore',400,154,9,255);            -- Aero
INSERT INTO `mob_spell_lists` VALUES ('TRUST_Ullegore',400,155,34,255);           -- Aero II
INSERT INTO `mob_spell_lists` VALUES ('TRUST_Ullegore',400,156,59,255);           -- Aero III
INSERT INTO `mob_spell_lists` VALUES ('TRUST_Ullegore',400,157,72,82);            -- Aero IV
INSERT INTO `mob_spell_lists` VALUES ('TRUST_Ullegore',400,158,83,255);           -- Aero V
INSERT INTO `mob_spell_lists` VALUES ('TRUST_Ullegore',400,159,1,255);            -- Stone
INSERT INTO `mob_spell_lists` VALUES ('TRUST_Ullegore',400,160,26,255);           -- Stone II
INSERT INTO `mob_spell_lists` VALUES ('TRUST_Ullegore',400,161,51,255);           -- Stone III
INSERT INTO `mob_spell_lists` VALUES ('TRUST_Ullegore',400,162,68,255);           -- Stone IV
INSERT INTO `mob_spell_lists` VALUES ('TRUST_Ullegore',400,163,77,255);           -- Stone V
INSERT INTO `mob_spell_lists` VALUES ('TRUST_Ullegore',400,164,21,255);           -- Thunder
INSERT INTO `mob_spell_lists` VALUES ('TRUST_Ullegore',400,165,46,255);           -- Thunder II
INSERT INTO `mob_spell_lists` VALUES ('TRUST_Ullegore',400,166,66,255);           -- Thunder III
INSERT INTO `mob_spell_lists` VALUES ('TRUST_Ullegore',400,167,75,255);           -- Thunder IV
INSERT INTO `mob_spell_lists` VALUES ('TRUST_Ullegore',400,168,92,255);           -- Thunder V
INSERT INTO `mob_spell_lists` VALUES ('TRUST_Ullegore',400,169,5,255);            -- Water
INSERT INTO `mob_spell_lists` VALUES ('TRUST_Ullegore',400,170,30,255);           -- Water II
INSERT INTO `mob_spell_lists` VALUES ('TRUST_Ullegore',400,171,55,255);           -- Water III
INSERT INTO `mob_spell_lists` VALUES ('TRUST_Ullegore',400,172,70,255);           -- Water IV
INSERT INTO `mob_spell_lists` VALUES ('TRUST_Ullegore',400,173,80,255);           -- Water V
INSERT INTO `mob_spell_lists` VALUES ('TRUST_Ullegore',400,219,94,255);           -- Comet
INSERT INTO `mob_spell_lists` VALUES ('TRUST_Ullegore',400,252,45,255);           -- Stun

-- INSERT INTO `mob_spell_lists` VALUES ('TRUST_Makki-Chebukki',401,0,1,255);     -- none (reserved)

INSERT INTO `mob_spell_lists` VALUES ('TRUST_King_of_Hearts',402,1,2,255);        -- Cure
INSERT INTO `mob_spell_lists` VALUES ('TRUST_King_of_Hearts',402,2,22,255);       -- Cure II
INSERT INTO `mob_spell_lists` VALUES ('TRUST_King_of_Hearts',402,3,42,255);       -- Cure III
INSERT INTO `mob_spell_lists` VALUES ('TRUST_King_of_Hearts',402,4,82,255);       -- Cure IV
INSERT INTO `mob_spell_lists` VALUES ('TRUST_King_of_Hearts',402,14,12,255);      -- Poisona
INSERT INTO `mob_spell_lists` VALUES ('TRUST_King_of_Hearts',402,15,18,255);      -- Paralyna
INSERT INTO `mob_spell_lists` VALUES ('TRUST_King_of_Hearts',402,16,28,255);      -- Blindna
INSERT INTO `mob_spell_lists` VALUES ('TRUST_King_of_Hearts',402,17,38,255);      -- Silena
INSERT INTO `mob_spell_lists` VALUES ('TRUST_King_of_Hearts',402,18,78,255);      -- Stona
INSERT INTO `mob_spell_lists` VALUES ('TRUST_King_of_Hearts',402,19,68,255);      -- Viruna
INSERT INTO `mob_spell_lists` VALUES ('TRUST_King_of_Hearts',402,20,58,255);      -- Cursna
INSERT INTO `mob_spell_lists` VALUES ('TRUST_King_of_Hearts',402,23,1,255);       -- Dia
INSERT INTO `mob_spell_lists` VALUES ('TRUST_King_of_Hearts',402,24,31,255);      -- Dia II
INSERT INTO `mob_spell_lists` VALUES ('TRUST_King_of_Hearts',402,25,75,255);      -- Dia III
INSERT INTO `mob_spell_lists` VALUES ('TRUST_King_of_Hearts',402,43,7,255);       -- Protect
INSERT INTO `mob_spell_lists` VALUES ('TRUST_King_of_Hearts',402,44,27,255);      -- Protect II
INSERT INTO `mob_spell_lists` VALUES ('TRUST_King_of_Hearts',402,45,47,255);      -- Protect III
INSERT INTO `mob_spell_lists` VALUES ('TRUST_King_of_Hearts',402,46,63,255);      -- Protect IV
INSERT INTO `mob_spell_lists` VALUES ('TRUST_King_of_Hearts',402,47,77,255);      -- Protect V
INSERT INTO `mob_spell_lists` VALUES ('TRUST_King_of_Hearts',402,48,17,255);      -- Shell
INSERT INTO `mob_spell_lists` VALUES ('TRUST_King_of_Hearts',402,49,37,255);      -- Shell II
INSERT INTO `mob_spell_lists` VALUES ('TRUST_King_of_Hearts',402,50,57,255);      -- Shell III
INSERT INTO `mob_spell_lists` VALUES ('TRUST_King_of_Hearts',402,51,68,255);      -- Shell IV
INSERT INTO `mob_spell_lists` VALUES ('TRUST_King_of_Hearts',402,52,87,255);      -- Shell V
INSERT INTO `mob_spell_lists` VALUES ('TRUST_King_of_Hearts',402,57,40,255);      -- Haste
INSERT INTO `mob_spell_lists` VALUES ('TRUST_King_of_Hearts',402,106,33,255);     -- Phalanx
INSERT INTO `mob_spell_lists` VALUES ('TRUST_King_of_Hearts',402,107,75,255);     -- Phalanx II
INSERT INTO `mob_spell_lists` VALUES ('TRUST_King_of_Hearts',402,109,41,255);     -- Refresh
INSERT INTO `mob_spell_lists` VALUES ('TRUST_King_of_Hearts',402,143,64,255);     -- Erase
INSERT INTO `mob_spell_lists` VALUES ('TRUST_King_of_Hearts',402,174,28,255);     -- Firaga
INSERT INTO `mob_spell_lists` VALUES ('TRUST_King_of_Hearts',402,175,53,255);     -- Firaga II
INSERT INTO `mob_spell_lists` VALUES ('TRUST_King_of_Hearts',402,176,69,255);     -- Firaga III
INSERT INTO `mob_spell_lists` VALUES ('TRUST_King_of_Hearts',402,177,90,255);     -- Firaga IV
INSERT INTO `mob_spell_lists` VALUES ('TRUST_King_of_Hearts',402,260,32,255);     -- Dispel
INSERT INTO `mob_spell_lists` VALUES ('TRUST_King_of_Hearts',402,473,82,255);     -- Refresh II
INSERT INTO `mob_spell_lists` VALUES ('TRUST_King_of_Hearts',402,493,95,255);     -- Temper
INSERT INTO `mob_spell_lists` VALUES ('TRUST_King_of_Hearts',402,511,96,255);     -- Haste II

-- INSERT INTO `mob_spell_lists` VALUES ('TRUST_Morimar',403,0,1,255);            -- none (reserved)
-- INSERT INTO `mob_spell_lists` VALUES ('TRUST_Darrcuiln',404,0,1,255);          -- none (reserved)

INSERT INTO `mob_spell_lists` VALUES ('TRUST_AAHM',405,338,12,255);               -- Utsusemi: Ichi
INSERT INTO `mob_spell_lists` VALUES ('TRUST_AAHM',405,339,37,255);               -- Utsusemi: Ni
INSERT INTO `mob_spell_lists` VALUES ('TRUST_AAHM',405,344,23,255);               -- Hojo: Ichi
INSERT INTO `mob_spell_lists` VALUES ('TRUST_AAHM',405,345,48,255);               -- Hojo: Ni
INSERT INTO `mob_spell_lists` VALUES ('TRUST_AAHM',405,347,19,255);               -- Kurayami: Ichi
INSERT INTO `mob_spell_lists` VALUES ('TRUST_AAHM',405,348,44,255);               -- Kurayami: Ni
INSERT INTO `mob_spell_lists` VALUES ('TRUST_AAHM',405,510,88,255);               -- Migawari: Ichi

INSERT INTO `mob_spell_lists` VALUES ('TRUST_AAEV',406,1,5,255);                  -- Cure
INSERT INTO `mob_spell_lists` VALUES ('TRUST_AAEV',406,2,17,255);                 -- Cure II
INSERT INTO `mob_spell_lists` VALUES ('TRUST_AAEV',406,3,30,255);                 -- Cure III
INSERT INTO `mob_spell_lists` VALUES ('TRUST_AAEV',406,4,55,255);                 -- Cure IV
INSERT INTO `mob_spell_lists` VALUES ('TRUST_AAEV',406,21,55,255);                -- Holy
INSERT INTO `mob_spell_lists` VALUES ('TRUST_AAEV',406,22,99,255);                -- Holy II
INSERT INTO `mob_spell_lists` VALUES ('TRUST_AAEV',406,106,77,255);               -- Phalanx
INSERT INTO `mob_spell_lists` VALUES ('TRUST_AAEV',406,112,37,255);               -- Flash
INSERT INTO `mob_spell_lists` VALUES ('TRUST_AAEV',406,310,85,255);               -- Enlight

-- INSERT INTO `mob_spell_lists` VALUES ('TRUST_AAMR',407,0,1,255);               -- none (reserved)

INSERT INTO `mob_spell_lists` VALUES ('TRUST_AATT',408,144,13,255);               -- Fire
INSERT INTO `mob_spell_lists` VALUES ('TRUST_AATT',408,145,38,255);               -- Fire II
INSERT INTO `mob_spell_lists` VALUES ('TRUST_AATT',408,146,62,255);               -- Fire III
INSERT INTO `mob_spell_lists` VALUES ('TRUST_AATT',408,147,73,255);               -- Fire IV
INSERT INTO `mob_spell_lists` VALUES ('TRUST_AATT',408,148,86,255);               -- Fire V
INSERT INTO `mob_spell_lists` VALUES ('TRUST_AATT',408,149,17,255);               -- Blizzard
INSERT INTO `mob_spell_lists` VALUES ('TRUST_AATT',408,150,42,255);               -- Blizzard II
INSERT INTO `mob_spell_lists` VALUES ('TRUST_AATT',408,151,64,255);               -- Blizzard III
INSERT INTO `mob_spell_lists` VALUES ('TRUST_AATT',408,152,74,255);               -- Blizzard IV
INSERT INTO `mob_spell_lists` VALUES ('TRUST_AATT',408,153,89,255);               -- Blizzard V
INSERT INTO `mob_spell_lists` VALUES ('TRUST_AATT',408,154,9,255);                -- Aero
INSERT INTO `mob_spell_lists` VALUES ('TRUST_AATT',408,155,34,255);               -- Aero II
INSERT INTO `mob_spell_lists` VALUES ('TRUST_AATT',408,156,59,255);               -- Aero III
INSERT INTO `mob_spell_lists` VALUES ('TRUST_AATT',408,157,72,82);                -- Aero IV
INSERT INTO `mob_spell_lists` VALUES ('TRUST_AATT',408,158,83,255);               -- Aero V
INSERT INTO `mob_spell_lists` VALUES ('TRUST_AATT',408,159,1,255);                -- Stone
INSERT INTO `mob_spell_lists` VALUES ('TRUST_AATT',408,160,26,255);               -- Stone II
INSERT INTO `mob_spell_lists` VALUES ('TRUST_AATT',408,161,51,255);               -- Stone III
INSERT INTO `mob_spell_lists` VALUES ('TRUST_AATT',408,162,68,255);               -- Stone IV
INSERT INTO `mob_spell_lists` VALUES ('TRUST_AATT',408,163,77,255);               -- Stone V
INSERT INTO `mob_spell_lists` VALUES ('TRUST_AATT',408,164,21,255);               -- Thunder
INSERT INTO `mob_spell_lists` VALUES ('TRUST_AATT',408,165,46,255);               -- Thunder II
INSERT INTO `mob_spell_lists` VALUES ('TRUST_AATT',408,166,66,255);               -- Thunder III
INSERT INTO `mob_spell_lists` VALUES ('TRUST_AATT',408,167,75,255);               -- Thunder IV
INSERT INTO `mob_spell_lists` VALUES ('TRUST_AATT',408,168,92,255);               -- Thunder V
INSERT INTO `mob_spell_lists` VALUES ('TRUST_AATT',408,169,5,255);                -- Water
INSERT INTO `mob_spell_lists` VALUES ('TRUST_AATT',408,170,30,255);               -- Water II
INSERT INTO `mob_spell_lists` VALUES ('TRUST_AATT',408,171,55,255);               -- Water III
INSERT INTO `mob_spell_lists` VALUES ('TRUST_AATT',408,172,70,255);               -- Water IV
INSERT INTO `mob_spell_lists` VALUES ('TRUST_AATT',408,173,80,255);               -- Water V
INSERT INTO `mob_spell_lists` VALUES ('TRUST_AATT',408,220,3,41);                 -- Poison
INSERT INTO `mob_spell_lists` VALUES ('TRUST_AATT',408,221,42,255);               -- Poison II
INSERT INTO `mob_spell_lists` VALUES ('TRUST_AATT',408,230,10,34);                -- Bio
INSERT INTO `mob_spell_lists` VALUES ('TRUST_AATT',408,231,35,255);               -- Bio II
INSERT INTO `mob_spell_lists` VALUES ('TRUST_AATT',408,247,20,255);               -- Aspir
INSERT INTO `mob_spell_lists` VALUES ('TRUST_AATT',408,248,20,255);               -- Aspir II
INSERT INTO `mob_spell_lists` VALUES ('TRUST_AATT',408,252,45,255);               -- Stun
INSERT INTO `mob_spell_lists` VALUES ('TRUST_AATT',408,273,31,55);                -- Sleepga
INSERT INTO `mob_spell_lists` VALUES ('TRUST_AATT',408,274,56,255);               -- Sleepga II

-- INSERT INTO `mob_spell_lists` VALUES ('TRUST_AAGK',409,0,1,255);               -- none (reserved)

INSERT INTO `mob_spell_lists` VALUES ('TRUST_Iroha',410,125,7,255);               -- Protectra
INSERT INTO `mob_spell_lists` VALUES ('TRUST_Iroha',410,126,27,255);              -- Protectra II
INSERT INTO `mob_spell_lists` VALUES ('TRUST_Iroha',410,127,47,255);              -- Protectra III
INSERT INTO `mob_spell_lists` VALUES ('TRUST_Iroha',410,128,63,255);              -- Protectra IV
INSERT INTO `mob_spell_lists` VALUES ('TRUST_Iroha',410,129,75,255);              -- Protectra V
INSERT INTO `mob_spell_lists` VALUES ('TRUST_Iroha',410,130,17,255);              -- Shellra
INSERT INTO `mob_spell_lists` VALUES ('TRUST_Iroha',410,131,37,255);              -- Shellra II
INSERT INTO `mob_spell_lists` VALUES ('TRUST_Iroha',410,132,57,255);              -- Shellra III
INSERT INTO `mob_spell_lists` VALUES ('TRUST_Iroha',410,133,68,255);              -- Shellra IV
INSERT INTO `mob_spell_lists` VALUES ('TRUST_Iroha',410,134,75,255);              -- Shellra V

INSERT INTO `mob_spell_lists` VALUES ('TRUST_Ygnas',411,1,1,255);                 -- Cure
INSERT INTO `mob_spell_lists` VALUES ('TRUST_Ygnas',411,2,11,255);                -- Cure II
INSERT INTO `mob_spell_lists` VALUES ('TRUST_Ygnas',411,3,21,255);                -- Cure III
INSERT INTO `mob_spell_lists` VALUES ('TRUST_Ygnas',411,4,41,255);                -- Cure IV
INSERT INTO `mob_spell_lists` VALUES ('TRUST_Ygnas',411,5,61,255);                -- Cure V
INSERT INTO `mob_spell_lists` VALUES ('TRUST_Ygnas',411,6,80,255);                -- Cure VI
INSERT INTO `mob_spell_lists` VALUES ('TRUST_Ygnas',411,14,6,255);                -- Poisona
INSERT INTO `mob_spell_lists` VALUES ('TRUST_Ygnas',411,15,9,255);                -- Paralyna
INSERT INTO `mob_spell_lists` VALUES ('TRUST_Ygnas',411,16,14,255);               -- Blindna
INSERT INTO `mob_spell_lists` VALUES ('TRUST_Ygnas',411,17,19,255);               -- Silena
INSERT INTO `mob_spell_lists` VALUES ('TRUST_Ygnas',411,18,39,255);               -- Stona
INSERT INTO `mob_spell_lists` VALUES ('TRUST_Ygnas',411,19,34,255);               -- Viruna
INSERT INTO `mob_spell_lists` VALUES ('TRUST_Ygnas',411,20,29,255);               -- Cursna
INSERT INTO `mob_spell_lists` VALUES ('TRUST_Ygnas',411,43,7,255);                -- Protect
INSERT INTO `mob_spell_lists` VALUES ('TRUST_Ygnas',411,44,27,255);               -- Protect II
INSERT INTO `mob_spell_lists` VALUES ('TRUST_Ygnas',411,45,47,255);               -- Protect III
INSERT INTO `mob_spell_lists` VALUES ('TRUST_Ygnas',411,46,63,255);               -- Protect IV
INSERT INTO `mob_spell_lists` VALUES ('TRUST_Ygnas',411,47,76,255);               -- Protect V
INSERT INTO `mob_spell_lists` VALUES ('TRUST_Ygnas',411,48,17,255);               -- Shell
INSERT INTO `mob_spell_lists` VALUES ('TRUST_Ygnas',411,49,37,255);               -- Shell II
INSERT INTO `mob_spell_lists` VALUES ('TRUST_Ygnas',411,50,57,255);               -- Shell III
INSERT INTO `mob_spell_lists` VALUES ('TRUST_Ygnas',411,51,68,255);               -- Shell IV
INSERT INTO `mob_spell_lists` VALUES ('TRUST_Ygnas',411,52,76,255);               -- Shell V
INSERT INTO `mob_spell_lists` VALUES ('TRUST_Ygnas',411,57,40,255);               -- Haste
INSERT INTO `mob_spell_lists` VALUES ('TRUST_Ygnas',411,125,7,255);               -- Protectra
INSERT INTO `mob_spell_lists` VALUES ('TRUST_Ygnas',411,126,27,255);              -- Protectra II
INSERT INTO `mob_spell_lists` VALUES ('TRUST_Ygnas',411,127,47,255);              -- Protectra III
INSERT INTO `mob_spell_lists` VALUES ('TRUST_Ygnas',411,128,63,255);              -- Protectra IV
INSERT INTO `mob_spell_lists` VALUES ('TRUST_Ygnas',411,129,75,255);              -- Protectra V
INSERT INTO `mob_spell_lists` VALUES ('TRUST_Ygnas',411,130,17,255);              -- Shellra
INSERT INTO `mob_spell_lists` VALUES ('TRUST_Ygnas',411,131,37,255);              -- Shellra II
INSERT INTO `mob_spell_lists` VALUES ('TRUST_Ygnas',411,132,57,255);              -- Shellra III
INSERT INTO `mob_spell_lists` VALUES ('TRUST_Ygnas',411,133,68,255);              -- Shellra IV
INSERT INTO `mob_spell_lists` VALUES ('TRUST_Ygnas',411,134,75,255);              -- Shellra V
INSERT INTO `mob_spell_lists` VALUES ('TRUST_Ygnas',411,143,32,255);              -- Erase

-- INSERT INTO `mob_spell_lists` VALUES ('TRUST_Monberaux',412,0,1,255);          -- none (reserved)
-- INSERT INTO `mob_spell_lists` VALUES ('TRUST_Excenmille_S',413,0,1,255);       -- none (reserved)
-- INSERT INTO `mob_spell_lists` VALUES ('TRUST_Ayame_UC',414,0,1,255);           -- none (reserved)
-- INSERT INTO `mob_spell_lists` VALUES ('TRUST_Maat_UC',415,0,1,255);            -- none (reserved)
-- INSERT INTO `mob_spell_lists` VALUES ('TRUST_Aldo_UC',416,0,1,255);            -- none (reserved)
-- INSERT INTO `mob_spell_lists` VALUES ('TRUST_Naja_Salaheem_UC',417,0,1,255);   -- none (reserved)

INSERT INTO `mob_spell_lists` VALUES ('TRUST_Lion_II',418,338,12,255);            -- Utsusemi: Ichi
INSERT INTO `mob_spell_lists` VALUES ('TRUST_Lion_II',418,339,37,255);            -- Utsusemi: Ni

INSERT INTO `mob_spell_lists` VALUES ('TRUST_Zied_II',419,252,37,255);            -- Stun
-- INSERT INTO `mob_spell_lists` VALUES ('TRUST_Zied_II',419,243,1,255);          -- Absorb-Attri (not implimented)

INSERT INTO `mob_spell_lists` VALUES ('TRUST_Prishe_II',420,7,16,255);            -- Curaga
INSERT INTO `mob_spell_lists` VALUES ('TRUST_Prishe_II',420,8,31,255);            -- Curaga II
INSERT INTO `mob_spell_lists` VALUES ('TRUST_Prishe_II',420,9,51,255);            -- Curaga III
INSERT INTO `mob_spell_lists` VALUES ('TRUST_Prishe_II',420,10,71,255);           -- Curaga IV
INSERT INTO `mob_spell_lists` VALUES ('TRUST_Prishe_II',420,11,91,255);           -- Curaga V

INSERT INTO `mob_spell_lists` VALUES ('TRUST_Nashmeira_II',421,1,1,255);          -- Cure
INSERT INTO `mob_spell_lists` VALUES ('TRUST_Nashmeira_II',421,2,11,255);         -- Cure II
INSERT INTO `mob_spell_lists` VALUES ('TRUST_Nashmeira_II',421,3,21,255);         -- Cure III
INSERT INTO `mob_spell_lists` VALUES ('TRUST_Nashmeira_II',421,4,41,255);         -- Cure IV
INSERT INTO `mob_spell_lists` VALUES ('TRUST_Nashmeira_II',421,7,16,255);         -- Curaga
INSERT INTO `mob_spell_lists` VALUES ('TRUST_Nashmeira_II',421,8,31,255);         -- Curaga II
INSERT INTO `mob_spell_lists` VALUES ('TRUST_Nashmeira_II',421,9,51,255);         -- Curaga III
INSERT INTO `mob_spell_lists` VALUES ('TRUST_Nashmeira_II',421,10,71,255);        -- Curaga IV
INSERT INTO `mob_spell_lists` VALUES ('TRUST_Nashmeira_II',421,11,91,255);        -- Curaga V
INSERT INTO `mob_spell_lists` VALUES ('TRUST_Nashmeira_II',421,14,6,255);         -- Poisona
INSERT INTO `mob_spell_lists` VALUES ('TRUST_Nashmeira_II',421,15,9,255);         -- Paralyna
INSERT INTO `mob_spell_lists` VALUES ('TRUST_Nashmeira_II',421,16,14,255);        -- Blindna
INSERT INTO `mob_spell_lists` VALUES ('TRUST_Nashmeira_II',421,17,19,255);        -- Silena
INSERT INTO `mob_spell_lists` VALUES ('TRUST_Nashmeira_II',421,18,39,255);        -- Stona
INSERT INTO `mob_spell_lists` VALUES ('TRUST_Nashmeira_II',421,19,34,255);        -- Viruna
INSERT INTO `mob_spell_lists` VALUES ('TRUST_Nashmeira_II',421,20,29,255);        -- Cursna
INSERT INTO `mob_spell_lists` VALUES ('TRUST_Nashmeira_II',421,143,32,255);       -- Erase

-- INSERT INTO `mob_spell_lists` VALUES ('TRUST_Lilisette_II',422,0,1,255);       -- none (reserved)
-- INSERT INTO `mob_spell_lists` VALUES ('TRUST_Tenzen_II',423,0,1,255);          -- none (reserved)

INSERT INTO `mob_spell_lists` VALUES ('TRUST_Mumor_II',424,144,13,255);           -- Fire
INSERT INTO `mob_spell_lists` VALUES ('TRUST_Mumor_II',424,145,38,255);           -- Fire II
INSERT INTO `mob_spell_lists` VALUES ('TRUST_Mumor_II',424,146,62,255);           -- Fire III
INSERT INTO `mob_spell_lists` VALUES ('TRUST_Mumor_II',424,147,73,255);           -- Fire IV
INSERT INTO `mob_spell_lists` VALUES ('TRUST_Mumor_II',424,148,86,255);           -- Fire V
INSERT INTO `mob_spell_lists` VALUES ('TRUST_Mumor_II',424,149,17,255);           -- Blizzard
INSERT INTO `mob_spell_lists` VALUES ('TRUST_Mumor_II',424,150,42,255);           -- Blizzard II
INSERT INTO `mob_spell_lists` VALUES ('TRUST_Mumor_II',424,151,64,255);           -- Blizzard III
INSERT INTO `mob_spell_lists` VALUES ('TRUST_Mumor_II',424,152,74,255);           -- Blizzard IV
INSERT INTO `mob_spell_lists` VALUES ('TRUST_Mumor_II',424,153,89,255);           -- Blizzard V
INSERT INTO `mob_spell_lists` VALUES ('TRUST_Mumor_II',424,154,9,255);            -- Aero
INSERT INTO `mob_spell_lists` VALUES ('TRUST_Mumor_II',424,155,34,255);           -- Aero II
INSERT INTO `mob_spell_lists` VALUES ('TRUST_Mumor_II',424,156,59,255);           -- Aero III
INSERT INTO `mob_spell_lists` VALUES ('TRUST_Mumor_II',424,157,72,82);            -- Aero IV
INSERT INTO `mob_spell_lists` VALUES ('TRUST_Mumor_II',424,158,83,255);           -- Aero V
INSERT INTO `mob_spell_lists` VALUES ('TRUST_Mumor_II',424,159,1,255);            -- Stone
INSERT INTO `mob_spell_lists` VALUES ('TRUST_Mumor_II',424,160,26,255);           -- Stone II
INSERT INTO `mob_spell_lists` VALUES ('TRUST_Mumor_II',424,161,51,255);           -- Stone III
INSERT INTO `mob_spell_lists` VALUES ('TRUST_Mumor_II',424,162,68,255);           -- Stone IV
INSERT INTO `mob_spell_lists` VALUES ('TRUST_Mumor_II',424,163,77,255);           -- Stone V
INSERT INTO `mob_spell_lists` VALUES ('TRUST_Mumor_II',424,164,21,255);           -- Thunder
INSERT INTO `mob_spell_lists` VALUES ('TRUST_Mumor_II',424,165,46,255);           -- Thunder II
INSERT INTO `mob_spell_lists` VALUES ('TRUST_Mumor_II',424,166,66,255);           -- Thunder III
INSERT INTO `mob_spell_lists` VALUES ('TRUST_Mumor_II',424,167,75,255);           -- Thunder IV
INSERT INTO `mob_spell_lists` VALUES ('TRUST_Mumor_II',424,168,92,255);           -- Thunder V
INSERT INTO `mob_spell_lists` VALUES ('TRUST_Mumor_II',424,169,5,255);            -- Water
INSERT INTO `mob_spell_lists` VALUES ('TRUST_Mumor_II',424,170,30,255);           -- Water II
INSERT INTO `mob_spell_lists` VALUES ('TRUST_Mumor_II',424,171,55,255);           -- Water III
INSERT INTO `mob_spell_lists` VALUES ('TRUST_Mumor_II',424,172,70,255);           -- Water IV
INSERT INTO `mob_spell_lists` VALUES ('TRUST_Mumor_II',424,173,80,255);           -- Water V
INSERT INTO `mob_spell_lists` VALUES ('TRUST_Mumor_II',424,174,28,255);           -- Firaga
INSERT INTO `mob_spell_lists` VALUES ('TRUST_Mumor_II',424,175,53,255);           -- Firaga II
INSERT INTO `mob_spell_lists` VALUES ('TRUST_Mumor_II',424,176,69,255);           -- Firaga III
INSERT INTO `mob_spell_lists` VALUES ('TRUST_Mumor_II',424,179,32,255);           -- Blizzaga
INSERT INTO `mob_spell_lists` VALUES ('TRUST_Mumor_II',424,180,57,255);           -- Blizzaga II
INSERT INTO `mob_spell_lists` VALUES ('TRUST_Mumor_II',424,181,71,255);           -- Blizzaga III
INSERT INTO `mob_spell_lists` VALUES ('TRUST_Mumor_II',424,184,23,255);           -- Aeroga
INSERT INTO `mob_spell_lists` VALUES ('TRUST_Mumor_II',424,185,48,255);           -- Aeroga II
INSERT INTO `mob_spell_lists` VALUES ('TRUST_Mumor_II',424,186,67,255);           -- Aeroga III
INSERT INTO `mob_spell_lists` VALUES ('TRUST_Mumor_II',424,189,15,255);           -- Stonega
INSERT INTO `mob_spell_lists` VALUES ('TRUST_Mumor_II',424,190,40,255);           -- Stonega II
INSERT INTO `mob_spell_lists` VALUES ('TRUST_Mumor_II',424,191,63,255);           -- Stonega III
INSERT INTO `mob_spell_lists` VALUES ('TRUST_Mumor_II',424,194,36,255);           -- Thundaga
INSERT INTO `mob_spell_lists` VALUES ('TRUST_Mumor_II',424,195,61,255);           -- Thundaga II
INSERT INTO `mob_spell_lists` VALUES ('TRUST_Mumor_II',424,196,73,255);           -- Thundaga III
INSERT INTO `mob_spell_lists` VALUES ('TRUST_Mumor_II',424,199,19,255);           -- Waterga
INSERT INTO `mob_spell_lists` VALUES ('TRUST_Mumor_II',424,200,44,255);           -- Waterga II
INSERT INTO `mob_spell_lists` VALUES ('TRUST_Mumor_II',424,201,65,255);           -- Waterga III
INSERT INTO `mob_spell_lists` VALUES ('TRUST_Mumor_II',424,252,45,255);           -- Stun
INSERT INTO `mob_spell_lists` VALUES ('TRUST_Mumor_II',424,496,90,255);           -- Firaja
INSERT INTO `mob_spell_lists` VALUES ('TRUST_Mumor_II',424,497,93,255);           -- Blizzaja
INSERT INTO `mob_spell_lists` VALUES ('TRUST_Mumor_II',424,498,87,255);           -- Aeroja
INSERT INTO `mob_spell_lists` VALUES ('TRUST_Mumor_II',424,499,81,255);           -- Stoneja
INSERT INTO `mob_spell_lists` VALUES ('TRUST_Mumor_II',424,500,87,255);           -- Thundaja
INSERT INTO `mob_spell_lists` VALUES ('TRUST_Mumor_II',424,501,84,255);           -- Waterja

INSERT INTO `mob_spell_lists` VALUES ('TRUST_Ingrid_II',425,20,29,255);           -- Cursna
INSERT INTO `mob_spell_lists` VALUES ('TRUST_Ingrid_II',425,21,50,94);            -- Holy
INSERT INTO `mob_spell_lists` VALUES ('TRUST_Ingrid_II',425,22,95,255);           -- Holy II
INSERT INTO `mob_spell_lists` VALUES ('TRUST_Ingrid_II',425,28,5,29);             -- Banish
INSERT INTO `mob_spell_lists` VALUES ('TRUST_Ingrid_II',425,29,30,64);            -- Banish II
INSERT INTO `mob_spell_lists` VALUES ('TRUST_Ingrid_II',425,30,65,89);            -- Banish III

INSERT INTO `mob_spell_lists` VALUES ('TRUST_Arciela_II',426,56,13,255);          -- Slow
INSERT INTO `mob_spell_lists` VALUES ('TRUST_Arciela_II',426,57,40,255);          -- Haste
INSERT INTO `mob_spell_lists` VALUES ('TRUST_Arciela_II',426,58,4,255);           -- Paralyze
INSERT INTO `mob_spell_lists` VALUES ('TRUST_Arciela_II',426,79,75,255);          -- Slow II
INSERT INTO `mob_spell_lists` VALUES ('TRUST_Arciela_II',426,80,75,255);          -- Paralyze II
INSERT INTO `mob_spell_lists` VALUES ('TRUST_Arciela_II',426,109,41,255);         -- Refresh
INSERT INTO `mob_spell_lists` VALUES ('TRUST_Arciela_II',426,144,9,255);          -- Fire
INSERT INTO `mob_spell_lists` VALUES ('TRUST_Arciela_II',426,145,34,255);         -- Fire II
INSERT INTO `mob_spell_lists` VALUES ('TRUST_Arciela_II',426,146,59,255);         -- Fire III
INSERT INTO `mob_spell_lists` VALUES ('TRUST_Arciela_II',426,147,72,255);         -- Fire IV
INSERT INTO `mob_spell_lists` VALUES ('TRUST_Arciela_II',426,148,99,255);         -- Fire V
INSERT INTO `mob_spell_lists` VALUES ('TRUST_Arciela_II',426,149,24,255);         -- Blizzard
INSERT INTO `mob_spell_lists` VALUES ('TRUST_Arciela_II',426,150,56,255);         -- Blizzard II
INSERT INTO `mob_spell_lists` VALUES ('TRUST_Arciela_II',426,151,73,255);         -- Blizzard III
INSERT INTO `mob_spell_lists` VALUES ('TRUST_Arciela_II',426,152,89,255);         -- Blizzard IV
INSERT INTO `mob_spell_lists` VALUES ('TRUST_Arciela_II',426,153,99,255);         -- Blizzard V
INSERT INTO `mob_spell_lists` VALUES ('TRUST_Arciela_II',426,154,9,255);          -- Aero
INSERT INTO `mob_spell_lists` VALUES ('TRUST_Arciela_II',426,155,34,255);         -- Aero II
INSERT INTO `mob_spell_lists` VALUES ('TRUST_Arciela_II',426,156,59,255);         -- Aero III
INSERT INTO `mob_spell_lists` VALUES ('TRUST_Arciela_II',426,157,72,255);         -- Aero IV
INSERT INTO `mob_spell_lists` VALUES ('TRUST_Arciela_II',426,158,99,255);         -- Aero V
INSERT INTO `mob_spell_lists` VALUES ('TRUST_Arciela_II',426,159,1,255);          -- Stone
INSERT INTO `mob_spell_lists` VALUES ('TRUST_Arciela_II',426,160,26,255);         -- Stone II
INSERT INTO `mob_spell_lists` VALUES ('TRUST_Arciela_II',426,161,51,255);         -- Stone III
INSERT INTO `mob_spell_lists` VALUES ('TRUST_Arciela_II',426,162,68,255);         -- Stone IV
INSERT INTO `mob_spell_lists` VALUES ('TRUST_Arciela_II',426,163,99,255);         -- Stone V
INSERT INTO `mob_spell_lists` VALUES ('TRUST_Arciela_II',426,164,21,255);         -- Thunder
INSERT INTO `mob_spell_lists` VALUES ('TRUST_Arciela_II',426,165,46,255);         -- Thunder II
INSERT INTO `mob_spell_lists` VALUES ('TRUST_Arciela_II',426,166,66,255);         -- Thunder III
INSERT INTO `mob_spell_lists` VALUES ('TRUST_Arciela_II',426,167,75,255);         -- Thunder IV
INSERT INTO `mob_spell_lists` VALUES ('TRUST_Arciela_II',426,168,99,255);         -- Thunder V
INSERT INTO `mob_spell_lists` VALUES ('TRUST_Arciela_II',426,169,5,255);          -- Water
INSERT INTO `mob_spell_lists` VALUES ('TRUST_Arciela_II',426,170,30,255);         -- Water II
INSERT INTO `mob_spell_lists` VALUES ('TRUST_Arciela_II',426,171,55,255);         -- Water III
INSERT INTO `mob_spell_lists` VALUES ('TRUST_Arciela_II',426,172,70,255);         -- Water IV
INSERT INTO `mob_spell_lists` VALUES ('TRUST_Arciela_II',426,173,99,255);         -- Water V
INSERT INTO `mob_spell_lists` VALUES ('TRUST_Arciela_II',426,260,64,255);         -- Dispel
INSERT INTO `mob_spell_lists` VALUES ('TRUST_Arciela_II',426,286,83,255);         -- Addle
INSERT INTO `mob_spell_lists` VALUES ('TRUST_Arciela_II',426,473,82,255);         -- Refresh II
INSERT INTO `mob_spell_lists` VALUES ('TRUST_Arciela_II',426,511,96,255);         -- Haste II
INSERT INTO `mob_spell_lists` VALUES ('TRUST_Arciela_II',426,845,48,255);         -- Flurry
INSERT INTO `mob_spell_lists` VALUES ('TRUST_Arciela_II',426,846,96,255);         -- Flurry II

INSERT INTO `mob_spell_lists` VALUES ('TRUST_Iroha_II',427,125,7,255);            -- Protectra
INSERT INTO `mob_spell_lists` VALUES ('TRUST_Iroha_II',427,126,27,255);           -- Protectra II
INSERT INTO `mob_spell_lists` VALUES ('TRUST_Iroha_II',427,127,47,255);           -- Protectra III
INSERT INTO `mob_spell_lists` VALUES ('TRUST_Iroha_II',427,128,63,255);           -- Protectra IV
INSERT INTO `mob_spell_lists` VALUES ('TRUST_Iroha_II',427,129,75,255);           -- Protectra V
INSERT INTO `mob_spell_lists` VALUES ('TRUST_Iroha_II',427,130,17,255);           -- Shellra
INSERT INTO `mob_spell_lists` VALUES ('TRUST_Iroha_II',427,131,37,255);           -- Shellra II
INSERT INTO `mob_spell_lists` VALUES ('TRUST_Iroha_II',427,132,57,255);           -- Shellra III
INSERT INTO `mob_spell_lists` VALUES ('TRUST_Iroha_II',427,133,68,255);           -- Shellra IV
INSERT INTO `mob_spell_lists` VALUES ('TRUST_Iroha_II',427,134,75,255);           -- Shellra V
INSERT INTO `mob_spell_lists` VALUES ('TRUST_Iroha_II',427,205,75,255);           -- Flare II

INSERT INTO `mob_spell_lists` VALUES ('TRUST_Shantotto_II',428,144,9,255);        -- Fire
INSERT INTO `mob_spell_lists` VALUES ('TRUST_Shantotto_II',428,149,17,255);       -- Blizzard
INSERT INTO `mob_spell_lists` VALUES ('TRUST_Shantotto_II',428,154,9,255);        -- Aero
INSERT INTO `mob_spell_lists` VALUES ('TRUST_Shantotto_II',428,159,1,255);        -- Stone
INSERT INTO `mob_spell_lists` VALUES ('TRUST_Shantotto_II',428,164,21,255);       -- Thunder
INSERT INTO `mob_spell_lists` VALUES ('TRUST_Shantotto_II',428,169,5,255);        -- Water

INSERT INTO `mob_spell_lists` VALUES ('Siren',429,423,1,255);        -- Massacre Elegy
INSERT INTO `mob_spell_lists` VALUES ('Siren',429,462,1,255);        -- Magic Finale
INSERT INTO `mob_spell_lists` VALUES ('Siren',429,873,1,255);        -- Wind Threnody II

INSERT INTO `mob_spell_lists` VALUES ('Ebony_Pudding',430,147,24,255); -- Fire IV
INSERT INTO `mob_spell_lists` VALUES ('Ebony_Pudding',430,152,24,255); -- Blizzard IV
INSERT INTO `mob_spell_lists` VALUES ('Ebony_Pudding',430,157,24,255); -- Aero IV
INSERT INTO `mob_spell_lists` VALUES ('Ebony_Pudding',430,162,24,255); -- Stone IV
INSERT INTO `mob_spell_lists` VALUES ('Ebony_Pudding',430,167,24,255); -- Thunder IV
INSERT INTO `mob_spell_lists` VALUES ('Ebony_Pudding',430,172,24,255); -- Water IV
INSERT INTO `mob_spell_lists` VALUES ('Ebony_Pudding',430,176,69,255); -- Firaga III
INSERT INTO `mob_spell_lists` VALUES ('Ebony_Pudding',430,181,71,255); -- Blizzaga III
INSERT INTO `mob_spell_lists` VALUES ('Ebony_Pudding',430,186,67,255); -- Aeroga III
INSERT INTO `mob_spell_lists` VALUES ('Ebony_Pudding',430,191,63,255); -- Stonega III
INSERT INTO `mob_spell_lists` VALUES ('Ebony_Pudding',430,196,73,255); -- Thundaga III
INSERT INTO `mob_spell_lists` VALUES ('Ebony_Pudding',430,201,65,255); -- Waterga III
INSERT INTO `mob_spell_lists` VALUES ('Ebony_Pudding',430,204,60,255); -- Flare
INSERT INTO `mob_spell_lists` VALUES ('Ebony_Pudding',430,206,50,255); -- Freeze
INSERT INTO `mob_spell_lists` VALUES ('Ebony_Pudding',430,208,52,255); -- Tornado
INSERT INTO `mob_spell_lists` VALUES ('Ebony_Pudding',430,210,54,255); -- Quake
INSERT INTO `mob_spell_lists` VALUES ('Ebony_Pudding',430,212,56,255); -- Burst
INSERT INTO `mob_spell_lists` VALUES ('Ebony_Pudding',430,214,58,255); -- Flood
INSERT INTO `mob_spell_lists` VALUES ('Ebony_Pudding',430,231,35,255); -- Bio II
INSERT INTO `mob_spell_lists` VALUES ('Ebony_Pudding',430,235,24,255); -- Burn
INSERT INTO `mob_spell_lists` VALUES ('Ebony_Pudding',430,236,22,255); -- Frost
INSERT INTO `mob_spell_lists` VALUES ('Ebony_Pudding',430,237,20,255); -- Choke
INSERT INTO `mob_spell_lists` VALUES ('Ebony_Pudding',430,238,18,255); -- Rasp
INSERT INTO `mob_spell_lists` VALUES ('Ebony_Pudding',430,239,16,255); -- Shock
INSERT INTO `mob_spell_lists` VALUES ('Ebony_Pudding',430,240,27,255); -- Drown
INSERT INTO `mob_spell_lists` VALUES ('Ebony_Pudding',430,245,12,255); -- Drain
INSERT INTO `mob_spell_lists` VALUES ('Ebony_Pudding',430,247,25,255); -- Aspir
INSERT INTO `mob_spell_lists` VALUES ('Ebony_Pudding',430,249,10,255); -- Blaze Spikes
INSERT INTO `mob_spell_lists` VALUES ('Ebony_Pudding',430,252,45,255); -- Stun
INSERT INTO `mob_spell_lists` VALUES ('Ebony_Pudding',430,254,4,255);  -- Blind
INSERT INTO `mob_spell_lists` VALUES ('Ebony_Pudding',430,258,7,255);  -- Bind
INSERT INTO `mob_spell_lists` VALUES ('Ebony_Pudding',430,273,31,255); -- Sleepga
INSERT INTO `mob_spell_lists` VALUES ('Ebony_Pudding',430,274,56,255); -- Sleepga II

INSERT INTO `mob_spell_lists` VALUES ('Kamlanaut (Apoc Nigh)',431,356,76,255); -- paralyaga
INSERT INTO `mob_spell_lists` VALUES ('Kamlanaut (Apoc Nigh)',431,357,75,255); -- slowga
INSERT INTO `mob_spell_lists` VALUES ('Kamlanaut (Apoc Nigh)',431,359,75,255); -- silencega
INSERT INTO `mob_spell_lists` VALUES ('Kamlanaut (Apoc Nigh)',431,360,75,255); -- dispelga
INSERT INTO `mob_spell_lists` VALUES ('Kamlanaut (Apoc Nigh)',431,366,76,255); -- graviga

INSERT INTO `mob_spell_lists` VALUES ('EaldNarche (Apoc Nigh)',432,176,75,255);-- firaga_iii
INSERT INTO `mob_spell_lists` VALUES ('EaldNarche (Apoc Nigh)',432,181,75,255);-- blizzaga_iii
INSERT INTO `mob_spell_lists` VALUES ('EaldNarche (Apoc Nigh)',432,186,75,255);-- aeroga_iii
INSERT INTO `mob_spell_lists` VALUES ('EaldNarche (Apoc Nigh)',432,191,75,255);-- stonega_iii
INSERT INTO `mob_spell_lists` VALUES ('EaldNarche (Apoc Nigh)',432,196,75,255);-- thundaga_iii
INSERT INTO `mob_spell_lists` VALUES ('EaldNarche (Apoc Nigh)',432,201,75,255);-- waterga_iii
INSERT INTO `mob_spell_lists` VALUES ('EaldNarche (Apoc Nigh)',432,274,75,255);-- sleepga_ii
INSERT INTO `mob_spell_lists` VALUES ('EaldNarche (Apoc Nigh)',432,362,75,255);-- bindga

INSERT INTO `mob_spell_lists` VALUES ('Bladmall',433,46,63,255);  -- Protect IV
INSERT INTO `mob_spell_lists` VALUES ('Bladmall',433,133,68,255); -- Shellra IV
INSERT INTO `mob_spell_lists` VALUES ('Bladmall',433,172,70,255); -- Water IV
INSERT INTO `mob_spell_lists` VALUES ('Bladmall',433,200,44,255); -- Waterga II
INSERT INTO `mob_spell_lists` VALUES ('Bladmall',433,201,65,255); -- Waterga III
INSERT INTO `mob_spell_lists` VALUES ('Bladmall',433,214,1,255);  -- Flood

INSERT INTO `mob_spell_lists` VALUES ('Nepionic_Bladmall',434,51,68,255); -- Shell IV
INSERT INTO `mob_spell_lists` VALUES ('Nepionic_Bladmall',434,46,63,255); -- Protect IV
INSERT INTO `mob_spell_lists` VALUES ('Nepionic_Bladmall',434,4,41,255);  -- Cure IV
<<<<<<< HEAD
=======

>>>>>>> f52b66b5

/*!40000 ALTER TABLE `mob_spell_lists` ENABLE KEYS */;
UNLOCK TABLES;
/*!40103 SET TIME_ZONE=@OLD_TIME_ZONE */;

/*!40101 SET SQL_MODE=@OLD_SQL_MODE */;
/*!40014 SET FOREIGN_KEY_CHECKS=@OLD_FOREIGN_KEY_CHECKS */;
/*!40014 SET UNIQUE_CHECKS=@OLD_UNIQUE_CHECKS */;
/*!40101 SET CHARACTER_SET_CLIENT=@OLD_CHARACTER_SET_CLIENT */;
/*!40101 SET CHARACTER_SET_RESULTS=@OLD_CHARACTER_SET_RESULTS */;
/*!40101 SET COLLATION_CONNECTION=@OLD_COLLATION_CONNECTION */;
/*!40111 SET SQL_NOTES=@OLD_SQL_NOTES */;

-- Dump completed on 2013-10-07 20:12:54<|MERGE_RESOLUTION|>--- conflicted
+++ resolved
@@ -3909,10 +3909,7 @@
 INSERT INTO `mob_spell_lists` VALUES ('Nepionic_Bladmall',434,51,68,255); -- Shell IV
 INSERT INTO `mob_spell_lists` VALUES ('Nepionic_Bladmall',434,46,63,255); -- Protect IV
 INSERT INTO `mob_spell_lists` VALUES ('Nepionic_Bladmall',434,4,41,255);  -- Cure IV
-<<<<<<< HEAD
-=======
-
->>>>>>> f52b66b5
+
 
 /*!40000 ALTER TABLE `mob_spell_lists` ENABLE KEYS */;
 UNLOCK TABLES;
