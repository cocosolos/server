--- conflicted
+++ resolved
@@ -3852,21 +3852,6 @@
 INSERT INTO `mob_spell_lists` VALUES ('TRUST_Shantotto_II',428,164,21,255);       -- Thunder
 INSERT INTO `mob_spell_lists` VALUES ('TRUST_Shantotto_II',428,169,5,255);        -- Water
 
-<<<<<<< HEAD
-INSERT INTO `mob_spell_lists` VALUES ('Kamlanaut (Apoc Nigh)',429,356,76,255); -- paralyaga
-INSERT INTO `mob_spell_lists` VALUES ('Kamlanaut (Apoc Nigh)',429,357,75,255); -- slowga
-INSERT INTO `mob_spell_lists` VALUES ('Kamlanaut (Apoc Nigh)',429,359,75,255); -- silencega
-INSERT INTO `mob_spell_lists` VALUES ('Kamlanaut (Apoc Nigh)',429,360,75,255); -- dispelga
-INSERT INTO `mob_spell_lists` VALUES ('Kamlanaut (Apoc Nigh)',429,366,76,255); -- graviga
-INSERT INTO `mob_spell_lists` VALUES ('EaldNarche (Apoc Nigh)',430,176,75,255);-- firaga_iii
-INSERT INTO `mob_spell_lists` VALUES ('EaldNarche (Apoc Nigh)',430,181,75,255);-- blizzaga_iii
-INSERT INTO `mob_spell_lists` VALUES ('EaldNarche (Apoc Nigh)',430,186,75,255);-- aeroga_iii
-INSERT INTO `mob_spell_lists` VALUES ('EaldNarche (Apoc Nigh)',430,191,75,255);-- stonega_iii
-INSERT INTO `mob_spell_lists` VALUES ('EaldNarche (Apoc Nigh)',430,196,75,255);-- thundaga_iii
-INSERT INTO `mob_spell_lists` VALUES ('EaldNarche (Apoc Nigh)',430,201,75,255);-- waterga_iii
-INSERT INTO `mob_spell_lists` VALUES ('EaldNarche (Apoc Nigh)',430,274,75,255);-- sleepga_ii
-INSERT INTO `mob_spell_lists` VALUES ('EaldNarche (Apoc Nigh)',430,362,75,255);-- bindga
-=======
 INSERT INTO `mob_spell_lists` VALUES ('Siren',429,423,1,255);        -- Massacre Elegy
 INSERT INTO `mob_spell_lists` VALUES ('Siren',429,462,1,255);        -- Magic Finale
 INSERT INTO `mob_spell_lists` VALUES ('Siren',429,873,1,255);        -- Wind Threnody II
@@ -3905,8 +3890,20 @@
 INSERT INTO `mob_spell_lists` VALUES ('Ebony_Pudding',430,273,31,255); -- Sleepga
 INSERT INTO `mob_spell_lists` VALUES ('Ebony_Pudding',430,274,56,255); -- Sleepga II
 
-
->>>>>>> 77063b0a
+INSERT INTO `mob_spell_lists` VALUES ('Kamlanaut (Apoc Nigh)',431,356,76,255); -- paralyaga
+INSERT INTO `mob_spell_lists` VALUES ('Kamlanaut (Apoc Nigh)',431,357,75,255); -- slowga
+INSERT INTO `mob_spell_lists` VALUES ('Kamlanaut (Apoc Nigh)',431,359,75,255); -- silencega
+INSERT INTO `mob_spell_lists` VALUES ('Kamlanaut (Apoc Nigh)',431,360,75,255); -- dispelga
+INSERT INTO `mob_spell_lists` VALUES ('Kamlanaut (Apoc Nigh)',431,366,76,255); -- graviga
+
+INSERT INTO `mob_spell_lists` VALUES ('EaldNarche (Apoc Nigh)',432,176,75,255);-- firaga_iii
+INSERT INTO `mob_spell_lists` VALUES ('EaldNarche (Apoc Nigh)',432,181,75,255);-- blizzaga_iii
+INSERT INTO `mob_spell_lists` VALUES ('EaldNarche (Apoc Nigh)',432,186,75,255);-- aeroga_iii
+INSERT INTO `mob_spell_lists` VALUES ('EaldNarche (Apoc Nigh)',432,191,75,255);-- stonega_iii
+INSERT INTO `mob_spell_lists` VALUES ('EaldNarche (Apoc Nigh)',432,196,75,255);-- thundaga_iii
+INSERT INTO `mob_spell_lists` VALUES ('EaldNarche (Apoc Nigh)',432,201,75,255);-- waterga_iii
+INSERT INTO `mob_spell_lists` VALUES ('EaldNarche (Apoc Nigh)',432,274,75,255);-- sleepga_ii
+INSERT INTO `mob_spell_lists` VALUES ('EaldNarche (Apoc Nigh)',432,362,75,255);-- bindga
 
 /*!40000 ALTER TABLE `mob_spell_lists` ENABLE KEYS */;
 UNLOCK TABLES;
