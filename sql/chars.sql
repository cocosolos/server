/*
MySQL Data Transfer
Source Host: localhost
Source Database: tpzdb
Target Host: localhost
Target Database: tpzdb
Date: 2/11/2013 11:16:49 PM
*/

SET FOREIGN_KEY_CHECKS=0;
-- ----------------------------
-- Table structure for chars
-- ----------------------------
DROP TABLE IF EXISTS `chars`;
CREATE TABLE `chars` (
  `charid` int(10) unsigned NOT NULL,
  `accid` int(10) unsigned NOT NULL,
  `charname` varchar(15) NOT NULL,
  `nation` tinyint(1) unsigned NOT NULL DEFAULT '0',
  `pos_zone` smallint(3) unsigned NOT NULL,
  `pos_prevzone` smallint(3) unsigned NOT NULL DEFAULT '0',
  `pos_rot` tinyint(3) unsigned NOT NULL DEFAULT '0',
  `pos_x` float(7,3) NOT NULL DEFAULT '0.000',
  `pos_y` float(7,3) NOT NULL DEFAULT '0.000',
  `pos_z` float(7,3) NOT NULL DEFAULT '0.000',
  `moghouse` int(10) unsigned NOT NULL DEFAULT '0',
  `boundary` smallint(5) unsigned NOT NULL DEFAULT '0',
  `home_zone` tinyint(3) unsigned NOT NULL DEFAULT '0',
  `home_rot` tinyint(3) unsigned NOT NULL DEFAULT '0',
  `home_x` float(7,3) NOT NULL DEFAULT '0.000',
  `home_y` float(7,3) NOT NULL DEFAULT '0.000',
  `home_z` float(7,3) NOT NULL DEFAULT '0.000',
  `missions` blob,
  `assault` blob,
  `campaign` blob,
  `eminence` blob,
  `quests` blob,
  `keyitems` blob,
  `set_blue_spells` blob,
  `abilities` blob,
  `weaponskills` blob,
  `titles` blob,
  `zones` blob,
  `playtime` int(10) unsigned NOT NULL DEFAULT '0',
  `unlocked_weapons` blob,
  `gmlevel` smallint(3) unsigned NOT NULL DEFAULT '0',
  `mentor` smallint(3) NOT NULL DEFAULT '0',
  `campaign_allegiance` tinyint(1) unsigned NOT NULL DEFAULT '0',
  `isstylelocked` tinyint(1) NOT NULL DEFAULT '0',
  `nnameflags` int(10) UNSIGNED NOT NULL DEFAULT '0',
  `moghancement` smallint(4) unsigned NOT NULL DEFAULT '0',
<<<<<<< HEAD
  `timecreated` datetime NOT NULL DEFAULT CURRENT_TIMESTAMP,
=======
  `lastupdate` timestamp ON UPDATE CURRENT_TIMESTAMP,
>>>>>>> ecb813de
  PRIMARY KEY (`charid`),
  FULLTEXT KEY `charname` (`charname`)
) ENGINE=MyISAM DEFAULT CHARSET=utf8;<|MERGE_RESOLUTION|>--- conflicted
+++ resolved
@@ -49,11 +49,8 @@
   `isstylelocked` tinyint(1) NOT NULL DEFAULT '0',
   `nnameflags` int(10) UNSIGNED NOT NULL DEFAULT '0',
   `moghancement` smallint(4) unsigned NOT NULL DEFAULT '0',
-<<<<<<< HEAD
   `timecreated` datetime NOT NULL DEFAULT CURRENT_TIMESTAMP,
-=======
   `lastupdate` timestamp ON UPDATE CURRENT_TIMESTAMP,
->>>>>>> ecb813de
   PRIMARY KEY (`charid`),
   FULLTEXT KEY `charname` (`charname`)
 ) ENGINE=MyISAM DEFAULT CHARSET=utf8;