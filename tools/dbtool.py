--- conflicted
+++ resolved
@@ -27,12 +27,9 @@
 from migrations import char_timestamp
 from migrations import currency_columns
 from migrations import add_instance_zone_column
-<<<<<<< HEAD
 from migrations import convert_all_tables_to_innodb
-=======
 from migrations import char_points_weekly_unity
 from migrations import char_profile_unity_leader
->>>>>>> 8d65235b
 # Append new migrations to this list and import above
 migrations = [
     unnamed_flags,
@@ -51,12 +48,9 @@
     char_timestamp,
     currency_columns,
     add_instance_zone_column,
-<<<<<<< HEAD
     convert_all_tables_to_innodb,
-=======
     char_points_weekly_unity,
     char_profile_unity_leader
->>>>>>> 8d65235b
 ]
 # These are the default 'protected' files
 player_data = [
