import mysql.connector
from mysql.connector import Error
import re
import spell_blobs_to_spell_table
import unnamed_flags
import char_unlock_table_columns
import HP_masks_to_blobs
import crystal_storage
import broken_linkshells
<<<<<<< HEAD
import spell_family_column
=======
import mission_blob_extra
import cop_mission_ids
>>>>>>> d82ee765

credentials = {}
db = None
cur = None

def connect():
    print("Loading conf/map.conf")

    # Grab mysql credentials
    filename = "../conf/map.conf"

    global credentials
    global db
    global cur

    with open(filename) as f:
        while True:
            line = f.readline()

            if not line: break

            match = re.match(r"(mysql_\w+):\s+(\S+)", line)

            if match:
                credentials[match.group(1)] = match.group(2)

    database = credentials["mysql_database"]
    host = credentials["mysql_host"]
    port = int(credentials["mysql_port"])
    login = credentials["mysql_login"]
    password = credentials["mysql_password"]

    print(database, host, port, login, password)

    db = mysql.connector.connect(host=host,
            user=login,
            passwd=password,
            db=database,
            port=port,
            use_pure=True)

    cur = db.cursor()

    print("Connected to database " + database)

def close():
    print("Closing connection...")
    cur.close()
    db.close()

def run_migration(migration):
    # Ensure things like new table exists
    migration.check_preconditions(cur)

    # Don't run migration twice
    if not migration.needs_to_run(cur):
        print("Already ran " + migration.migration_name() + " skipping...")
        return

    print("Running migrations for " + migration.migration_name())

    migration.migrate(cur, db)

    print("[Success] Done running " + migration.migration_name())

def run_all_migrations():
    connect()

    run_migration(unnamed_flags)
    run_migration(spell_blobs_to_spell_table)
    run_migration(char_unlock_table_columns)
    run_migration(HP_masks_to_blobs)
    run_migration(crystal_storage)
    run_migration(broken_linkshells)
<<<<<<< HEAD
    run_migration(spell_family_column)
=======
    run_migration(mission_blob_extra)
    run_migration(cop_mission_ids)
>>>>>>> d82ee765
    close()

    print("Finished running all migrations")
    success = input("Please close the window")

if __name__ == "__main__":
    run_all_migrations()<|MERGE_RESOLUTION|>--- conflicted
+++ resolved
@@ -7,12 +7,9 @@
 import HP_masks_to_blobs
 import crystal_storage
 import broken_linkshells
-<<<<<<< HEAD
 import spell_family_column
-=======
 import mission_blob_extra
 import cop_mission_ids
->>>>>>> d82ee765
 
 credentials = {}
 db = None
@@ -87,12 +84,9 @@
     run_migration(HP_masks_to_blobs)
     run_migration(crystal_storage)
     run_migration(broken_linkshells)
-<<<<<<< HEAD
     run_migration(spell_family_column)
-=======
     run_migration(mission_blob_extra)
     run_migration(cop_mission_ids)
->>>>>>> d82ee765
     close()
 
     print("Finished running all migrations")
