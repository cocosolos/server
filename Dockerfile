FROM ubuntu:20.04
<<<<<<< HEAD

RUN apt clean
=======
>>>>>>> 9507d279

# Avoid any UI since we don't have one
ENV DEBIAN_FRONTEND=noninteractive

# Set env variables to override the configuration settings
ENV TPZ_DB_HOST=db
ENV TPZ_DB_PORT=3306
ENV TPZ_DB_USER=topazadmin
ENV TPZ_DB_USER_PASSWD=topazisawesome
ENV TPZ_DB_NAME=tpzdb

# Working directory will be /topaz meaning that the contents of topaz will exist in /topaz
WORKDIR /topaz

# Update and install all requirements as well as some useful tools such as net-tools and nano
<<<<<<< HEAD
RUN apt update && apt install -y net-tools nano build-essential software-properties-common libzmq3-dev luarocks cmake pkg-config g++ dnsutils git mariadb-server libluajit-5.1-dev libzmq3-dev autoconf pkg-config zlib1g-dev libssl-dev libmariadb-dev-compat

RUN apt install -y g++ g++-9 && g++ -v

RUN apt install -y python3 python3-pip && python3 -v
=======
RUN apt update && apt install -y net-tools nano build-essential software-properties-common g++-9 luajit-5.1-dev libzmq3-dev luarocks python3.7 cmake pkg-config g++ dnsutils git mariadb-server libluajit-5.1-dev libzmq3-dev autoconf pkg-config zlib1g-dev libssl-dev python3.6-dev libmariadb-dev-compat
>>>>>>> 9507d279

# Copy everything from the host machine topaz folder to /topaz
ADD . /topaz

RUN mkdir build && cd build && cmake .. && make -j $(nproc)  && cd .. && rm -r /topaz/build

# Copy the docker config files to the conf folder instead of the default config
COPY /conf/default/* conf/

RUN pip3 install -r tools/requirements.txt

# Ensure wait_for_db_then_launch.sh is executable
RUN chmod +x ./tools/wait_for_db_then_launch.sh

# Startup the server when the container starts
ENTRYPOINT ./tools/wait_for_db_then_launch.sh<|MERGE_RESOLUTION|>--- conflicted
+++ resolved
@@ -1,9 +1,6 @@
 FROM ubuntu:20.04
-<<<<<<< HEAD
 
 RUN apt clean
-=======
->>>>>>> 9507d279
 
 # Avoid any UI since we don't have one
 ENV DEBIAN_FRONTEND=noninteractive
@@ -19,15 +16,11 @@
 WORKDIR /topaz
 
 # Update and install all requirements as well as some useful tools such as net-tools and nano
-<<<<<<< HEAD
-RUN apt update && apt install -y net-tools nano build-essential software-properties-common libzmq3-dev luarocks cmake pkg-config g++ dnsutils git mariadb-server libluajit-5.1-dev libzmq3-dev autoconf pkg-config zlib1g-dev libssl-dev libmariadb-dev-compat
+RUN apt update && apt install -y net-tools nano build-essential software-properties-common g++-9 luajit-5.1-dev libzmq3-dev luarocks python3.7 cmake pkg-config g++ dnsutils git mariadb-server libluajit-5.1-dev libzmq3-dev autoconf pkg-config zlib1g-dev libssl-dev python3.6-dev libmariadb-dev-compat
 
 RUN apt install -y g++ g++-9 && g++ -v
 
 RUN apt install -y python3 python3-pip && python3 -v
-=======
-RUN apt update && apt install -y net-tools nano build-essential software-properties-common g++-9 luajit-5.1-dev libzmq3-dev luarocks python3.7 cmake pkg-config g++ dnsutils git mariadb-server libluajit-5.1-dev libzmq3-dev autoconf pkg-config zlib1g-dev libssl-dev python3.6-dev libmariadb-dev-compat
->>>>>>> 9507d279
 
 # Copy everything from the host machine topaz folder to /topaz
 ADD . /topaz
