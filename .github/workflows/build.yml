name: build

on:
  pull_request:
    types:
      - opened
      - synchronize
      - reopened
  push:
    branches:
      - release
      - canary
      - 'feature/**'

jobs:
<<<<<<< HEAD
  Linux_1804LTS_Clang_9_64bit:
=======
  Linux_1804_Clang_9_64bit:
>>>>>>> 9507d279
    runs-on: ubuntu-18.04
    steps:
    - uses: actions/checkout@v1
      with:
        fetch-depth: 0
    - name: Install Dependencies
      run: |
        sudo apt-get update
        sudo apt-get install -y software-properties-common cmake libmariadb-dev-compat libluajit-5.1-dev libzmq3-dev zlib1g-dev libssl-dev
    - name: Configure CMake
      run: |
        export CC=/usr/bin/clang-9
        export CXX=/usr/bin/clang++-9
        cmake .
    - name: Build
      run: |
        make -j $(nproc)

<<<<<<< HEAD
  Linux_2004LTS_GCC9_64bit:
    runs-on: ubuntu-20.04
=======
  Linux_1804_GCC9_64bit:
    runs-on: ubuntu-18.04
>>>>>>> 9507d279
    steps:
    - uses: actions/checkout@v1
      with:
        fetch-depth: 0
    - name: Install Dependencies
      run: |
        sudo apt-get update
        sudo apt-get install -y software-properties-common cmake libmariadb-dev-compat libluajit-5.1-dev libzmq3-dev zlib1g-dev libssl-dev
    - name: Configure CMake
      run: |
        export CC=/usr/bin/gcc-9
        export CXX=/usr/bin/g++-9
        CFLAGS=-m64 CXXFLAGS=-m64 LDFLAGS=-m64 cmake .
    - name: Build
      run: |
        make -j $(nproc)

  Windows_2019_32bit:
    runs-on: windows-2019
    env:
      MSBUILD_PATH: C:\Program Files (x86)\Microsoft Visual Studio\2019\Enterprise\MSBuild\Current\Bin\
    steps:
      - uses: actions/checkout@v1
        with:
          fetch-depth: 0
      - name: Configure CMake
        shell: cmd
        # windows-2019 CI machine has MySQL installed, need to specific our location by hand
        run: |
          cmake -A Win32 . -DMYSQL_INCLUDE_DIR='%CD%/ext/mysql/include/mysql' -DMYSQL_LIBRARY='%CD%/ext/mysql/lib/libmariadb.lib'
      - name: Build
        shell: cmd
        run: |
          cmake --build .

  Windows_2019_64bit:
    runs-on: windows-2019
    env:
      MSBUILD_PATH: C:\Program Files (x86)\Microsoft Visual Studio\2019\Enterprise\MSBuild\Current\Bin\
    steps:
      - uses: actions/checkout@v1
        with:
          fetch-depth: 0
      - name: Configure CMake
        shell: cmd
        # windows-2019 CI machine has MySQL installed, need to specific our location by hand
        run: |
          cmake -A x64 . -DMYSQL_INCLUDE_DIR='%CD%/ext/mysql/include/mysql' -DMYSQL_LIBRARY='%CD%/ext/mysql/lib64/libmariadb64.lib'
      - name: Build
        shell: cmd
        run: |
          cmake --build .

  Style_Checks:
    runs-on: ubuntu-20.04
    steps:
    - uses: actions/checkout@v1
      with:
        fetch-depth: 0
    - name: Install Dependencies
      run: |
        sudo apt-get update
        sudo apt-get install -y software-properties-common clang-format luajit-5.1-dev luarocks
    - name: Lua Checks
      run: |
        sh tools/ci_lua.sh
    - name: Clang Format (C++ files)
      if: 'false' # Don't run until fixed
      run: |
        clang-format --version
        echo "Base Ref: ${{ github.event.pull_request.base.ref }}"
        echo "Base SHA: ${{ github.event.pull_request.base.sha }}"
        echo "Head Ref: ${{ github.event.pull_request.head.ref }}"
        echo "Head SHA: ${{ github.event.pull_request.head.sha }}"
        diff=`git diff -U0 --no-color ${{ github.event.pull_request.base.sha }}..${{ github.event.pull_request.head.sha }} -- '*.cpp' '*.h' | clang-format-diff -p1`

        if [ -z "$diff" ]
        then
            echo "Diff formatting looks good!"
        else
            echo "Problem with formatting!"
            echo "To fix this locally, run: git diff -U0 --no-color ${{ github.event.pull_request.base.ref }}..HEAD -- '*.cpp' '*.h' | clang-format-diff -p1 -i"
            echo "" 
            echo "$diff" 

            exit -1
        fi

<<<<<<< HEAD
  Full_Startup_Checks_2004LTS:
=======
  Full_Startup_Checks_2004:
>>>>>>> 9507d279
    runs-on: ubuntu-20.04
    services:
      mysql:
        image: mariadb
        env:
          MYSQL_DATABASE: tpzdb
          MYSQL_ROOT_PASSWORD: root
        ports:
          - 3306:3306
        options: --health-cmd="mysqladmin ping" --health-interval=10s --health-timeout=10s --health-retries=10
    steps:
    - uses: actions/checkout@v1
      with:
        fetch-depth: 0
    - name: Install Dependencies
      run: |
        sudo apt-get update
        sudo apt-get install -y software-properties-common cmake mariadb-server-10.3 mariadb-client-10.3 libmariadb-dev-compat libluajit-5.1-dev libzmq3-dev zlib1g-dev libssl-dev luarocks python3.7
    - name: Configure CMake
      run: |
        export CC=/usr/bin/gcc-9
        export CXX=/usr/bin/g++-9
        cmake .
    - name: Build Binaies
      run: |
        make -j $(nproc)
    - name: Verify MySQL connection from container
      run: |
        mysql -h 127.0.0.1 -uroot -proot -e "SHOW DATABASES"
    - name: Import SQL files
      run: |
        for f in sql/*.sql; do
          echo -e "Importing $f into the database..."
          mysql tpzdb -h 127.0.0.1 -uroot -proot < $f
        done
        mysql tpzdb -h 127.0.0.1 -uroot -proot -e "SHOW tables"
    - name: Copy confs
      run: |
        cp conf/default/* conf/
    - name: Run services (2 mins)
      env:
        MYSQL_HOST: mysql
      run: |
        ls -l
        screen -d -m -S topaz_connect ./topaz_connect --log login-server.log
        screen -d -m -S topaz_game ./topaz_game --log map-server.log
        screen -d -m -S topaz_search ./topaz_search --log search-server.log
        sleep 2m
        killall screen
    - name: Check for errors
      run: |
        cat login-server.log
        cat map-server.log
        cat search-server.log

        if grep -qi "Error" login-server.log; then
            exit -1
        fi

        if grep -qi "Error" map-server.log; then
            exit -1
        fi

        if grep -qi "Error" search-server.log; then
            exit -1
        fi<|MERGE_RESOLUTION|>--- conflicted
+++ resolved
@@ -13,11 +13,7 @@
       - 'feature/**'
 
 jobs:
-<<<<<<< HEAD
-  Linux_1804LTS_Clang_9_64bit:
-=======
   Linux_1804_Clang_9_64bit:
->>>>>>> 9507d279
     runs-on: ubuntu-18.04
     steps:
     - uses: actions/checkout@v1
@@ -36,13 +32,8 @@
       run: |
         make -j $(nproc)
 
-<<<<<<< HEAD
-  Linux_2004LTS_GCC9_64bit:
-    runs-on: ubuntu-20.04
-=======
   Linux_1804_GCC9_64bit:
     runs-on: ubuntu-18.04
->>>>>>> 9507d279
     steps:
     - uses: actions/checkout@v1
       with:
@@ -131,11 +122,7 @@
             exit -1
         fi
 
-<<<<<<< HEAD
-  Full_Startup_Checks_2004LTS:
-=======
   Full_Startup_Checks_2004:
->>>>>>> 9507d279
     runs-on: ubuntu-20.04
     services:
       mysql:
