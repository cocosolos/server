-----------------------------------
-- func: spawnmob
-- desc: Spawns a mob.
-----------------------------------
require("scripts/globals/zone")
-----------------------------------

cmdprops =
{
    permission = 1,
    parameters = "iii"
}

function error(player, msg)
    player:PrintToPlayer(msg)
    player:PrintToPlayer("!spawnmob <mob ID> {despawntime} {respawntime}")
end

function onTrigger(player, mobId, despawntime, respawntime)
    local zone = player:getZone()
    if zone:getType() == xi.zoneType.INSTANCED then
        local instance = player:getInstance()

        -- validate mobId
        if mobId == nil then
<<<<<<< HEAD
            error(player, "You must provide a mob ID.");
            return;
=======
            error(player, "You must provide a mob ID.")
            return
>>>>>>> f909259c
        end
        if GetMobByID(mobId, instance) == nil then
            error(player, "Invalid mobID")
            return
        end
        if GetMobByID(mobId, instance):isSpawned() then
            error(player, "Mob is already spawned")
            return
        end
        SpawnMob(mobId, instance)
        player:PrintToPlayer(string.format("Spawned %s %s in %s.", GetMobByID(mobId, instance):getName(), mobId, instance));
    else
        -- validate mobId
        if mobId == nil then
            error(player, "You must provide a mob ID.")
            return
        end
        local targ = GetMobByID(mobId)
        if targ == nil then
            error(player, "Invalid mob ID.")
            return
        end

        if targ:isSpawned() then
            error(player, "Mob is already spawned")
            return
        end

        -- validate despawntime
        if despawntime ~= nil and despawntime < 0 then
            error(player, "Invalid despawn time.")
            return
        end

        -- validate respawntime
        if respawntime ~= nil and respawntime < 0 then
            error(player, "Invalid respawn time.")
            return
        end

        SpawnMob(targ:getID(), despawntime, respawntime)
        player:PrintToPlayer(string.format("Spawned %s %s.", targ:getName(), mobId))
    end
end<|MERGE_RESOLUTION|>--- conflicted
+++ resolved
@@ -23,13 +23,8 @@
 
         -- validate mobId
         if mobId == nil then
-<<<<<<< HEAD
-            error(player, "You must provide a mob ID.");
-            return;
-=======
             error(player, "You must provide a mob ID.")
             return
->>>>>>> f909259c
         end
         if GetMobByID(mobId, instance) == nil then
             error(player, "Invalid mobID")
