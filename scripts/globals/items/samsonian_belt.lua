--- conflicted
+++ resolved
@@ -16,19 +16,13 @@
 end
 
 function onItemUse(target)
-<<<<<<< HEAD
-    target:addStatusEffect(tpz.effect.ENCHANTMENT,0,0,60,15863)
+    target:addStatusEffect(tpz.effect.ENCHANTMENT, 0, 0, 60, 15863)
 end
 
-function onEffectGain(target,effect)
+function onEffectGain(target, effect)
     target:addMod(tpz.mod.STR, 3)
 end
 
 function onEffectLose(target, effect)
     target:delMod(tpz.mod.STR, 3)
-=======
-    local duration = 900
-    target:delStatusEffect(tpz.effect.STR_BOOST)
-    target:addStatusEffect(tpz.effect.STR_BOOST, 3, 0, duration)
->>>>>>> 8e2031dc
 end