--- conflicted
+++ resolved
@@ -2583,11 +2583,8 @@
     LEADER                 = 71, -- Used for mobs that follow a defined "leader", such as Ul'xzomit mobs.
     MAGIC_RANGE            = 72, -- magic aggro range
     TARGET_DISTANCE_OFFSET = 73, -- Adjusts how close a mob will move to it's target. 12 = 1.2 yalm. Positive values to go closer, negative farther.
-<<<<<<< HEAD
+    ONE_WAY_LINKING        = 74, -- Will link with other mobs in its party (typically the same mob family) while roaming, but will not let others link with it once engaged
     CAN_PARRY              = 75, -- Check if a mob is allowed to have parry rank (Rank Value 1-5)
-=======
-    ONE_WAY_LINKING        = 74, -- Will link with other mobs in its party (typically the same mob family) while roaming, but will not let others link with it once engaged
->>>>>>> 9d1098b4
 }
 
 -----------------------------------
