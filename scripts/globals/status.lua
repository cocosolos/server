--- conflicted
+++ resolved
@@ -865,606 +865,6 @@
 -- Note that the above will ignore base statistics, and that getStat() should be used for stats, Attack, and Defense, while getACC(), getRACC(), and getEVA() also exist.
 ------------------------------------
 
-<<<<<<< HEAD
-MOD_NONE       = 0
-MOD_DEF        = 1
-MOD_HP         = 2
-MOD_HPP        = 3
-MOD_CONVMPTOHP = 4
-MOD_MP         = 5
-MOD_MPP        = 6
-MOD_CONVHPTOMP = 7
-MOD_STR        = 8
-MOD_DEX        = 9
-MOD_VIT        = 10
-MOD_AGI        = 11
-MOD_INT        = 12
-MOD_MND        = 13
-MOD_CHR        = 14
-MOD_FIREDEF    = 15
-MOD_ICEDEF     = 16
-MOD_WINDDEF    = 17
-MOD_EARTHDEF   = 18
-MOD_THUNDERDEF = 19
-MOD_WATERDEF   = 20
-MOD_LIGHTDEF   = 21
-MOD_DARKDEF    = 22
-MOD_ATT        = 23
-MOD_RATT       = 24
-MOD_ACC        = 25
-MOD_RACC       = 26
-MOD_ENMITY     = 27
-MOD_ENMITY_LOSS_REDUCTION = 502
-MOD_MATT              = 28
-MOD_MDEF              = 29
-MOD_MACC              = 30
-MOD_MEVA              = 31
-MOD_FIREATT           = 32
-MOD_ICEATT            = 33
-MOD_WINDATT           = 34
-MOD_EARTHATT          = 35
-MOD_THUNDERATT        = 36
-MOD_WATERATT          = 37
-MOD_LIGHTATT          = 38
-MOD_DARKATT           = 39
-MOD_FIREACC           = 40
-MOD_ICEACC            = 41
-MOD_WINDACC           = 42
-MOD_EARTHACC          = 43
-MOD_THUNDERACC        = 44
-MOD_WATERACC          = 45
-MOD_LIGHTACC          = 46
-MOD_DARKACC           = 47
-MOD_WSACC             = 48
-MOD_SLASHRES          = 49
-MOD_PIERCERES         = 50
-MOD_IMPACTRES         = 51
-MOD_HTHRES            = 52
-MOD_FIRERES           = 54
-MOD_ICERES            = 55
-MOD_WINDRES           = 56
-MOD_EARTHRES          = 57
-MOD_THUNDERRES        = 58
-MOD_WATERRES          = 59
-MOD_LIGHTRES          = 60
-MOD_DARKRES           = 61
-MOD_ATTP              = 62
-MOD_DEFP              = 63
-MOD_COMBAT_SKILLUP_RATE = 64 -- % increase in skillup combat rate
-MOD_MAGIC_SKILLUP_RATE  = 65 -- % increase in skillup magic rate
-MOD_RATTP             = 66
-MOD_EVA               = 68
-MOD_RDEF              = 69
-MOD_REVA              = 70
-MOD_MPHEAL            = 71
-MOD_HPHEAL            = 72
-MOD_STORETP           = 73
-MOD_HTH               = 80
-MOD_DAGGER            = 81
-MOD_SWORD             = 82
-MOD_GSWORD            = 83
-MOD_AXE               = 84
-MOD_GAXE              = 85
-MOD_SCYTHE            = 86
-MOD_POLEARM           = 87
-MOD_KATANA            = 88
-MOD_GKATANA           = 89
-MOD_CLUB              = 90
-MOD_STAFF             = 91
-MOD_RAMPART_DURATION        = 92  -- Rampart duration in seconds
-MOD_FLEE_DURATION           = 93  -- Flee duration in seconds
-MOD_MEDITATE_DURATION       = 94  -- Meditate duration in seconds
-MOD_WARDING_CIRCLE_DURATION = 95  -- Warding Circle duration in seconds
-MOD_SOULEATER_EFFECT        = 96  -- Souleater power in percents
-MOD_BOOST_EFFECT            = 97  -- Boost power in tenths
-MOD_CAMOUFLAGE_DURATION     = 98  -- Camouflage duration in percents
-MOD_AUTO_MELEE_SKILL  = 101
-MOD_AUTO_RANGED_SKILL = 102
-MOD_AUTO_MAGIC_SKILL  = 103
-MOD_ARCHERY           = 104
-MOD_MARKSMAN          = 105
-MOD_THROW             = 106
-MOD_GUARD             = 107
-MOD_EVASION           = 108
-MOD_SHIELD            = 109
-MOD_PARRY             = 110
-MOD_DIVINE            = 111
-MOD_HEALING           = 112
-MOD_ENHANCE           = 113
-MOD_ENFEEBLE          = 114
-MOD_ELEM              = 115
-MOD_DARK              = 116
-MOD_SUMMONING         = 117
-MOD_NINJUTSU          = 118
-MOD_SINGING           = 119
-MOD_STRING            = 120
-MOD_WIND              = 121
-MOD_BLUE              = 122
-MOD_FISH              = 127
-MOD_WOOD              = 128
-MOD_SMITH             = 129
-MOD_GOLDSMITH         = 130
-MOD_CLOTH             = 131
-MOD_LEATHER           = 132
-MOD_BONE              = 133
-MOD_ALCHEMY           = 134
-MOD_COOK              = 135
-MOD_SYNERGY           = 136
-MOD_RIDING            = 137
-MOD_ANTIHQ_WOOD       = 144
-MOD_ANTIHQ_SMITH      = 145
-MOD_ANTIHQ_GOLDSMITH  = 146
-MOD_ANTIHQ_CLOTH      = 147
-MOD_ANTIHQ_LEATHER    = 148
-MOD_ANTIHQ_BONE       = 149
-MOD_ANTIHQ_ALCHEMY    = 150
-MOD_ANTIHQ_COOK       = 151
-MOD_DMG               = 160
-MOD_DMGPHYS           = 161
-MOD_DMGBREATH         = 162
-MOD_DMGMAGIC          = 163
-MOD_DMGMAGIC_II       = 831 -- Magic Damage Taken II % (Aegis)
-MOD_DMGRANGE          = 164
-MOD_UDMGPHYS          = 387
-MOD_UDMGBREATH        = 388
-MOD_UDMGMAGIC         = 389
-MOD_UDMGRANGE         = 390
-MOD_CRITHITRATE       = 165
-MOD_CRIT_DMG_INCREASE = 421
-MOD_ENEMYCRITRATE     = 166
-MOD_MAGIC_CRITHITRATE = 562
-MOD_MAGIC_CRIT_DMG_INCREASE = 563
-MOD_HASTE_MAGIC       = 167
-MOD_SPELLINTERRUPT    = 168
-MOD_MOVE              = 169
-MOD_FASTCAST          = 170
-MOD_UFASTCAST         = 407
-MOD_CURE_CAST_TIME    = 519
-MOD_ELEMENTAL_CELERITY = 901 -- Quickens Elemental Magic Casting
-MOD_DELAY             = 171
-MOD_RANGED_DELAY      = 172
-MOD_MARTIAL_ARTS      = 173
-MOD_SKILLCHAINBONUS   = 174
-MOD_SKILLCHAINDMG     = 175
-MOD_FOOD_HPP          = 176
-MOD_FOOD_HP_CAP       = 177
-MOD_FOOD_MPP          = 178
-MOD_FOOD_MP_CAP       = 179
-MOD_FOOD_ATTP         = 180
-MOD_FOOD_ATT_CAP      = 181
-MOD_FOOD_DEFP         = 182
-MOD_FOOD_DEF_CAP      = 183
-MOD_FOOD_ACCP         = 184
-MOD_FOOD_ACC_CAP      = 185
-MOD_FOOD_RATTP        = 186
-MOD_FOOD_RATT_CAP     = 187
-MOD_FOOD_RACCP        = 188
-MOD_FOOD_RACC_CAP     = 189
-MOD_FOOD_MACCP        =  99
-MOD_FOOD_MACC_CAP     = 100
-MOD_VERMIN_KILLER     = 224
-MOD_BIRD_KILLER       = 225
-MOD_AMORPH_KILLER     = 226
-MOD_LIZARD_KILLER     = 227
-MOD_AQUAN_KILLER      = 228
-MOD_PLANTOID_KILLER   = 229
-MOD_BEAST_KILLER      = 230
-MOD_UNDEAD_KILLER     = 231
-MOD_ARCANA_KILLER     = 232
-MOD_DRAGON_KILLER     = 233
-MOD_DEMON_KILLER      = 234
-MOD_EMPTY_KILLER      = 235
-MOD_HUMANOID_KILLER   = 236
-MOD_LUMORIAN_KILLER   = 237
-MOD_LUMINION_KILLER   = 238
-MOD_SLEEPRES          = 240
-MOD_POISONRES         = 241
-MOD_PARALYZERES       = 242
-MOD_BLINDRES          = 243
-MOD_SILENCERES        = 244
-MOD_VIRUSRES          = 245
-MOD_PETRIFYRES        = 246
-MOD_BINDRES           = 247
-MOD_CURSERES          = 248
-MOD_GRAVITYRES        = 249
-MOD_SLOWRES           = 250
-MOD_STUNRES           = 251
-MOD_CHARMRES          = 252
-MOD_AMNESIARES        = 253
-MOD_LULLABYRES        = 254
-MOD_DEATHRES           = 255
-MOD_PARALYZE           = 257
-MOD_MIJIN_GAKURE       = 258
-MOD_DUAL_WIELD         = 259
-MOD_DOUBLE_ATTACK      = 288
-MOD_SUBTLE_BLOW        = 289
-MOD_COUNTER            = 291
-MOD_KICK_ATTACK        = 292
-MOD_AFFLATUS_SOLACE    = 293
-MOD_AFFLATUS_MISERY    = 294
-MOD_CLEAR_MIND         = 295
-MOD_CONSERVE_MP        = 296
-MOD_STEAL              = 298
-MOD_DESPOIL            = 896
-MOD_PERFECT_DODGE      = 883 -- Increases Perfect Dodge duration in seconds
-MOD_BLINK              = 299
-MOD_STONESKIN          = 300
-MOD_PHALANX            = 301
-MOD_TRIPLE_ATTACK      = 302
-MOD_TREASURE_HUNTER    = 303
-MOD_TAME               = 304
-MOD_RECYCLE            = 305
-MOD_ZANSHIN            = 306
-MOD_UTSUSEMI           = 307
-MOD_UTSUSEMI_BONUS     = 900 -- Extra shadows from gear
-MOD_NINJA_TOOL         = 308
-MOD_BLUE_POINTS        = 309
-MOD_DMG_REFLECT        = 316
-MOD_ROLL_ROGUES        = 317
-MOD_ROLL_GALLANTS      = 318
-MOD_ROLL_CHAOS         = 319
-MOD_ROLL_BEAST         = 320
-MOD_ROLL_CHORAL        = 321
-MOD_ROLL_HUNTERS       = 322
-MOD_ROLL_SAMURAI       = 323
-MOD_ROLL_NINJA         = 324
-MOD_ROLL_DRACHEN       = 325
-MOD_ROLL_EVOKERS       = 326
-MOD_ROLL_MAGUS         = 327
-MOD_ROLL_CORSAIRS      = 328
-MOD_ROLL_PUPPET        = 329
-MOD_ROLL_DANCERS       = 330
-MOD_ROLL_SCHOLARS      = 331
--- Corsair Rolls Level 65+
-MOD_ROLL_BOLTERS       = 869
-MOD_ROLL_CASTERS       = 870
-MOD_ROLL_COURSERS      = 871
-MOD_ROLL_BLITZERS      = 872
-MOD_ROLL_TACTICIANS    = 873
-MOD_ROLL_ALLIES        = 874
-MOD_ROLL_MISERS        = 875
-MOD_ROLL_COMPANIONS    = 876
-MOD_ROLL_AVENGERS      = 877
-MOD_ROLL_NATURALISTS   = 878
-MOD_ROLL_RUNEISTS      = 879
-MOD_BUST               = 332
-MOD_FINISHING_MOVES    = 333
-MOD_SAMBA_DURATION     = 490 -- Samba duration bonus
-MOD_WALTZ_POTENTCY     = 491 -- Waltz Potentcy Bonus
-MOD_JIG_DURATION       = 492 -- Jig duration bonus in percents
-MOD_VFLOURISH_MACC     = 493 -- Violent Flourish accuracy bonus
-MOD_STEP_FINISH        = 494 -- Bonus finishing moves from steps
-MOD_STEP_ACCURACY      = 403 -- Accuracy bonus for steps
-MOD_WALTZ_DELAY        = 497 -- Waltz Ability Delay modifier (-1 mod is -1 second)
-MOD_SAMBA_PDURATION    = 498 -- Samba percent duration bonus
-MOD_WIDESCAN           = 340
-MOD_BARRAGE_ACC        = 420 --
-MOD_ENSPELL            = 341
-MOD_SPIKES             = 342
-MOD_ENSPELL_DMG        = 343
-MOD_ENSPELL_CHANCE     = 856
-MOD_SPIKES_DMG         = 344
-MOD_TP_BONUS           = 345
-MOD_PERPETUATION_REDUCTION = 346
-MOD_FIRE_AFFINITY_DMG     = 347
-MOD_EARTH_AFFINITY_DMG    = 348
-MOD_WATER_AFFINITY_DMG    = 349
-MOD_ICE_AFFINITY_DMG      = 350
-MOD_THUNDER_AFFINITY_DMG  = 351
-MOD_WIND_AFFINITY_DMG     = 352
-MOD_LIGHT_AFFINITY_DMG    = 353
-MOD_DARK_AFFINITY_DMG     = 354
-MOD_FIRE_AFFINITY_ACC     = 544
-MOD_EARTH_AFFINITY_ACC    = 545
-MOD_WATER_AFFINITY_ACC    = 546
-MOD_ICE_AFFINITY_ACC      = 547
-MOD_THUNDER_AFFINITY_ACC  = 548
-MOD_WIND_AFFINITY_ACC     = 549
-MOD_LIGHT_AFFINITY_ACC    = 550
-MOD_DARK_AFFINITY_ACC     = 551
-MOD_FIRE_AFFINITY_PERP    = 553
-MOD_EARTH_AFFINITY_PERP   = 554
-MOD_WATER_AFFINITY_PERP   = 555
-MOD_ICE_AFFINITY_PERP     = 556
-MOD_THUNDER_AFFINITY_PERP = 557
-MOD_WIND_AFFINITY_PERP    = 558
-MOD_LIGHT_AFFINITY_PERP   = 559
-MOD_DARK_AFFINITY_PERP    = 560
-MOD_ADDS_WEAPONSKILL = 355
-MOD_ADDS_WEAPONSKILL_DYN = 356
-MOD_BP_DELAY       = 357
-MOD_STEALTH        = 358
-MOD_RAPID_SHOT     = 359
-MOD_CHARM_TIME     = 360
-MOD_JUMP_TP_BONUS  = 361
-MOD_JUMP_ATT_BONUS = 362
-MOD_HIGH_JUMP_ENMITY_REDUCTION = 363
-MOD_REWARD_HP_BONUS = 364
-MOD_SNAP_SHOT       = 365
-MOD_MAIN_DMG_RATING = 366
-MOD_SUB_DMG_RATING  = 367
-MOD_REGAIN          = 368
-MOD_REFRESH         = 369
-MOD_REGEN           = 370
-MOD_AVATAR_PERPETUATION = 371
-MOD_WEATHER_REDUCTION   = 372
-MOD_DAY_REDUCTION       = 373
-MOD_CURE_POTENCY        = 374
-MOD_CURE_POTENCY_RCVD   = 375
-MOD_RANGED_DMG_RATING   = 376
-MOD_DELAYP              = 380
-MOD_RANGED_DELAYP       = 381
-MOD_EXP_BONUS           = 382
-MOD_HASTE_ABILITY       = 383
-MOD_HASTE_GEAR          = 384
-MOD_SHIELD_BASH         = 385
-MOD_KICK_DMG            = 386
-MOD_CHARM_CHANCE        = 391
-MOD_WEAPON_BASH         = 392
-MOD_BLACK_MAGIC_COST    = 393
-MOD_WHITE_MAGIC_COST    = 394
-MOD_BLACK_MAGIC_CAST    = 395
-MOD_WHITE_MAGIC_CAST    = 396
-MOD_BLACK_MAGIC_RECAST  = 397
-MOD_WHITE_MAGIC_RECAST  = 398
-MOD_ALACRITY_CELERITY_EFFECT = 399
-MOD_LIGHT_ARTS_EFFECT   = 334
-MOD_DARK_ARTS_EFFECT    = 335
-MOD_LIGHT_ARTS_SKILL    = 336
-MOD_DARK_ARTS_SKILL     = 337
-MOD_LIGHT_ARTS_REGEN    = 338 -- Regen bonus HP from Light Arts and Tabula Rasa
-MOD_REGEN_DURATION      = 339
-MOD_HELIX_EFFECT        = 478
-MOD_HELIX_DURATION      = 477
-MOD_STORMSURGE_EFFECT   = 400
-MOD_SUBLIMATION_BONUS   = 401
-MOD_GRIMOIRE_SPELLCASTING = 489 -- "Grimoire: Reduces spellcasting time" bonus
-MOD_WYVERN_BREATH         = 402
-MOD_REGEN_DOWN            = 404 -- poison
-MOD_REFRESH_DOWN          = 405 -- plague, reduce mp
-MOD_REGAIN_DOWN           = 406 -- plague, reduce tp
-MOD_MAGIC_DAMAGE          = 311 --  Magic damage added directly to the spell's base damage
-
--- Gear set modifiers
-MOD_DA_DOUBLE_DAMAGE         = 408 -- Double attack's double damage chance %.
-MOD_TA_TRIPLE_DAMAGE         = 409 -- Triple attack's triple damage chance %.
-MOD_ZANSHIN_DOUBLE_DAMAGE    = 410 -- Zanshin's double damage chance %.
-MOD_RAPID_SHOT_DOUBLE_DAMAGE = 479 -- Rapid shot's double damage chance %.
-MOD_ABSORB_DMG_CHANCE        = 480 -- Chance to absorb damage %
-MOD_EXTRA_DUAL_WIELD_ATTACK  = 481 -- Chance to land an extra attack when dual wielding
-MOD_EXTRA_KICK_ATTACK        = 482 -- Occasionally allows a second Kick Attack during an attack round without the use of Footwork.
-MOD_SAMBA_DOUBLE_DAMAGE      = 415 -- Double damage chance when samba is up.
-MOD_NULL_PHYSICAL_DAMAGE     = 416 -- Occasionally annuls damage from physical attacks, in percents
-MOD_QUICK_DRAW_TRIPLE_DAMAGE = 417 -- Chance to do triple damage with quick draw.
-MOD_BAR_ELEMENT_NULL_CHANCE  = 418 -- Bar Elemental spells will occasionally nullify damage of the same element.
-MOD_GRIMOIRE_INSTANT_CAST    = 419 -- Spells that match your current Arts will occasionally cast instantly, without recast.
-MOD_COUNTERSTANCE_EFFECT     = 543 -- Counterstance effect in percents
-MOD_DODGE_EFFECT             = 552 -- Dodge effect in percents
-MOD_FOCUS_EFFECT             = 561 -- Focus effect in percents
-MOD_MUG_EFFECT               = 835 -- Mug effect as multiplier
-MOD_ACC_COLLAB_EFFECT        = 884 -- Increases amount of enmity transferred
-MOD_HIDE_DURATION            = 885 -- Hide duration increase (percentage based
-MOD_GILFINDER                = 897 -- Gil % increase
-MOD_REVERSE_FLOURISH_EFFECT  = 836 -- Reverse Flourish effect in tenths of squared term multiplier
-MOD_SENTINEL_EFFECT          = 837 -- Sentinel effect in percents
-MOD_REGEN_MULTIPLIER         = 838 -- Regen base multiplier
-
-MOD_DOUBLE_SHOT_RATE          = 422 -- The rate that double shot can proc
-MOD_VELOCITY_SNAPSHOT_BONUS   = 423 -- Increases Snapshot whilst Velocity Shot is up.
-MOD_VELOCITY_RATT_BONUS       = 424 -- Increases Ranged Attack whilst Velocity Shot is up.
-MOD_SHADOW_BIND_EXT           = 425 -- Extends the time of shadowbind
-MOD_ABSORB_PHYSDMG_TO_MP      = 426 -- Absorbs a percentage of physical damage taken to MP.
-MOD_ENMITY_REDUCTION_PHYSICAL = 427 -- Reduces Enmity decrease when taking physical damage
-MOD_SHIELD_MASTERY_TP         = 485 -- Shield mastery TP bonus when blocking with a shield
-MOD_PERFECT_COUNTER_ATT       = 428 -- Raises weapon damage by 20 when countering while under the Perfect Counter effects. This also affects Weapon Rank (though not if fighting barehanded).
-MOD_FOOTWORK_ATT_BONUS        = 429 -- Raises the attack bonus of Footwork. (Tantra Gaiters +2 raise 100/1024 to 152/1024)
-
-MOD_MINNE_EFFECT        = 433 --
-MOD_MINUET_EFFECT       = 434 --
-MOD_PAEON_EFFECT        = 435 --
-MOD_REQUIEM_EFFECT      = 436 --
-MOD_THRENODY_EFFECT     = 437 --
-MOD_MADRIGAL_EFFECT     = 438 --
-MOD_MAMBO_EFFECT        = 439 --
-MOD_LULLABY_EFFECT      = 440 --
-MOD_ETUDE_EFFECT        = 441 --
-MOD_BALLAD_EFFECT       = 442 --
-MOD_MARCH_EFFECT        = 443 --
-MOD_FINALE_EFFECT       = 444 --
-MOD_CAROL_EFFECT        = 445 --
-MOD_MAZURKA_EFFECT      = 446 --
-MOD_ELEGY_EFFECT        = 447 --
-MOD_PRELUDE_EFFECT      = 448 --
-MOD_HYMNUS_EFFECT       = 449 --
-MOD_VIRELAI_EFFECT      = 450 --
-MOD_SCHERZO_EFFECT      = 451 --
-MOD_ALL_SONGS_EFFECT    = 452 --
-MOD_MAXIMUM_SONGS_BONUS = 453 --
-MOD_SONG_DURATION_BONUS = 454 --
-
-MOD_QUICK_DRAW_DMG            = 411 --
-MOD_QUAD_ATTACK               = 430 -- Quadruple attack chance.
-
-MOD_ADDITIONAL_EFFECT         = 431 -- All additional effects
-MOD_ENSPELL_DMG_BONUS         = 432
-
-MOD_FIRE_ABSORB  = 459 -- Occasionally absorbs fire elemental damage, in percents
-MOD_EARTH_ABSORB = 460 -- Occasionally absorbs earth elemental damage, in percents
-MOD_WATER_ABSORB = 461 -- Occasionally absorbs water elemental damage, in percents
-MOD_WIND_ABSORB  = 462 -- Occasionally absorbs wind elemental damage, in percents
-MOD_ICE_ABSORB   = 463 -- Occasionally absorbs ice elemental damage, in percents
-MOD_LTNG_ABSORB  = 464 -- Occasionally absorbs thunder elemental damage, in percents
-MOD_LIGHT_ABSORB = 465 -- Occasionally absorbs light elemental damage, in percents
-MOD_DARK_ABSORB  = 466 -- Occasionally absorbs dark elemental damage, in percents
-
-MOD_FIRE_NULL  = 467 --
-MOD_EARTH_NULL = 468 --
-MOD_WATER_NULL = 469 --
-MOD_WIND_NULL  = 470 --
-MOD_ICE_NULL   = 471 --
-MOD_LTNG_NULL  = 472 --
-MOD_LIGHT_NULL = 473 --
-MOD_DARK_NULL  = 474 --
-
-MOD_MAGIC_ABSORB     = 475 -- Occasionally absorbs magic damage taken, in percents
-MOD_MAGIC_NULL       = 476 -- Occasionally annuls magic damage taken, in percents
-MOD_PHYS_ABSORB      = 512 -- Occasionally absorbs physical damage taken, in percents
-MOD_ABSORB_DMG_TO_MP = 516 -- Unlike PLD gear mod, works on all damage types (Ethereal Earring)
-
-MOD_WARCRY_DURATION = 483 -- Warcy duration bonus from gear
-MOD_AUSPICE_EFFECT  = 484 -- Auspice Subtle Blow Bonus
-MOD_TACTICAL_PARRY  = 486 -- Tactical Parry TP Bonus
-MOD_MAG_BURST_BONUS = 487 -- Magic Burst Bonus
-MOD_INHIBIT_TP      = 488 -- Inhibits TP Gain (percent)
-
-MOD_GOV_CLEARS      = 496 -- Tracks GoV page completion (for 4% bonus on rewards).
-
--- Reraise (Auto Reraise, will be used by ATMA)
-MOD_RERAISE_I       = 456 -- Reraise.
-MOD_RERAISE_II      = 457 -- Reraise II.
-MOD_RERAISE_III     = 458 -- Reraise III.
-
-MOD_ITEM_SPIKES_TYPE   = 499 -- Type spikes an item has
-MOD_ITEM_SPIKES_DMG    = 500 -- Damage of an items spikes
-MOD_ITEM_SPIKES_CHANCE = 501 -- Chance of an items spike proc
-
-MOD_FERAL_HOWL_DURATION = 503 -- +20% duration per merit when wearing augmented Monster Jackcoat +2
-MOD_MANEUVER_BONUS      = 504 -- Maneuver Stat Bonus
-MOD_OVERLOAD_THRESH     = 505 -- Overload Threshold Bonus
-MOD_BURDEN_DECAY        = 847 -- Increases amount of burden removed per tick
-MOD_REPAIR_EFFECT       = 853 -- Removes # of status effects from the Automaton
-MOD_REPAIR_POTENCY      = 854 -- Note: Only affects amount regenerated by a %, not the instant restore!
-MOD_PREVENT_OVERLOAD    = 855 -- Overloading erases a water maneuver (except on water overloads) instead, if there is one
-MOD_EXTRA_DMG_CHANCE    = 506 -- Proc rate of MOD_OCC_DO_EXTRA_DMG. 111 would be 11.1%
-MOD_OCC_DO_EXTRA_DMG    = 507 -- Multiplier for "Occasionally do x times normal damage". 250 would be 2.5 times damage.
-
-MOD_REM_OCC_DO_DOUBLE_DMG   = 863 -- Proc rate for REM Aftermaths that apply "Occasionally do double damage"
-MOD_REM_OCC_DO_TRIPLE_DMG   = 864 -- Proc rate for REM Aftermaths that apply "Occasionally do triple damage"
-
-MOD_REM_OCC_DO_DOUBLE_DMG_RANGED = 867 -- Ranged attack specific
-MOD_REM_OCC_DO_TRIPLE_DMG_RANGED = 868 -- Ranged attack specific
-
-MOD_MYTHIC_OCC_ATT_TWICE    = 865 -- Proc rate for "Occasionally attacks twice"
-MOD_MYTHIC_OCC_ATT_THRICE   = 866 -- Proc rate for "Occasionally attacks thrice"
-
-MOD_EAT_RAW_FISH         = 412 --
-MOD_EAT_RAW_MEAT         = 413 --
-
-MOD_ENHANCES_CURSNA_RCVD = 67  -- Potency of "Cursna" effects received
-MOD_ENHANCES_CURSNA      = 310 -- Raises success rate of Cursna when removing effect (like Doom) that are not 100% chance to remove
-MOD_ENHANCES_HOLYWATER   = 495 -- Used by gear with the "Enhances Holy Water" or "Holy Water+" attribute
-
-MOD_RETALIATION          = 414 -- Increases damage of Retaliation hits
-MOD_THIRD_EYE_COUNTER_RATE    = 508 -- Adds counter to 3rd eye anticipates & if using Seigan counter rate is increased by 15%
-MOD_THIRD_EYE_ANTICIPATE_RATE = 839 -- Adds anticipate rate in percents
-
-MOD_CLAMMING_IMPROVED_RESULTS  = 509 --
-MOD_CLAMMING_REDUCED_INCIDENTS = 510 --
-MOD_CHOCOBO_RIDING_TIME = 511 -- Increases chocobo riding time
-MOD_HARVESTING_RESULT   = 513 -- Improves harvesting results
-MOD_LOGGING_RESULT      = 514 -- Improves logging results
-MOD_MINING_RESULT       = 515 -- Improves mining results
-MOD_EGGHELM             = 517 -- Egg Helm (Chocobo Digging)
-
-MOD_SHIELDBLOCKRATE           = 518 -- Affects shield block rate, percent based
-MOD_SCAVENGE_EFFECT           = 312 --
-MOD_DIA_DOT                   = 313 -- Increases the DoT damage of Dia
-MOD_SHARPSHOT                 = 314 -- Sharpshot accuracy bonus
-MOD_ENH_DRAIN_ASPIR           = 315 -- % damage boost to Drain and Aspir
-MOD_SNEAK_ATK_DEX             = 874 -- % DEX boost to Sneak Attack (if gear mod, needs to be equipped on hit)
-MOD_TRICK_ATK_AGI             = 520 -- % AGI boost to Trick Attack (if gear mod, needs to be equipped on hit)
-MOD_NIN_NUKE_BONUS            = 522 -- magic attack bonus for NIN nukes
-MOD_AMMO_SWING                = 523 -- Extra swing rate w/ ammo (ie. Jailer weapons). Use gearsets, and does nothing for non-players.
-MOD_AMMO_SWING_TYPE           = 826 -- For the handedness of the weapon - 1h (1) vs. 2h/h2h (2). h2h can safely use the same function as 2h.
-MOD_ROLL_RANGE                = 528 -- Additional range for COR roll abilities.
-MOD_PHANTOM_ROLL              = 881 -- Phantom Roll+ Effect from SOA Rings.
-MOD_PHANTOM_DURATION          = 882 -- Phantom Roll Duration +.
-
-MOD_ENHANCES_REFRESH          = 529 -- "Enhances Refresh" adds +1 per modifier to spell's tick result.
-MOD_NO_SPELL_MP_DEPLETION     = 530 -- % to not deplete MP on spellcast.
-MOD_FORCE_FIRE_DWBONUS        = 531 -- Set to 1 to force fire day/weather spell bonus/penalty. Do not have it total more than 1.
-MOD_FORCE_EARTH_DWBONUS       = 532 -- Set to 1 to force earth day/weather spell bonus/penalty. Do not have it total more than 1.
-MOD_FORCE_WATER_DWBONUS       = 533 -- Set to 1 to force water day/weather spell bonus/penalty. Do not have it total more than 1.
-MOD_FORCE_WIND_DWBONUS        = 534 -- Set to 1 to force wind day/weather spell bonus/penalty. Do not have it total more than 1.
-MOD_FORCE_ICE_DWBONUS         = 535 -- Set to 1 to force ice day/weather spell bonus/penalty. Do not have it total more than 1.
-MOD_FORCE_LIGHTNING_DWBONUS   = 536 -- Set to 1 to force lightning day/weather spell bonus/penalty. Do not have it total more than 1.
-MOD_FORCE_LIGHT_DWBONUS       = 537 -- Set to 1 to force light day/weather spell bonus/penalty. Do not have it total more than 1.
-MOD_FORCE_DARK_DWBONUS        = 538 -- Set to 1 to force dark day/weather spell bonus/penalty. Do not have it total more than 1.
-MOD_STONESKIN_BONUS_HP        = 539 -- Bonus "HP" granted to Stoneskin spell.
-MOD_ENHANCES_ELEMENTAL_SIPHON = 540 -- Bonus Base MP added to Elemental Siphon skill.
-MOD_BP_DELAY_II               = 541 -- Blood Pact Delay Reduction II
-MOD_JOB_BONUS_CHANCE          = 542 -- Chance to apply job bonus to COR roll without having the job in the party.
-MOD_DAY_NUKE_BONUS            = 565 -- Bonus damage from "Elemental magic affected by day" (Sorc. Tonban)
-MOD_IRIDESCENCE               = 566 -- Iridescence trait (additional weather damage/penalty)
-MOD_BARSPELL_AMOUNT           = 567 -- Additional elemental resistance granted by bar- spells
-MOD_BARSPELL_MDEF_BONUS       = 827 -- Extra magic defense bonus granted to the bar- spell effect
-MOD_RAPTURE_AMOUNT            = 568 -- Bonus amount added to Rapture effect
-MOD_EBULLIENCE_AMOUNT         = 569 -- Bonus amount added to Ebullience effect
-MOD_WYVERN_EFFECTIVE_BREATH   = 829 -- Increases the threshold for triggering healing breath
-MOD_AQUAVEIL_COUNT            = 832 -- Modifies the amount of hits that Aquaveil absorbs before being removed
-MOD_SONG_RECAST_DELAY         = 833 -- Reduces song recast time in seconds.
-MOD_ENH_MAGIC_DURATION        = 890 -- Enhancing Magic Duration increase %
-MOD_ENHANCES_COURSERS_ROLL    = 891 -- Courser's Roll Bonus % chance
-MOD_ENHANCES_CASTERS_ROLL     = 892 -- Caster's Roll Bonus % chance
-MOD_ENHANCES_BLITZERS_ROLL    = 893 -- Blitzer's Roll Bonus % chance
-MOD_ENHANCES_ALLIES_ROLL      = 894 -- Allies' Roll Bonus % chance
-MOD_ENHANCES_TACTICIANS_ROLL  = 895 -- Tactician's Roll Bonus % chance
-MOD_OCCULT_ACUMEN             = 902 -- Grants bonus TP when dealing damage with elemental or dark magic
-
--- Automaton mods
-MOD_AUTO_DECISION_DELAY    = 842 -- Reduces the Automaton's global decision delay
-MOD_AUTO_SHIELD_BASH_DELAY = 843 -- Reduces the Automaton's global shield bash delay
-MOD_AUTO_MAGIC_DELAY       = 844 -- Reduces the Automaton's global magic delay
-MOD_AUTO_HEALING_DELAY     = 845 -- Reduces the Automaton's global healing delay
-MOD_AUTO_HEALING_THRESHOLD = 846 -- Increases the healing trigger threshold
-MOD_AUTO_SHIELD_BASH_SLOW  = 848 -- Adds a slow effect to Shield Bash
-MOD_AUTO_TP_EFFICIENCY     = 849 -- Causes the Automaton to wait to form a skillchain when its master is > 90% TP
-MOD_AUTO_SCAN_RESISTS      = 850 -- Causes the Automaton to scan a target's resistances
-
--- Mythic Weapon Mods
-MOD_AUGMENTS_ABSORB           = 521 -- Direct Absorb spell increase while Liberator is equipped (percentage based)
-MOD_AOE_NA                    = 524 -- Set to 1 to make -na spells/erase always AoE w/ Divine Veil
-MOD_AUGMENTS_CONVERT          = 525 -- Convert HP to MP Ratio Multiplier. Value = MP multiplier rate.
-MOD_AUGMENTS_SA               = 526 -- Adds Critical Attack Bonus to Sneak Attack, percentage based.
-MOD_AUGMENTS_TA               = 527 -- Adds Critical Attack Bonus to Trick Attack, percentage based.
-MOD_AUGMENTS_FEINT            = 873 -- Feint will give another -10 Evasion per merit level
-MOD_AUGMENTS_ASSASSINS_CHARGE = 886 -- Gives Assassin's Charge +1% Critical Hit Rate per merit level
-MOD_AUGMENTS_AMBUSH           = 887 -- Gives +1% Triple Attack per merit level when Ambush conditions are met
-MOD_AUGMENTS_AURA_STEAL       = 889 -- 20% chance of 2 effects to be dispelled or stolen per merit level
-MOD_JUG_LEVEL_RANGE           = 564 -- Decreases the level range of spawned jug pets. Maxes out at 2.
-MOD_FORCE_JUMP_CRIT           = 828 -- Critical hit rate bonus for jump and high jump
-MOD_QUICK_DRAW_DMG_PERCENT    = 834 -- Percentage increase to QD damage
-
--- Crafting food effects
-MOD_SYNTH_SUCCESS    = 851 -- Rate of synthesis success
-MOD_SYNTH_SKILL_GAIN = 852 -- Synthesis skill gain rate
-MOD_SYNTH_FAIL_RATE  = 861 -- Synthesis failure rate (percent)
-MOD_SYNTH_HQ_RATE    = 862 -- High-quality success rate (not a percent)
-
-MOD_WEAPONSKILL_DAMAGE_BASE = 570 -- Specific to 1 Weaponskill: See modifier.h for how this is used
-MOD_ALL_WSDMG_ALL_HITS      = 840 -- Generic (all Weaponskills) damage, on all hits.
--- Per https://www.bg-wiki.com/bg/Weapon_Skill_Damage we need all 3..
-MOD_ALL_WSDMG_FIRST_HIT     = 841 -- Generic (all Weaponskills) damage, first hit only.
-
--- Circle Abilities Extended Duration from AF/AF+1
-MOD_HOLY_CIRCLE_DURATION    = 857
-MOD_ARCANE_CIRCLE_DURATION  = 858
-MOD_ANCIENT_CIRCLE_DURATION = 859
-
--- Other
-MOD_CURE2MP_PERCENT         = 860 -- Converts % of "Cure" amount to MP
-MOD_SAVETP                  = 880 -- SAVETP Effect for Miser's Roll / ATMA / Hagakure.
-
-MOD_SMITE                   = 898 -- Att increase with H2H or 2H weapons
-MOD_TACTICAL_GUARD          = 899 -- Tp gain increase when guarding
-
-
--- The spares take care of finding the next ID to use so long as we don't forget to list IDs that have been freed up by refactoring.
--- 570 - 825 used by WS DMG mods these are not spares.
--- SPARE = 903 -- stuff
--- SPARE = 904 -- stuff
--- SPARE = 905 -- stuff
-=======
 dsp.mod =
 {
     NONE                            = 0,
@@ -1621,6 +1021,7 @@
     FASTCAST                        = 170,
     UFASTCAST                       = 407,
     CURE_CAST_TIME                  = 519,
+	ELEMENTAL_CELERITY 				= 901, -- Quickens Elemental Magic Casting
     DELAY                           = 171,
     RANGED_DELAY                    = 172,
     MARTIAL_ARTS                    = 173,
@@ -2009,6 +1410,7 @@
     ENHANCES_BLITZERS_ROLL          = 893, -- Blitzer's Roll Bonus % chance
     ENHANCES_ALLIES_ROLL            = 894, -- Allies' Roll Bonus % chance
     ENHANCES_TACTICIANS_ROLL        = 895, -- Tactician's Roll Bonus % chance
+	OCCULT_ACUMEN             		= 902, -- Grants bonus TP when dealing damage with elemental or dark magic
 
     -- Automaton mods
     AUTO_DECISION_DELAY             = 842, -- Reduces the Automaton's global decision delay
@@ -2062,7 +1464,6 @@
     -- SPARE = 901, -- stuff
     -- SPARE = 902, -- stuff
 };
->>>>>>> 8041137e
 
 ------------------------------------
 -- Merit Definitions
