------------------------------------
--
-- STATUSES AND MODS
--
-- Contains variable-ized definitions of things like core enums for use in lua scripts.
------------------------------------
tpz = tpz or {}

------------------------------------
-- Zone Misc Flags
------------------------------------

tpz.zoneMisc =
{
    NONE       = 0x0000, -- Able to be used in any area
    ESCAPE     = 0x0001, -- Ability to use Escape Spell
    FELLOW     = 0x0002, -- Ability to summon Fellow NPC
    MOUNT      = 0x0004, -- Ability to use Chocobos and mounts
    MAZURKA    = 0x0008, -- Ability to use Mazurka Spell
    TRACTOR    = 0x0010, -- Ability to use Tractor Spell
    MOGMENU    = 0x0020, -- Ability to communicate with Nomad Moogle (menu access mog house)
    COSTUME    = 0x0040, -- Ability to use a Costumes
    PET        = 0x0080, -- Ability to summon Pets
    TREASURE   = 0x0100, -- Presence in the global zone TreasurePool
    AH         = 0x0200, -- Ability to use the auction house
    YELL       = 0x0400, -- Send and receive /yell commands
}

------------------------------------
-- Job IDs
------------------------------------

tpz.job =
{
    NONE            =  0,
    WAR             =  1,
    MNK             =  2,
    WHM             =  3,
    BLM             =  4,
    RDM             =  5,
    THF             =  6,
    PLD             =  7,
    DRK             =  8,
    BST             =  9,
    BRD             = 10,
    RNG             = 11,
    SAM             = 12,
    NIN             = 13,
    DRG             = 14,
    SMN             = 15,
    BLU             = 16,
    COR             = 17,
    PUP             = 18,
    DNC             = 19,
    SCH             = 20,
    GEO             = 21,
    RUN             = 22,
}
tpz.MAX_JOB_TYPE = 23

------------------------------------
-- Race IDs
------------------------------------

tpz.race =
{
    HUME_M   = 1,
    HUME_F   = 2,
    ELVAAN_M = 3,
    ELVAAN_F = 4,
    TARU_M   = 5,
    TARU_F   = 6,
    MITHRA   = 7,
    GALKA    = 8,
}

------------------------------------
-- STATUSES
------------------------------------

tpz.status =
{
    NORMAL          =  0,
    UPDATE          =  1,
    DISAPPEAR       =  2,
    INVISIBLE       =  3,
    STATUS_4        =  4,
    CUTSCENE_ONLY   =  6,
    STATUS_18       = 18,
    SHUTDOWN        = 20,
}

------------------------------------
-- These codes represent the subeffects for
-- additional effects animations from battleentity.h
------------------------------------

tpz.subEffect =
{
    -- ATTACKS
    FIRE_DAMAGE         = 1,   -- 110000        3
    ICE_DAMAGE          = 2,   -- 1-01000       5
    WIND_DAMAGE         = 3,   -- 111000        7
    CHOKE               = 3,   -- Shares subeffect
    EARTH_DAMAGE        = 4,   -- 1-00100       9
    LIGHTNING_DAMAGE    = 5,   -- 110100       11
    WATER_DAMAGE        = 6,   -- 1-01100      13
    LIGHT_DAMAGE        = 7,   -- 111100       15
    DARKNESS_DAMAGE     = 8,   -- 1-00010      17
    DISPEL              = 8,   -- Verified with video of Lockheart Greatsword proc.
    SLEEP               = 9,   -- 110010       19
    POISON              = 10,  -- 1-01010      21
    PARALYSIS           = 11,
    AMNESIA             = 11,  -- Verified uses same animation as para
    BLIND               = 12,  -- 1-00110      25
    SILENCE             = 13,
    PETRIFY             = 14,
    PLAGUE              = 15,
    STUN                = 16,
    CURSE               = 17,
    DEFENSE_DOWN        = 18,  -- 1-01001      37
    EVASION_DOWN        = 18,  -- Same subeffect as DEFENSE_DOWN
    ATTACK_DOWN         = 18,  -- Same subeffect as DEFENSE_DOWN
    DEATH               = 19,
    SHIELD              = 20,
    HP_DRAIN            = 21,  -- 1-10101      43
    MP_DRAIN            = 22,  -- This is correct animation
    TP_DRAIN            = 22,  -- Verified this should look exactly like Aspir Samba.
    HASTE               = 23,
    -- There are no additional attack effect animations beyond 23. Some effects share subeffect/animations.

    -- SPIKES
    BLAZE_SPIKES        = 1,   -- 01-1000       6
    ICE_SPIKES          = 2,   -- 01-0100      10
    DREAD_SPIKES        = 3,   -- 01-1100      14
    CURSE_SPIKES        = 4,   -- 01-0010      18
    SHOCK_SPIKES        = 5,   -- 01-1010      22
    REPRISAL            = 6,   -- 01-0110      26
    GLINT_SPIKES        = 6,   --
    GALE_SPIKES         = 7,   -- Used by enchantment "Cool Breeze" http://www.ffxiah.com/item/22018/
    CLOD_SPIKES         = 8,   --
    DELUGE_SPIKES       = 9,   --
    DEATH_SPIKES        = 10,  -- yes really: http://www.ffxiah.com/item/26944/
    COUNTER             = 63,
    -- There are no spikes effect animations beyond 63. Some effects share subeffect/animations.
    -- "Damage Spikes" use the Blaze Spikes animation even though they are different status.

    -- SKILLCHAINS
    NONE                = 0,
    LIGHT               = 1,
    DARKNESS            = 2,
    GRAVITATION         = 3,
    FRAGMENTATION       = 4,
    DISTORTION          = 5,
    FUSION              = 6,
    COMPRESSION         = 7,
    LIQUEFACATION       = 8,
    INDURATION          = 9,
    REVERBERATION       = 10,
    TRANSFIXION         = 11,
    SCISSION            = 12,
    DETONATION          = 13,
    IMPACTION           = 14,
}

------------------------------------
-- These codes represent the actual status effects.
-- They are simply for convenience.
------------------------------------

tpz.effect =
{
    KO                       = 0,
    WEAKNESS                 = 1,
    SLEEP_I                  = 2,
    POISON                   = 3,
    PARALYSIS                = 4,
    BLINDNESS                = 5,
    SILENCE                  = 6,
    PETRIFICATION            = 7,
    DISEASE                  = 8,
    CURSE_I                  = 9,
    STUN                     = 10,
    BIND                     = 11,
    WEIGHT                   = 12,
    SLOW                     = 13,
    CHARM_I                  = 14,
    DOOM                     = 15,
    AMNESIA                  = 16,
    CHARM_II                 = 17,
    GRADUAL_PETRIFICATION    = 18,
    SLEEP_II                 = 19,
    CURSE_II                 = 20,
    ADDLE                    = 21,
    INTIMIDATE               = 22,
    KAUSTRA                  = 23,
    TERROR                   = 28,
    MUTE                     = 29,
    BANE                     = 30,
    PLAGUE                   = 31,
    FLEE                     = 32,
    HASTE                    = 33,
    BLAZE_SPIKES             = 34,
    ICE_SPIKES               = 35,
    BLINK                    = 36,
    STONESKIN                = 37,
    SHOCK_SPIKES             = 38,
    AQUAVEIL                 = 39,
    PROTECT                  = 40,
    SHELL                    = 41,
    REGEN                    = 42,
    REFRESH                  = 43,
    MIGHTY_STRIKES           = 44,
    BOOST                    = 45,
    HUNDRED_FISTS            = 46,
    MANAFONT                 = 47,
    CHAINSPELL               = 48,
    PERFECT_DODGE            = 49,
    INVINCIBLE               = 50,
    BLOOD_WEAPON             = 51,
    SOUL_VOICE               = 52,
    EAGLE_EYE_SHOT           = 53,
    MEIKYO_SHISUI            = 54,
    ASTRAL_FLOW              = 55,
    BERSERK                  = 56,
    DEFENDER                 = 57,
    AGGRESSOR                = 58,
    FOCUS                    = 59,
    DODGE                    = 60,
    COUNTERSTANCE            = 61,
    SENTINEL                 = 62,
    SOULEATER                = 63,
    LAST_RESORT              = 64,
    SNEAK_ATTACK             = 65,
    COPY_IMAGE               = 66,
    THIRD_EYE                = 67,
    WARCRY                   = 68,
    INVISIBLE                = 69,
    DEODORIZE                = 70,
    SNEAK                    = 71,
    SHARPSHOT                = 72,
    BARRAGE                  = 73,
    HOLY_CIRCLE              = 74,
    ARCANE_CIRCLE            = 75,
    HIDE                     = 76,
    CAMOUFLAGE               = 77,
    DIVINE_SEAL              = 78,
    ELEMENTAL_SEAL           = 79,
    STR_BOOST                = 80,
    DEX_BOOST                = 81,
    VIT_BOOST                = 82,
    AGI_BOOST                = 83,
    INT_BOOST                = 84,
    MND_BOOST                = 85,
    CHR_BOOST                = 86,
    TRICK_ATTACK             = 87,
    MAX_HP_BOOST             = 88,
    MAX_MP_BOOST             = 89,
    ACCURACY_BOOST           = 90,
    ATTACK_BOOST             = 91,
    EVASION_BOOST            = 92,
    DEFENSE_BOOST            = 93,
    ENFIRE                   = 94,
    ENBLIZZARD               = 95,
    ENAERO                   = 96,
    ENSTONE                  = 97,
    ENTHUNDER                = 98,
    ENWATER                  = 99,
    BARFIRE                  = 100,
    BARBLIZZARD              = 101,
    BARAERO                  = 102,
    BARSTONE                 = 103,
    BARTHUNDER               = 104,
    BARWATER                 = 105,
    BARSLEEP                 = 106,
    BARPOISON                = 107,
    BARPARALYZE              = 108,
    BARBLIND                 = 109,
    BARSILENCE               = 110,
    BARPETRIFY               = 111,
    BARVIRUS                 = 112,
    RERAISE                  = 113,
    COVER                    = 114,
    UNLIMITED_SHOT           = 115,
    PHALANX                  = 116,
    WARDING_CIRCLE           = 117,
    ANCIENT_CIRCLE           = 118,
    STR_BOOST_II             = 119,
    DEX_BOOST_II             = 120,
    VIT_BOOST_II             = 121,
    AGI_BOOST_II             = 122,
    INT_BOOST_II             = 123,
    MND_BOOST_II             = 124,
    CHR_BOOST_II             = 125,
    SPIRIT_SURGE             = 126,
    COSTUME                  = 127,
    BURN                     = 128,
    FROST                    = 129,
    CHOKE                    = 130,
    RASP                     = 131,
    SHOCK                    = 132,
    DROWN                    = 133,
    DIA                      = 134,
    BIO                      = 135,
    STR_DOWN                 = 136,
    DEX_DOWN                 = 137,
    VIT_DOWN                 = 138,
    AGI_DOWN                 = 139,
    INT_DOWN                 = 140,
    MND_DOWN                 = 141,
    CHR_DOWN                 = 142,
    LEVEL_RESTRICTION        = 143,
    MAX_HP_DOWN              = 144,
    MAX_MP_DOWN              = 145,
    ACCURACY_DOWN            = 146,
    ATTACK_DOWN              = 147,
    EVASION_DOWN             = 148,
    DEFENSE_DOWN             = 149,
    PHYSICAL_SHIELD          = 150,
    ARROW_SHIELD             = 151,
    MAGIC_SHIELD             = 152,
    DAMAGE_SPIKES            = 153,
    SHINING_RUBY             = 154,
    MEDICINE                 = 155,
    FLASH                    = 156,
    SJ_RESTRICTION           = 157,
    PROVOKE                  = 158,
    PENALTY                  = 159,
    PREPARATIONS             = 160,
    SPRINT                   = 161,
    ENCHANTMENT              = 162,
    AZURE_LORE               = 163,
    CHAIN_AFFINITY           = 164,
    BURST_AFFINITY           = 165,
    OVERDRIVE                = 166,
    MAGIC_DEF_DOWN           = 167,
    INHIBIT_TP               = 168,
    POTENCY                  = 169,
    REGAIN                   = 170,
    PAX                      = 171,
    INTENSION                = 172,
    DREAD_SPIKES             = 173,
    MAGIC_ACC_DOWN           = 174,
    MAGIC_ATK_DOWN           = 175,
    QUICKENING               = 176,
    ENCUMBRANCE_II           = 177,
    FIRESTORM                = 178,
    HAILSTORM                = 179,
    WINDSTORM                = 180,
    SANDSTORM                = 181,
    THUNDERSTORM             = 182,
    RAINSTORM                = 183,
    AURORASTORM              = 184,
    VOIDSTORM                = 185,
    HELIX                    = 186,
    SUBLIMATION_ACTIVATED    = 187,
    SUBLIMATION_COMPLETE     = 188,
    MAX_TP_DOWN              = 189,
    MAGIC_ATK_BOOST          = 190,
    MAGIC_DEF_BOOST          = 191,
    REQUIEM                  = 192,
    LULLABY                  = 193,
    ELEGY                    = 194,
    PAEON                    = 195,
    BALLAD                   = 196,
    MINNE                    = 197,
    MINUET                   = 198,
    MADRIGAL                 = 199,
    PRELUDE                  = 200,
    MAMBO                    = 201,
    AUBADE                   = 202,
    PASTORAL                 = 203,
    HUM                      = 204,
    FANTASIA                 = 205,
    OPERETTA                 = 206,
    CAPRICCIO                = 207,
    SERENADE                 = 208,
    ROUND                    = 209,
    GAVOTTE                  = 210,
    FUGUE                    = 211,
    RHAPSODY                 = 212,
    ARIA                     = 213,
    MARCH                    = 214,
    ETUDE                    = 215,
    CAROL                    = 216,
    THRENODY                 = 217,
    HYMNUS                   = 218,
    MAZURKA                  = 219,
    SIRVENTE                 = 220,
    DIRGE                    = 221,
    SCHERZO                  = 222,
    NOCTURNE                 = 223,
    STORE_TP                 = 227,
    EMBRAVA                  = 228,
    MANAWELL                 = 229,
    SPONTANEITY              = 230,
    MARCATO                  = 231,
    NA                       = 232,
    AUTO_REGEN               = 233,
    AUTO_REFRESH             = 234,
    FISHING_IMAGERY          = 235,
    WOODWORKING_IMAGERY      = 236,
    SMITHING_IMAGERY         = 237,
    GOLDSMITHING_IMAGERY     = 238,
    CLOTHCRAFT_IMAGERY       = 239,
    LEATHERCRAFT_IMAGERY     = 240,
    BONECRAFT_IMAGERY        = 241,
    ALCHEMY_IMAGERY          = 242,
    COOKING_IMAGERY          = 243,
    IMAGERY_1                = 244,
    IMAGERY_2                = 245,
    IMAGERY_3                = 246,
    IMAGERY_4                = 247,
    IMAGERY_5                = 248,
    DEDICATION               = 249,
    EF_BADGE                 = 250,
    FOOD                     = 251,
    MOUNTED                  = 252,
    SIGNET                   = 253,
    BATTLEFIELD              = 254,
    NONE                     = 255,
    SANCTION                 = 256,
    BESIEGED                 = 257,
    ILLUSION                 = 258,
    ENCUMBRANCE_I            = 259,
    OBLIVISCENCE             = 260,
    IMPAIRMENT               = 261,
    OMERTA                   = 262,
    DEBILITATION             = 263,
    PATHOS                   = 264,
    FLURRY                   = 265,
    CONCENTRATION            = 266,
    ALLIED_TAGS              = 267,
    SIGIL                    = 268,
    LEVEL_SYNC               = 269,
    AFTERMATH_LV1            = 270,
    AFTERMATH_LV2            = 271,
    AFTERMATH_LV3            = 272,
    AFTERMATH                = 273,
    ENLIGHT                  = 274,
    AUSPICE                  = 275,
    CONFRONTATION            = 276,
    ENFIRE_II                = 277,
    ENBLIZZARD_II            = 278,
    ENAERO_II                = 279,
    ENSTONE_II               = 280,
    ENTHUNDER_II             = 281,
    ENWATER_II               = 282,
    PERFECT_DEFENSE          = 283,
    EGG                      = 284,
    VISITANT                 = 285,
    BARAMNESIA               = 286,
    ATMA                     = 287,
    ENDARK                   = 288,
    ENMITY_BOOST             = 289,
    SUBTLE_BLOW_PLUS         = 290,
    ENMITY_DOWN              = 291,
    PENNANT                  = 292,
    NEGATE_PETRIFY           = 293,
    NEGATE_TERROR            = 294,
    NEGATE_AMNESIA           = 295,
    NEGATE_DOOM              = 296,
    NEGATE_POISON            = 297,
    CRIT_HIT_EVASION_DOWN    = 298,
    OVERLOAD                 = 299,
    FIRE_MANEUVER            = 300,
    ICE_MANEUVER             = 301,
    WIND_MANEUVER            = 302,
    EARTH_MANEUVER           = 303,
    THUNDER_MANEUVER         = 304,
    WATER_MANEUVER           = 305,
    LIGHT_MANEUVER           = 306,
    DARK_MANEUVER            = 307,
    DOUBLE_UP_CHANCE         = 308,
    BUST                     = 309,
    FIGHTERS_ROLL            = 310,
    MONKS_ROLL               = 311,
    HEALERS_ROLL             = 312,
    WIZARDS_ROLL             = 313,
    WARLOCKS_ROLL            = 314,
    ROGUES_ROLL              = 315,
    GALLANTS_ROLL            = 316,
    CHAOS_ROLL               = 317,
    BEAST_ROLL               = 318,
    CHORAL_ROLL              = 319,
    HUNTERS_ROLL             = 320,
    SAMURAI_ROLL             = 321,
    NINJA_ROLL               = 322,
    DRACHEN_ROLL             = 323,
    EVOKERS_ROLL             = 324,
    MAGUSS_ROLL              = 325,
    CORSAIRS_ROLL            = 326,
    PUPPET_ROLL              = 327,
    DANCERS_ROLL             = 328,
    SCHOLARS_ROLL            = 329,
    BOLTERS_ROLL             = 330,
    CASTERS_ROLL             = 331,
    COURSERS_ROLL            = 332,
    BLITZERS_ROLL            = 333,
    TACTICIANS_ROLL          = 334,
    ALLIES_ROLL              = 335,
    MISERS_ROLL              = 336,
    COMPANIONS_ROLL          = 337,
    AVENGERS_ROLL            = 338,
    NATURALISTS_ROLL         = 339,
    WARRIOR_S_CHARGE         = 340,
    FORMLESS_STRIKES         = 341,
    ASSASSINS_CHARGE         = 342,
    FEINT                    = 343,
    FEALTY                   = 344,
    DARK_SEAL                = 345,
    DIABOLIC_EYE             = 346,
    NIGHTINGALE              = 347,
    TROUBADOUR               = 348,
    KILLER_INSTINCT          = 349,
    STEALTH_SHOT             = 350,
    FLASHY_SHOT              = 351,
    SANGE                    = 352,
    HASSO                    = 353,
    SEIGAN                   = 354,
    CONVERGENCE              = 355,
    DIFFUSION                = 356,
    SNAKE_EYE                = 357,
    LIGHT_ARTS               = 358,
    DARK_ARTS                = 359,
    PENURY                   = 360,
    PARSIMONY                = 361,
    CELERITY                 = 362,
    ALACRITY                 = 363,
    RAPTURE                  = 364,
    EBULLIENCE               = 365,
    ACCESSION                = 366,
    MANIFESTATION            = 367,
    DRAIN_SAMBA              = 368,
    ASPIR_SAMBA              = 369,
    HASTE_SAMBA              = 370,
    VELOCITY_SHOT            = 371,
    BUILDING_FLOURISH        = 375,
    TRANCE                   = 376,
    TABULA_RASA              = 377,
    DRAIN_DAZE               = 378,
    ASPIR_DAZE               = 379,
    HASTE_DAZE               = 380,
    FINISHING_MOVE_1         = 381,
    FINISHING_MOVE_2         = 382,
    FINISHING_MOVE_3         = 383,
    FINISHING_MOVE_4         = 384,
    FINISHING_MOVE_5         = 385,
    LETHARGIC_DAZE_1         = 386,
    LETHARGIC_DAZE_2         = 387,
    LETHARGIC_DAZE_3         = 388,
    LETHARGIC_DAZE_4         = 389,
    LETHARGIC_DAZE_5         = 390,
    SLUGGISH_DAZE_1          = 391,
    SLUGGISH_DAZE_2          = 392,
    SLUGGISH_DAZE_3          = 393,
    SLUGGISH_DAZE_4          = 394,
    SLUGGISH_DAZE_5          = 395,
    WEAKENED_DAZE_1          = 396,
    WEAKENED_DAZE_2          = 397,
    WEAKENED_DAZE_3          = 398,
    WEAKENED_DAZE_4          = 399,
    WEAKENED_DAZE_5          = 400,
    ADDENDUM_WHITE           = 401,
    ADDENDUM_BLACK           = 402,
    REPRISAL                 = 403,
    MAGIC_EVASION_DOWN       = 404,
    RETALIATION              = 405,
    FOOTWORK                 = 406,
    KLIMAFORM                = 407,
    SEKKANOKI                = 408,
    PIANISSIMO               = 409,
    SABER_DANCE              = 410,
    FAN_DANCE                = 411,
    ALTRUISM                 = 412,
    FOCALIZATION             = 413,
    TRANQUILITY              = 414,
    EQUANIMITY               = 415,
    ENLIGHTENMENT            = 416,
    AFFLATUS_SOLACE          = 417,
    AFFLATUS_MISERY          = 418,
    COMPOSURE                = 419,
    YONIN                    = 420,
    INNIN                    = 421,
    CARBUNCLE_S_FAVOR        = 422,
    IFRIT_S_FAVOR            = 423,
    SHIVA_S_FAVOR            = 424,
    GARUDA_S_FAVOR           = 425,
    TITAN_S_FAVOR            = 426,
    RAMUH_S_FAVOR            = 427,
    LEVIATHAN_S_FAVOR        = 428,
    FENRIR_S_FAVOR           = 429,
    DIABOLOS_S_FAVOR         = 430,
    AVATAR_S_FAVOR           = 431,
    MULTI_STRIKES            = 432,
    DOUBLE_SHOT              = 433,
    TRANSCENDENCY            = 434,
    RESTRAINT                = 435,
    PERFECT_COUNTER          = 436,
    MANA_WALL                = 437,
    DIVINE_EMBLEM            = 438,
    NETHER_VOID              = 439,
    SENGIKORI                = 440,
    FUTAE                    = 441,
    PRESTO                   = 442,
    CLIMACTIC_FLOURISH       = 443,
    COPY_IMAGE_2             = 444,
    COPY_IMAGE_3             = 445,
    COPY_IMAGE_4             = 446,
    MULTI_SHOTS              = 447,
    BEWILDERED_DAZE_1        = 448,
    BEWILDERED_DAZE_2        = 449,
    BEWILDERED_DAZE_3        = 450,
    BEWILDERED_DAZE_4        = 451,
    BEWILDERED_DAZE_5        = 452,
    DIVINE_CARESS_I          = 453,
    SABOTEUR                 = 454,
    TENUTO                   = 455,
    SPUR                     = 456,
    EFFLUX                   = 457,
    EARTHEN_ARMOR            = 458,
    DIVINE_CARESS_II         = 459,
    BLOOD_RAGE               = 460,
    IMPETUS                  = 461,
    CONSPIRATOR              = 462,
    SEPULCHER                = 463,
    ARCANE_CREST             = 464,
    HAMANOHA                 = 465,
    DRAGON_BREAKER           = 466,
    TRIPLE_SHOT              = 467,
    STRIKING_FLOURISH        = 468,
    PERPETUANCE              = 469,
    IMMANENCE                = 470,
    MIGAWARI                 = 471,
    TERNARY_FLOURISH         = 472, -- DNC 93
    MUDDLE                   = 473, -- MOB EFFECT
    PROWESS                  = 474, -- GROUNDS OF VALOR
    VOIDWATCHER              = 475, -- VOIDWATCH
    ENSPHERE                 = 476, -- ATMACITE
    SACROSANCTITY            = 477, -- WHM 95
    PALISADE                 = 478, -- PLD 95
    SCARLET_DELIRIUM         = 479, -- DRK 95
    SCARLET_DELIRIUM_1       = 480, -- DRK 95
    -- NONE                      = 481, -- NONE
    DECOY_SHOT               = 482, -- RNG 95
    HAGAKURE                 = 483, -- SAM 95
    ISSEKIGAN                = 484, -- NIN 95
    UNBRIDLED_LEARNING       = 485, -- BLU 95
    COUNTER_BOOST            = 486, --
    ENDRAIN                  = 487, -- FENRIR 96
    ENASPIR                  = 488, -- FENRIR 96
    AFTERGLOW                = 489, -- WS AFTEREFFECT
    BRAZEN_STRENGTH          = 490, --
    INNER_STRENGTH           = 491,
    ASYLUM                   = 492,
    SUBTLE_SORCERY           = 493,
    STYMIE                   = 494,
    -- NONE                       = 495,
    INTERVENE                = 496,
    SOUL_ENSLAVEMENT         = 497,
    UNLEASH                  = 498,
    CLARION_CALL             = 499,
    OVERKILL                 = 500,
    YAEGASUMI                = 501,
    MIKAGE                   = 502,
    FLY_HIGH                 = 503,
    ASTRAL_CONDUIT           = 504,
    UNBRIDLED_WISDOM         = 505,
    -- NONE                      = 506,
    GRAND_PAS                = 507,
    WIDENED_COMPASS          = 508,
    ODYLLIC_SUBTERFUGE       = 509,
    ERGON_MIGHT              = 510,
    REIVE_MARK               = 511,
    IONIS                    = 512,
    BOLSTER                  = 513,
    -- NONE                      = 514,
    LASTING_EMANATION        = 515,
    ECLIPTIC_ATTRITION       = 516,
    COLLIMATED_FERVOR        = 517,
    DEMATERIALIZE            = 518,
    THEURGIC_FOCUS           = 519,
    -- NONE                      = 520,
    -- NONE                      = 521,
    ELEMENTAL_SFORZO         = 522,
    IGNIS                    = 523,
    GELUS                    = 524,
    FLABRA                   = 525,
    TELLUS                   = 526,
    SULPOR                   = 527,
    UNDA                     = 528,
    LUX                      = 529,
    TENEBRAE                 = 530,
    VALLATION                = 531,
    SWORDPLAY                = 532,
    PFLUG                    = 533,
    EMBOLDEN                 = 534,
    VALIANCE                 = 535,
    GAMBIT                   = 536,
    LIEMENT                  = 537,
    ONE_FOR_ALL              = 538,
    REGEN_II                 = 539,
    POISON_II                = 540,
    REFRESH_II               = 541,
    STR_BOOST_III            = 542,
    DEX_BOOST_III            = 543,
    VIT_BOOST_III            = 544,
    AGI_BOOST_III            = 545,
    INT_BOOST_III            = 546,
    MND_BOOST_III            = 547,
    CHR_BOOST_III            = 548,
    ATTACK_BOOST_II          = 549,
    DEFENSE_BOOST_II         = 550,
    MAGIC_ATK_BOOST_II       = 551,
    MAGIC_DEF_BOOST_II       = 552,
    ACCURACY_BOOST_II        = 553,
    EVASION_BOOST_II         = 554,
    MAGIC_ACC_BOOST_II       = 555,
    MAGIC_EVASION_BOOST      = 556,
    ATTACK_DOWN_II           = 557,
    DEFENSE_DOWN_II          = 558,
    MAGIC_ATK_DOWN_II        = 559,
    MAGIC_DEF_DOWN_II        = 560,
    ACCURACY_DOWN_II         = 561,
    EVASION_DOWN_II          = 562,
    MAGIC_ACC_DOWN_II        = 563,
    MAGIC_EVASION_DOWN_II    = 564,
    SLOW_II                  = 565,
    PARALYSIS_II             = 566,
    WEIGHT_II                = 567,
    FOIL                     = 568,
    BLAZE_OF_GLORY           = 569,
    BATTUTA                  = 570,
    RAYKE                    = 571,
    AVOIDANCE_DOWN           = 572,
    DELUGE_SPIKES            = 573,
    FAST_CAST                = 574,
    GESTATION                = 575,
    DOUBT                    = 576, -- Bully: Intimidation Enfeeble status
    CAIT_SITH_S_FAVOR        = 577,
    FISHY_INTUITION          = 578,
    COMMITMENT               = 579,
    HASTE_II                 = 580,
    FLURRY_II                = 581,
    APOGEE                   = 583,
    ENTRUST                  = 584,
    COSTUME_II               = 585,
    CURING_CONDUIT           = 586,
    TP_BONUS                 = 587,
    FINISHING_MOVE_6         = 588,
    FIRESTORM_II             = 589,
    HAILSTORM_II             = 590,
    WINDSTORM_II             = 591,
    SANDSTORM_II             = 592,
    THUNDERSTORM_II          = 593,
    RAINSTORM_II             = 594,
    AURORASTORM_II           = 595,
    VOIDSTORM_II             = 596,
    INUNDATION               = 597,
    CASCADE                  = 598,
    CONSUME_MANA             = 599,
    RUNEISTS_ROLL            = 600,
    CROOKED_CARDS            = 601,
    VORSEAL                  = 602,
    ELVORSEAL                = 603,
    MIGHTY_GUARD             = 604,
    GALE_SPIKES              = 605,
    CLOD_SPIKES              = 606,
    GLINT_SPIKES             = 607,
    NEGATE_VIRUS             = 608,
    NEGATE_CURSE             = 609,
    NEGATE_CHARM             = 610,
    MAGIC_EVASION_BOOST_II   = 611,
    -- Effect icons in packet can go from 0-767, so no custom effects should go in that range.

    -- Purchased from Cruor Prospector
    ABYSSEA_STR              = 768,
    ABYSSEA_DEX              = 769,
    ABYSSEA_VIT              = 770,
    ABYSSEA_AGI              = 771,
    ABYSSEA_INT              = 772,
    ABYSSEA_MND              = 773,
    ABYSSEA_CHR              = 774,
    ABYSSEA_HP               = 775,
    ABYSSEA_MP               = 776,

    -- *Prowess increases not currently retail accurate.
    -- GoV Prowess bonus effects, real effect at ID 474
    PROWESS_CASKET_RATE      = 777, -- (Unimplemented)
    PROWESS_SKILL_RATE       = 778, -- (Unimplemented)
    PROWESS_CRYSTAL_YEILD    = 779, -- (Unimplemented)
    PROWESS_TH               = 780, -- +1 per tier
    PROWESS_ATTACK_SPEED     = 781, -- *flat 4% for now
    PROWESS_HP_MP            = 782, -- Base 3% and another 1% per tier.
    PROWESS_ACC_RACC         = 783, -- *flat 4% for now
    PROWESS_ATT_RATT         = 784, -- *flat 4% for now
    PROWESS_MACC_MATK        = 785, -- *flat 4% for now
    PROWESS_CURE_POTENCY     = 786, -- *flat 4% for now
    PROWESS_WS_DMG           = 787, -- (Unimplemented) 2% per tier.
    PROWESS_KILLER           = 788, -- *flat +4 for now
    -- End GoV Prowess fakery
    FIELD_SUPPORT_FOOD       = 789, -- Used by Fov/GoV food buff.
    MARK_OF_SEED             = 790, -- Tracks 30 min timer in ACP mission "Those Who Lurk in Shadows (II)"
    TOO_HIGH                 = 791, -- Indicates a target is airborne and unable to be hit by normal melee attacks
    SUPER_BUFF               = 792,
    NINJUTSU_ELE_DEBUFF      = 793,
    HEALING                  = 794,
    LEAVEGAME                = 795,
    HASTE_SAMBA_HASTE        = 796,
    TELEPORT                 = 797,
    CHAINBOUND               = 798,
    SKILLCHAIN               = 799,
    DYNAMIS                  = 800,
    MEDITATE                 = 801, -- Dummy effect for SAM Meditate JA
    -- PLACEHOLDER              = 802, -- Description
    -- 802-1022
    -- PLACEHOLDER             = 1023 -- The client dat file seems to have only this many "slots", results of exceeding that are untested.
}

----------------------------------
-- SC masks (not currently used in code base)
----------------------------------

-- EFFECT_SKILLCHAIN0    = 0x200
-- EFFECT_SKILLCHAIN1    = 0x400
-- EFFECT_SKILLCHAIN2    = 0x800
-- EFFECT_SKILLCHAIN3    = 0x1000
-- EFFECT_SKILLCHAIN4    = 0x2000
-- EFFECT_SKILLCHAIN5    = 0x4000
-- EFFECT_SKILLCHAINMASK = 0x7C00

------------------------------------
-- Effect Flags
------------------------------------

tpz.effectFlag =
{
    NONE            = 0x0000,
    DISPELABLE      = 0x0001,
    ERASABLE        = 0x0002,
    ATTACK          = 0x0004,
    EMPATHY         = 0x0008,
    DAMAGE          = 0x0010,
    DEATH           = 0x0020,
    MAGIC_BEGIN     = 0x0040,
    MAGIC_END       = 0x0080,
    ON_ZONE         = 0x0100,
    NO_LOSS_MESSAGE = 0x0200,
    INVISIBLE       = 0x0400,
    DETECTABLE      = 0x0800,
    NO_REST         = 0x1000,
    PREVENT_ACTION  = 0x2000,
    WALTZABLE       = 0x4000,
    FOOD            = 0x8000,
    SONG            = 0x10000,
    ROLL            = 0x20000,
    SYNTH_SUPPORT   = 0x40000,
    CONFRONTATION   = 0x80000,
    LOGOUT          = 0x100000,
    BLOODPACT       = 0x200000,
    ON_JOBCHANGE    = 0x400000,
    NO_CANCEL       = 0x800000,
    INFLUENCE       = 0x1000000,
}

------------------------------------

function removeSleepEffects(target)
    target:delStatusEffect(tpz.effect.SLEEP_I)
    target:delStatusEffect(tpz.effect.SLEEP_II)
    target:delStatusEffect(tpz.effect.LULLABY)
end

function hasSleepEffects(target)
    return target:hasStatusEffect(tpz.effect.SLEEP_I) or target:hasStatusEffect(tpz.effect.SLEEP_II) or target:hasStatusEffect(tpz.effect.LULLABY)
end

------------------------------------
-- These values are the codes that represent any statistic possible on an entity.
-- These are NOT the actual status effects such as weakness or silence,
-- but rather arbitrary codes chosen to represent different modifiers to the effected characters and mobs.
--
-- Even if the particular mod is not completely (or at all) implemented yet, you can still script the effects using these codes.
--
-- Example: target:getMod(tpz.mod.STR) will get the sum of STR bonuses/penalties from gear, food, STR Etude, Absorb-STR, and any other STR-related buff/debuff.
-- Note that the above will ignore base statistics, and that getStat() should be used for stats, Attack, and Defense, while getACC(), getRACC(), and getEVA() also exist.
------------------------------------

tpz.mod =
{
    NONE                            = 0,
    DEF                             = 1,
    HP                              = 2,
    HPP                             = 3,
    CONVMPTOHP                      = 4,
    MP                              = 5,
    MPP                             = 6,
    CONVHPTOMP                      = 7,
    STR                             = 8,
    DEX                             = 9,
    VIT                             = 10,
    AGI                             = 11,
    INT                             = 12,
    MND                             = 13,
    CHR                             = 14,
    FIREDEF                         = 15,
    ICEDEF                          = 16,
    WINDDEF                         = 17,
    EARTHDEF                        = 18,
    THUNDERDEF                      = 19,
    WATERDEF                        = 20,
    LIGHTDEF                        = 21,
    DARKDEF                         = 22,
    ATT                             = 23,
    RATT                            = 24,
    ACC                             = 25,
    RACC                            = 26,
    ENMITY                          = 27,
    ENMITY_LOSS_REDUCTION           = 427,
    MATT                            = 28,
    MDEF                            = 29,
    MACC                            = 30,
    MEVA                            = 31,
    FIREATT                         = 32,
    ICEATT                          = 33,
    WINDATT                         = 34,
    EARTHATT                        = 35,
    THUNDERATT                      = 36,
    WATERATT                        = 37,
    LIGHTATT                        = 38,
    DARKATT                         = 39,
    FIREACC                         = 40,
    ICEACC                          = 41,
    WINDACC                         = 42,
    EARTHACC                        = 43,
    THUNDERACC                      = 44,
    WATERACC                        = 45,
    LIGHTACC                        = 46,
    DARKACC                         = 47,
    WSACC                           = 48,
    SLASHRES                        = 49,
    PIERCERES                       = 50,
    IMPACTRES                       = 51,
    HTHRES                          = 52,
    FIRERES                         = 54,
    ICERES                          = 55,
    WINDRES                         = 56,
    EARTHRES                        = 57,
    THUNDERRES                      = 58,
    WATERRES                        = 59,
    LIGHTRES                        = 60,
    DARKRES                         = 61,
    ATTP                            = 62,
    DEFP                            = 63,
    COMBAT_SKILLUP_RATE             = 64, -- % increase in skillup combat rate
    MAGIC_SKILLUP_RATE              = 65, -- % increase in skillup magic rate
    RATTP                           = 66,
    EVA                             = 68,
    RDEF                            = 69,
    REVA                            = 70,
    MPHEAL                          = 71,
    HPHEAL                          = 72,
    STORETP                         = 73,
    HTH                             = 80,
    DAGGER                          = 81,
    SWORD                           = 82,
    GSWORD                          = 83,
    AXE                             = 84,
    GAXE                            = 85,
    SCYTHE                          = 86,
    POLEARM                         = 87,
    KATANA                          = 88,
    GKATANA                         = 89,
    CLUB                            = 90,
    STAFF                           = 91,
    RAMPART_DURATION                = 92,  -- Rampart duration in seconds
    FLEE_DURATION                   = 93,  -- Flee duration in seconds
    MEDITATE_DURATION               = 94,  -- Meditate duration in seconds
    WARDING_CIRCLE_DURATION         = 95,  -- Warding Circle duration in seconds
    SOULEATER_EFFECT                = 96,  -- Souleater power in percents
    DESPERATE_BLOWS                 = 906, -- Adds ability haste to Last Resort
    STALWART_SOUL                   = 907, -- Reduces damage taken from Souleater
    BOOST_EFFECT                    = 97,  -- Boost power in tenths
    CAMOUFLAGE_DURATION             = 98,  -- Camouflage duration in percents
    AUTO_MELEE_SKILL                = 101,
    AUTO_RANGED_SKILL               = 102,
    AUTO_MAGIC_SKILL                = 103,
    ARCHERY                         = 104,
    MARKSMAN                        = 105,
    THROW                           = 106,
    GUARD                           = 107,
    EVASION                         = 108,
    SHIELD                          = 109,
    PARRY                           = 110,
    DIVINE                          = 111,
    HEALING                         = 112,
    ENHANCE                         = 113,
    ENFEEBLE                        = 114,
    ELEM                            = 115,
    DARK                            = 116,
    SUMMONING                       = 117,
    NINJUTSU                        = 118,
    SINGING                         = 119,
    STRING                          = 120,
    WIND                            = 121,
    BLUE                            = 122,
    CHAKRA_MULT                     = 123, -- Chakra multiplier increase
    CHAKRA_REMOVAL                  = 124, -- Extra statuses removed by Chakra
    SUPPRESS_OVERLOAD               = 125, -- Kenkonken "Suppresses Overload" mod. Unclear how this works exactly. Requires testing on retail.
    BP_DAMAGE                       = 126, -- Blood Pact: Rage Damage increase percentage
    FISH                            = 127,
    WOOD                            = 128,
    SMITH                           = 129,
    GOLDSMITH                       = 130,
    CLOTH                           = 131,
    LEATHER                         = 132,
    BONE                            = 133,
    ALCHEMY                         = 134,
    COOK                            = 135,
    SYNERGY                         = 136,
    RIDING                          = 137,
    ANTIHQ_WOOD                     = 144,
    ANTIHQ_SMITH                    = 145,
    ANTIHQ_GOLDSMITH                = 146,
    ANTIHQ_CLOTH                    = 147,
    ANTIHQ_LEATHER                  = 148,
    ANTIHQ_BONE                     = 149,
    ANTIHQ_ALCHEMY                  = 150,
    ANTIHQ_COOK                     = 151,
    DMG                             = 160,
    DMGPHYS                         = 161,
    DMGPHYS_II                      = 190, -- Physical Damage Taken II % (Burtgang)
    DMGBREATH                       = 162,
    DMGMAGIC                        = 163,
    DMGMAGIC_II                     = 831, -- Magic Damage Taken II % (Aegis)
    DMGRANGE                        = 164,
    UDMGPHYS                        = 387,
    UDMGBREATH                      = 388,
    UDMGMAGIC                       = 389,
    UDMGRANGE                       = 390,
    CRITHITRATE                     = 165,
    CRIT_DMG_INCREASE               = 421,
    ENEMYCRITRATE                   = 166,
    CRIT_DEF_BONUS                  = 908, -- Reduces crit hit damage
    MAGIC_CRITHITRATE               = 562,
    MAGIC_CRIT_DMG_INCREASE         = 563,
    HASTE_MAGIC                     = 167,
    SPELLINTERRUPT                  = 168,
    MOVE                            = 169,
    FASTCAST                        = 170,
    UFASTCAST                       = 407,
    CURE_CAST_TIME                  = 519,
    ELEMENTAL_CELERITY              = 901, -- Quickens Elemental Magic Casting
    DELAY                           = 171,
    RANGED_DELAY                    = 172,
    MARTIAL_ARTS                    = 173,
    SKILLCHAINBONUS                 = 174,
    SKILLCHAINDMG                   = 175,
    FOOD_HPP                        = 176,
    FOOD_HP_CAP                     = 177,
    FOOD_MPP                        = 178,
    FOOD_MP_CAP                     = 179,
    FOOD_ATTP                       = 180,
    FOOD_ATT_CAP                    = 181,
    FOOD_DEFP                       = 182,
    FOOD_DEF_CAP                    = 183,
    FOOD_ACCP                       = 184,
    FOOD_ACC_CAP                    = 185,
    FOOD_RATTP                      = 186,
    FOOD_RATT_CAP                   = 187,
    FOOD_RACCP                      = 188,
    FOOD_RACC_CAP                   = 189,
    FOOD_MACCP                      =  99,
    FOOD_MACC_CAP                   = 100,
    FOOD_DURATION                   = 937, -- Percentage to increase food duration
    VERMIN_KILLER                   = 224,
    BIRD_KILLER                     = 225,
    AMORPH_KILLER                   = 226,
    LIZARD_KILLER                   = 227,
    AQUAN_KILLER                    = 228,
    PLANTOID_KILLER                 = 229,
    BEAST_KILLER                    = 230,
    UNDEAD_KILLER                   = 231,
    ARCANA_KILLER                   = 232,
    DRAGON_KILLER                   = 233,
    DEMON_KILLER                    = 234,
    EMPTY_KILLER                    = 235,
    HUMANOID_KILLER                 = 236,
    LUMORIAN_KILLER                 = 237,
    LUMINION_KILLER                 = 238,
    SLEEPRES                        = 240,
    POISONRES                       = 241,
    PARALYZERES                     = 242,
    BLINDRES                        = 243,
    SILENCERES                      = 244,
    VIRUSRES                        = 245,
    PETRIFYRES                      = 246,
    BINDRES                         = 247,
    CURSERES                        = 248,
    GRAVITYRES                      = 249,
    SLOWRES                         = 250,
    STUNRES                         = 251,
    CHARMRES                        = 252,
    AMNESIARES                      = 253,
    LULLABYRES                      = 254,
    DEATHRES                        = 255,
    AFTERMATH                       = 256,
    PARALYZE                        = 257,
    MIJIN_RERAISE                   = 258,
    DUAL_WIELD                      = 259,
    DOUBLE_ATTACK                   = 288,
    SUBTLE_BLOW                     = 289,
    ENF_MAG_POTENCY                 = 290, -- Increases Enfeebling magic potency %
    COUNTER                         = 291,
    KICK_ATTACK_RATE                = 292,
    AFFLATUS_SOLACE                 = 293,
    AFFLATUS_MISERY                 = 294,
    CLEAR_MIND                      = 295,
    CONSERVE_MP                     = 296,
    ENHANCES_SABOTEUR               = 297, -- Increases Saboteur Potency %
    STEAL                           = 298,
    DESPOIL                         = 896,
    PERFECT_DODGE                   = 883, -- Increases Perfect Dodge duration in seconds
    BLINK                           = 299,
    STONESKIN                       = 300,
    PHALANX                         = 301,
    TRIPLE_ATTACK                   = 302,
    TREASURE_HUNTER                 = 303,
    TAME                            = 304,
    RECYCLE                         = 305,
    ZANSHIN                         = 306,
    UTSUSEMI                        = 307,
    UTSUSEMI_BONUS                  = 900, -- Extra shadows from gear
    NINJA_TOOL                      = 308,
    BLUE_POINTS                     = 309, -- Tracks extra blue points
    BLUE_LEARN_CHANCE               = 945, -- Additional chance to learn blue magic
    DMG_REFLECT                     = 316,
    ROLL_ROGUES                     = 317,
    ROLL_GALLANTS                   = 318,
    ROLL_CHAOS                      = 319,
    ROLL_BEAST                      = 320,
    ROLL_CHORAL                     = 321,
    ROLL_HUNTERS                    = 322,
    ROLL_SAMURAI                    = 323,
    ROLL_NINJA                      = 324,
    ROLL_DRACHEN                    = 325,
    ROLL_EVOKERS                    = 326,
    ROLL_MAGUS                      = 327,
    ROLL_CORSAIRS                   = 328,
    ROLL_PUPPET                     = 329,
    ROLL_DANCERS                    = 330,
    ROLL_SCHOLARS                   = 331,
    -- Corsair Rolls Level 65+
    ROLL_BOLTERS                    = 869,
    ROLL_CASTERS                    = 870,
    ROLL_COURSERS                   = 871,
    ROLL_BLITZERS                   = 872,
    ROLL_TACTICIANS                 = 873,
    ROLL_ALLIES                     = 874,
    ROLL_MISERS                     = 875,
    ROLL_COMPANIONS                 = 876,
    ROLL_AVENGERS                   = 877,
    ROLL_NATURALISTS                = 878,
    ROLL_RUNEISTS                   = 879,
    BUST                            = 332,
    FINISHING_MOVES                 = 333,
    SAMBA_DURATION                  = 490, -- Samba duration bonus
    WALTZ_POTENTCY                  = 491, -- Waltz Potentcy Bonus
    JIG_DURATION                    = 492, -- Jig duration bonus in percents
    VFLOURISH_MACC                  = 493, -- Violent Flourish accuracy bonus
    STEP_FINISH                     = 494, -- Bonus finishing moves from steps
    STEP_ACCURACY                   = 403, -- Accuracy bonus for steps
    WALTZ_DELAY                     = 497, -- Waltz Ability Delay modifier (-1 mod is -1 second)
    SAMBA_PDURATION                 = 498, -- Samba percent duration bonus
    WIDESCAN                        = 340,
    BARRAGE_ACC                     = 420,
    ENSPELL                         = 341,
    SPIKES                          = 342,
    ENSPELL_DMG                     = 343,
    ENSPELL_CHANCE                  = 856,
    SPIKES_DMG                      = 344,
    TP_BONUS                        = 345,
    PERPETUATION_REDUCTION          = 346,
    FIRE_AFFINITY_DMG               = 347,
    EARTH_AFFINITY_DMG              = 348,
    WATER_AFFINITY_DMG              = 349,
    ICE_AFFINITY_DMG                = 350,
    THUNDER_AFFINITY_DMG            = 351,
    WIND_AFFINITY_DMG               = 352,
    LIGHT_AFFINITY_DMG              = 353,
    DARK_AFFINITY_DMG               = 354,
    FIRE_AFFINITY_ACC               = 544,
    EARTH_AFFINITY_ACC              = 545,
    WATER_AFFINITY_ACC              = 546,
    ICE_AFFINITY_ACC                = 547,
    THUNDER_AFFINITY_ACC            = 548,
    WIND_AFFINITY_ACC               = 549,
    LIGHT_AFFINITY_ACC              = 550,
    DARK_AFFINITY_ACC               = 551,
    FIRE_AFFINITY_PERP              = 553,
    EARTH_AFFINITY_PERP             = 554,
    WATER_AFFINITY_PERP             = 555,
    ICE_AFFINITY_PERP               = 556,
    THUNDER_AFFINITY_PERP           = 557,
    WIND_AFFINITY_PERP              = 558,
    LIGHT_AFFINITY_PERP             = 559,
    DARK_AFFINITY_PERP              = 560,
    ADDS_WEAPONSKILL                = 355,
    ADDS_WEAPONSKILL_DYN            = 356,
    BP_DELAY                        = 357,
    STEALTH                         = 358,
    RAPID_SHOT                      = 359,
    CHARM_TIME                      = 360,
    JUMP_TP_BONUS                   = 361,
    JUMP_ATT_BONUS                  = 362,
    HIGH_JUMP_ENMITY_REDUCTION      = 363,
    REWARD_HP_BONUS                 = 364,
    SNAP_SHOT                       = 365,
    MAIN_DMG_RATING                 = 366,
    SUB_DMG_RATING                  = 367,
    REGAIN                          = 368,
    REFRESH                         = 369,
    REGEN                           = 370,
    AVATAR_PERPETUATION             = 371,
    WEATHER_REDUCTION               = 372,
    DAY_REDUCTION                   = 373,
    CURE_POTENCY                    = 374,
    CURE_POTENCY_II                 = 260, -- % cure potency II | bonus from gear is capped at 30
    CURE_POTENCY_RCVD               = 375,
    RANGED_DMG_RATING               = 376,
    DELAYP                          = 380,
    RANGED_DELAYP                   = 381,
    EXP_BONUS                       = 382,
    HASTE_ABILITY                   = 383,
    HASTE_GEAR                      = 384,
    SHIELD_BASH                     = 385,
    KICK_DMG                        = 386,
    CHARM_CHANCE                    = 391,
    WEAPON_BASH                     = 392,
    BLACK_MAGIC_COST                = 393,
    WHITE_MAGIC_COST                = 394,
    BLACK_MAGIC_CAST                = 395,
    WHITE_MAGIC_CAST                = 396,
    BLACK_MAGIC_RECAST              = 397,
    WHITE_MAGIC_RECAST              = 398,
    ALACRITY_CELERITY_EFFECT        = 399,
    LIGHT_ARTS_EFFECT               = 334,
    DARK_ARTS_EFFECT                = 335,
    LIGHT_ARTS_SKILL                = 336,
    DARK_ARTS_SKILL                 = 337,
    LIGHT_ARTS_REGEN                = 338, -- Regen bonus HP from Light Arts and Tabula Rasa
    REGEN_DURATION                  = 339,
    HELIX_EFFECT                    = 478,
    HELIX_DURATION                  = 477,
    STORMSURGE_EFFECT               = 400,
    SUBLIMATION_BONUS               = 401,
    GRIMOIRE_SPELLCASTING           = 489, -- "Grimoire: Reduces spellcasting time" bonus
    WYVERN_BREATH                   = 402,
    REGEN_DOWN                      = 404, -- poison
    REFRESH_DOWN                    = 405, -- plague, reduce mp
    REGAIN_DOWN                     = 406, -- plague, reduce tp
    MAGIC_DAMAGE                    = 311, --  Magic damage added directly to the spell's base damage

    -- Gear set modifiers
    DA_DOUBLE_DAMAGE                = 408, -- Double attack's double damage chance %.
    TA_TRIPLE_DAMAGE                = 409, -- Triple attack's triple damage chance %.
    ZANSHIN_DOUBLE_DAMAGE           = 410, -- Zanshin's double damage chance %.
    RAPID_SHOT_DOUBLE_DAMAGE        = 479, -- Rapid shot's double damage chance %.
    ABSORB_DMG_CHANCE               = 480, -- Chance to absorb damage %
    EXTRA_DUAL_WIELD_ATTACK         = 481, -- Chance to land an extra attack when dual wielding
    EXTRA_KICK_ATTACK               = 482, -- Occasionally allows a second Kick Attack during an attack round without the use of Footwork.
    SAMBA_DOUBLE_DAMAGE             = 415, -- Double damage chance when samba is up.
    NULL_PHYSICAL_DAMAGE            = 416, -- Occasionally annuls damage from physical attacks, in percents
    QUICK_DRAW_TRIPLE_DAMAGE        = 417, -- Chance to do triple damage with quick draw.
    BAR_ELEMENT_NULL_CHANCE         = 418, -- Bar Elemental spells will occasionally nullify damage of the same element.
    GRIMOIRE_INSTANT_CAST           = 419, -- Spells that match your current Arts will occasionally cast instantly, without recast.
    COUNTERSTANCE_EFFECT            = 543, -- Counterstance effect in percents
    DODGE_EFFECT                    = 552, -- Dodge effect in percents
    FOCUS_EFFECT                    = 561, -- Focus effect in percents
    MUG_EFFECT                      = 835, -- Mug effect as multiplier
    ACC_COLLAB_EFFECT               = 884, -- Increases amount of enmity transferred
    HIDE_DURATION                   = 885, -- Hide duration increase (percentage based
    GILFINDER                       = 897, -- Gil % increase
    REVERSE_FLOURISH_EFFECT         = 836, -- Reverse Flourish effect in tenths of squared term multiplier
    SENTINEL_EFFECT                 = 837, -- Sentinel effect in percents
    REGEN_MULTIPLIER                = 838, -- Regen base multiplier

    DOUBLE_SHOT_RATE                = 422, -- The rate that double shot can proc
    VELOCITY_SNAPSHOT_BONUS         = 423, -- Increases Snapshot whilst Velocity Shot is up.
    VELOCITY_RATT_BONUS             = 424, -- Increases Ranged Attack whilst Velocity Shot is up.
    SHADOW_BIND_EXT                 = 425, -- Extends the time of shadowbind
    ABSORB_PHYSDMG_TO_MP            = 426, -- Absorbs a percentage of physical damage taken to MP.
    SHIELD_MASTERY_TP               = 485, -- Shield mastery TP bonus when blocking with a shield
    PERFECT_COUNTER_ATT             = 428, -- Raises weapon damage by 20 when countering while under the Perfect Counter effects. This also affects Weapon Rank (though not if fighting barehanded).
    FOOTWORK_ATT_BONUS              = 429, -- Raises the attack bonus of Footwork. (Tantra Gaiters +2 raise 100/1024 to 152/1024)

    MINNE_EFFECT                    = 433, --
    MINUET_EFFECT                   = 434, --
    PAEON_EFFECT                    = 435, --
    REQUIEM_EFFECT                  = 436, --
    THRENODY_EFFECT                 = 437, --
    MADRIGAL_EFFECT                 = 438, --
    MAMBO_EFFECT                    = 439, --
    LULLABY_EFFECT                  = 440, --
    ETUDE_EFFECT                    = 441, --
    BALLAD_EFFECT                   = 442, --
    MARCH_EFFECT                    = 443, --
    FINALE_EFFECT                   = 444, --
    CAROL_EFFECT                    = 445, --
    MAZURKA_EFFECT                  = 446, --
    ELEGY_EFFECT                    = 447, --
    PRELUDE_EFFECT                  = 448, --
    HYMNUS_EFFECT                   = 449, --
    VIRELAI_EFFECT                  = 450, --
    SCHERZO_EFFECT                  = 451, --
    ALL_SONGS_EFFECT                = 452, --
    MAXIMUM_SONGS_BONUS             = 453, --
    SONG_DURATION_BONUS             = 454, --
    SONG_SPELLCASTING_TIME          = 455, --

    QUICK_DRAW_DMG                  = 411, --
    QUICK_DRAW_MACC                 = 191, -- Quick draw magic accuracy
    QUAD_ATTACK                     = 430, -- Quadruple attack chance.

    ENSPELL_DMG_BONUS               = 432,

    FIRE_ABSORB                     = 459, -- Occasionally absorbs fire elemental damage, in percents
    EARTH_ABSORB                    = 460, -- Occasionally absorbs earth elemental damage, in percents
    WATER_ABSORB                    = 461, -- Occasionally absorbs water elemental damage, in percents
    WIND_ABSORB                     = 462, -- Occasionally absorbs wind elemental damage, in percents
    ICE_ABSORB                      = 463, -- Occasionally absorbs ice elemental damage, in percents
    LTNG_ABSORB                     = 464, -- Occasionally absorbs thunder elemental damage, in percents
    LIGHT_ABSORB                    = 465, -- Occasionally absorbs light elemental damage, in percents
    DARK_ABSORB                     = 466, -- Occasionally absorbs dark elemental damage, in percents

    FIRE_NULL                       = 467, --
    EARTH_NULL                      = 468, --
    WATER_NULL                      = 469, --
    WIND_NULL                       = 470, --
    ICE_NULL                        = 471, --
    LTNG_NULL                       = 472, --
    LIGHT_NULL                      = 473, --
    DARK_NULL                       = 474, --

    MAGIC_ABSORB                    = 475, -- Occasionally absorbs magic damage taken, in percents
    MAGIC_NULL                      = 476, -- Occasionally annuls magic damage taken, in percents
    PHYS_ABSORB                     = 512, -- Occasionally absorbs physical damage taken, in percents
    ABSORB_DMG_TO_MP                = 516, -- Unlike PLD gear mod, works on all damage types (Ethereal Earring)

    WARCRY_DURATION                 = 483, -- Warcy duration bonus from gear
    AUSPICE_EFFECT                  = 484, -- Auspice Subtle Blow Bonus
    TACTICAL_PARRY                  = 486, -- Tactical Parry TP Bonus
    MAG_BURST_BONUS                 = 487, -- Magic Burst Bonus
    INHIBIT_TP                      = 488, -- Inhibits TP Gain (percent)

    GOV_CLEARS                      = 496, -- Tracks GoV page completion (for 4% bonus on rewards).

    -- Reraise (Auto Reraise, will be used by ATMA)
    RERAISE_I                       = 456, -- Reraise.
    RERAISE_II                      = 457, -- Reraise II.
    RERAISE_III                     = 458, -- Reraise III.

    ADDITIONAL_EFFECT               = 431, -- All additional effects
    ITEM_SPIKES_TYPE                = 499, -- Type spikes an item has
    ITEM_SPIKES_DMG                 = 500, -- Damage of an items spikes
    ITEM_SPIKES_CHANCE              = 501, -- Chance of an items spike proc
    -- ITEM_ADDEFFECT_TYPE     = 431, -- 1 = Status Effect/DMG/HP Drain, 2 = MP Drain, 3 = TP Drain, 4 = Dispel, 5 = Self-Buff, 6 = Instant Death
    -- ITEM_SUBEFFECT          = 499, -- Animation ID of Spikes and Additional Effects
    -- ITEM_ADDEFFECT_DMG      = 500, -- Damage of an items Additional Effect or Spikes
    -- ITEM_ADDEFFECT_CHANCE   = 501, -- Chance of an items Additional Effect or Spikes
    -- ITEM_ADDEFFECT_ELEMENT  = 950, -- Element of the Additional Effect or Spikes, for resist purposes
    -- ITEM_ADDEFFECT_STATUS   = 951, -- Status Effect ID to try to apply via Additional Effect or Spikes
    -- ITEM_ADDEFFECT_POWER    = 952, -- Base Power for effect in MOD_ITEM_ADDEFFECT_STATUS
    -- ITEM_ADDEFFECT_DURATION = 953, -- Base Duration for effect in MOD_ITEM_ADDEFFECT_STATUS

    FERAL_HOWL_DURATION             = 503, -- +20% duration per merit when wearing augmented Monster Jackcoat +2
    MANEUVER_BONUS                  = 504, -- Maneuver Stat Bonus
    OVERLOAD_THRESH                 = 505, -- Overload Threshold Bonus
    BURDEN_DECAY                    = 847, -- Increases amount of burden removed per tick
    REPAIR_EFFECT                   = 853, -- Removes # of status effects from the Automaton
    REPAIR_POTENCY                  = 854, -- Note: Only affects amount regenerated by a %, not the instant restore!
    PREVENT_OVERLOAD                = 855, -- Overloading erases a water maneuver (except on water overloads) instead, if there is one
    EXTRA_DMG_CHANCE                = 506, -- Proc rate of OCC_DO_EXTRA_DMG. 111 would be 11.1%
    OCC_DO_EXTRA_DMG                = 507, -- Multiplier for "Occasionally do x times normal damage". 250 would be 2.5 times damage.

    REM_OCC_DO_DOUBLE_DMG           = 863, -- Proc rate for REM Aftermaths that apply "Occasionally do double damage"
    REM_OCC_DO_TRIPLE_DMG           = 864, -- Proc rate for REM Aftermaths that apply "Occasionally do triple damage"

    REM_OCC_DO_DOUBLE_DMG_RANGED    = 867, -- Ranged attack specific
    REM_OCC_DO_TRIPLE_DMG_RANGED    = 868, -- Ranged attack specific

    MYTHIC_OCC_ATT_TWICE            = 865, -- Proc rate for "Occasionally attacks twice"
    MYTHIC_OCC_ATT_THRICE           = 866, -- Proc rate for "Occasionally attacks thrice"

    EAT_RAW_FISH                    = 412, --
    EAT_RAW_MEAT                    = 413, --

    ENHANCES_CURSNA_RCVD            = 67,  -- Potency of "Cursna" effects received
    ENHANCES_CURSNA                 = 310, -- Raises success rate of Cursna when removing effect (like Doom) that are not 100% chance to remove
    ENHANCES_HOLYWATER              = 495, -- Used by gear with the "Enhances Holy Water" or "Holy Water+" attribute

    RETALIATION                     = 414, -- Increases damage of Retaliation hits
    THIRD_EYE_COUNTER_RATE          = 508, -- Adds counter to 3rd eye anticipates & if using Seigan counter rate is increased by 15%
    THIRD_EYE_ANTICIPATE_RATE       = 839, -- Adds anticipate rate in percents

    CLAMMING_IMPROVED_RESULTS       = 509, --
    CLAMMING_REDUCED_INCIDENTS      = 510, --
    CHOCOBO_RIDING_TIME             = 511, -- Increases chocobo riding time
    HARVESTING_RESULT               = 513, -- Improves harvesting results
    LOGGING_RESULT                  = 514, -- Improves logging results
    MINING_RESULT                   = 515, -- Improves mining results
    EGGHELM                         = 517, -- Egg Helm (Chocobo Digging)

    SHIELDBLOCKRATE                 = 518, -- Affects shield block rate, percent based
    SCAVENGE_EFFECT                 = 312, --
    DIA_DOT                         = 313, -- Increases the DoT damage of Dia
    SHARPSHOT                       = 314, -- Sharpshot accuracy bonus
    ENH_DRAIN_ASPIR                 = 315, -- % damage boost to Drain and Aspir
    SNEAK_ATK_DEX                   = 874, -- % DEX boost to Sneak Attack (if gear mod, needs to be equipped on hit)
    TRICK_ATK_AGI                   = 520, -- % AGI boost to Trick Attack (if gear mod, needs to be equipped on hit)
    NIN_NUKE_BONUS                  = 522, -- magic attack bonus for NIN nukes
    DAKEN                           = 911, -- Chance to throw shuriken on attack
    AMMO_SWING                      = 523, -- Extra swing rate w/ ammo (ie. Jailer weapons). Use gearsets, and does nothing for non-players.
    AMMO_SWING_TYPE                 = 826, -- For the handedness of the weapon - 1h (1) vs. 2h/h2h (2). h2h can safely use the same function as 2h.
    ROLL_RANGE                      = 528, -- Additional range for COR roll abilities.
    PHANTOM_ROLL                    = 881, -- Phantom Roll+ Effect from SOA Rings.
    PHANTOM_DURATION                = 882, -- Phantom Roll Duration +.

    ENHANCES_REFRESH                = 529, -- "Enhances Refresh" adds +1 per modifier to spell's tick result.
    NO_SPELL_MP_DEPLETION           = 530, -- % to not deplete MP on spellcast.
    FORCE_FIRE_DWBONUS              = 531, -- Set to 1 to force fire day/weather spell bonus/penalty. Do not have it total more than 1.
    FORCE_EARTH_DWBONUS             = 532, -- Set to 1 to force earth day/weather spell bonus/penalty. Do not have it total more than 1.
    FORCE_WATER_DWBONUS             = 533, -- Set to 1 to force water day/weather spell bonus/penalty. Do not have it total more than 1.
    FORCE_WIND_DWBONUS              = 534, -- Set to 1 to force wind day/weather spell bonus/penalty. Do not have it total more than 1.
    FORCE_ICE_DWBONUS               = 535, -- Set to 1 to force ice day/weather spell bonus/penalty. Do not have it total more than 1.
    FORCE_LIGHTNING_DWBONUS         = 536, -- Set to 1 to force lightning day/weather spell bonus/penalty. Do not have it total more than 1.
    FORCE_LIGHT_DWBONUS             = 537, -- Set to 1 to force light day/weather spell bonus/penalty. Do not have it total more than 1.
    FORCE_DARK_DWBONUS              = 538, -- Set to 1 to force dark day/weather spell bonus/penalty. Do not have it total more than 1.
    STONESKIN_BONUS_HP              = 539, -- Bonus "HP" granted to Stoneskin spell.
    ENHANCES_ELEMENTAL_SIPHON       = 540, -- Bonus Base MP added to Elemental Siphon skill.
    BP_DELAY_II                     = 541, -- Blood Pact Delay Reduction II
    JOB_BONUS_CHANCE                = 542, -- Chance to apply job bonus to COR roll without having the job in the party.
    DAY_NUKE_BONUS                  = 565, -- Bonus damage from "Elemental magic affected by day" (Sorc. Tonban)
    IRIDESCENCE                     = 566, -- Iridescence trait (additional weather damage/penalty)
    BARSPELL_AMOUNT                 = 567, -- Additional elemental resistance granted by bar- spells
    BARSPELL_MDEF_BONUS             = 827, -- Extra magic defense bonus granted to the bar- spell effect
    RAPTURE_AMOUNT                  = 568, -- Bonus amount added to Rapture effect
    EBULLIENCE_AMOUNT               = 569, -- Bonus amount added to Ebullience effect
    WYVERN_EFFECTIVE_BREATH         = 829, -- Increases the threshold for triggering healing breath
    AQUAVEIL_COUNT                  = 832, -- Modifies the amount of hits that Aquaveil absorbs before being removed
    SONG_RECAST_DELAY               = 833, -- Reduces song recast time in seconds.
    ENH_MAGIC_DURATION              = 890, -- Enhancing Magic Duration increase %
    ENHANCES_COURSERS_ROLL          = 891, -- Courser's Roll Bonus % chance
    ENHANCES_CASTERS_ROLL           = 892, -- Caster's Roll Bonus % chance
    ENHANCES_BLITZERS_ROLL          = 893, -- Blitzer's Roll Bonus % chance
    ENHANCES_ALLIES_ROLL            = 894, -- Allies' Roll Bonus % chance
    ENHANCES_TACTICIANS_ROLL        = 895, -- Tactician's Roll Bonus % chance
    OCCULT_ACUMEN                   = 902, -- Grants bonus TP when dealing damage with elemental or dark magic

    QUICK_MAGIC                     = 909, -- Percent chance spells cast instantly (also reduces recast to 0, similar to Chainspell)

    -- Automaton mods
    AUTO_DECISION_DELAY             = 842, -- Reduces the Automaton's global decision delay
    AUTO_SHIELD_BASH_DELAY          = 843, -- Reduces the Automaton's global shield bash delay
    AUTO_MAGIC_DELAY                = 844, -- Reduces the Automaton's global magic delay
    AUTO_HEALING_DELAY              = 845, -- Reduces the Automaton's global healing delay
    AUTO_HEALING_THRESHOLD          = 846, -- Increases the healing trigger threshold
    AUTO_SHIELD_BASH_SLOW           = 848, -- Adds a slow effect to Shield Bash
    AUTO_TP_EFFICIENCY              = 849, -- Causes the Automaton to wait to form a skillchain when its master is > 90% TP
    AUTO_SCAN_RESISTS               = 850, -- Causes the Automaton to scan a target's resistances
    AUTO_STEAM_JACKET               = 938, -- Causes the Automaton to mitigate damage from successive attacks of the same type
    AUTO_STEAM_JACKED_REDUCTION     = 939, -- Amount of damage reduced with Steam Jacket
    AUTO_SCHURZEN                   = 940, -- Prevents fatal damage leaving the automaton at 1HP and consumes an Earth manuever
    AUTO_EQUALIZER                  = 941, -- Reduces damage received according to damage taken
    AUTO_PERFORMANCE_BOOST          = 942, -- Increases the performance of other attachments by a percentage
    AUTO_ANALYZER                   = 943, -- Causes the Automaton to mitigate damage from a special attack a number of times

    -- Mythic Weapon Mods
    AUGMENTS_ABSORB                 = 521, -- Direct Absorb spell increase while Liberator is equipped (percentage based)
    AOE_NA                          = 524, -- Set to 1 to make -na spells/erase always AoE w/ Divine Veil
    AUGMENTS_CONVERT                = 525, -- Convert HP to MP Ratio Multiplier. Value = MP multiplier rate.
    AUGMENTS_SA                     = 526, -- Adds Critical Attack Bonus to Sneak Attack, percentage based.
    AUGMENTS_TA                     = 527, -- Adds Critical Attack Bonus to Trick Attack, percentage based.
    AUGMENTS_FEINT                  = 873, -- Feint will give another -10 Evasion per merit level
    AUGMENTS_ASSASSINS_CHARGE       = 886, -- Gives Assassin's Charge +1% Critical Hit Rate per merit level
    AUGMENTS_AMBUSH                 = 887, -- Gives +1% Triple Attack per merit level when Ambush conditions are met
    AUGMENTS_AURA_STEAL             = 889, -- 20% chance of 2 effects to be dispelled or stolen per merit level
    AUGMENTS_CONSPIRATOR            = 912, -- Applies Conspirator benefits to player at the top of the hate list
    JUG_LEVEL_RANGE                 = 564, -- Decreases the level range of spawned jug pets. Maxes out at 2.
    FORCE_JUMP_CRIT                 = 828, -- Critical hit rate bonus for jump and high jump
    QUICK_DRAW_DMG_PERCENT          = 834, -- Percentage increase to QD damage

    -- Crafting food effects
    SYNTH_SUCCESS                   = 851, -- Rate of synthesis success
    SYNTH_SKILL_GAIN                = 852, -- Synthesis skill gain rate
    SYNTH_FAIL_RATE                 = 861, -- Synthesis failure rate (percent)
    SYNTH_HQ_RATE                   = 862, -- High-quality success rate (not a percent)
    DESYNTH_SUCCESS                 = 916, -- Rate of desynthesis success
    SYNTH_FAIL_RATE_FIRE            = 917, -- Amount synthesis failure rate is reduced when using a fire crystal
    SYNTH_FAIL_RATE_EARTH           = 918, -- Amount synthesis failure rate is reduced when using a earth crystal
    SYNTH_FAIL_RATE_WATER           = 919, -- Amount synthesis failure rate is reduced when using a water crystal
    SYNTH_FAIL_RATE_WIND            = 920, -- Amount synthesis failure rate is reduced when using a wind crystal
    SYNTH_FAIL_RATE_ICE             = 921, -- Amount synthesis failure rate is reduced when using a ice crystal
    SYNTH_FAIL_RATE_LIGHTNING       = 922, -- Amount synthesis failure rate is reduced when using a lightning crystal
    SYNTH_FAIL_RATE_LIGHT           = 923, -- Amount synthesis failure rate is reduced when using a light crystal
    SYNTH_FAIL_RATE_DARK            = 924, -- Amount synthesis failure rate is reduced when using a dark crystal
    SYNTH_FAIL_RATE_WOOD            = 925, -- Amount synthesis failure rate is reduced when doing woodworking
    SYNTH_FAIL_RATE_SMITH           = 926, -- Amount synthesis failure rate is reduced when doing smithing
    SYNTH_FAIL_RATE_GOLDSMITH       = 927, -- Amount synthesis failure rate is reduced when doing goldsmithing
    SYNTH_FAIL_RATE_CLOTH           = 928, -- Amount synthesis failure rate is reduced when doing clothcraft
    SYNTH_FAIL_RATE_LEATHER         = 929, -- Amount synthesis failure rate is reduced when doing leathercraft
    SYNTH_FAIL_RATE_BONE            = 930, -- Amount synthesis failure rate is reduced when doing bonecraft
    SYNTH_FAIL_RATE_ALCHEMY         = 931, -- Amount synthesis failure rate is reduced when doing alchemy
    SYNTH_FAIL_RATE_COOK            = 932, -- Amount synthesis failure rate is reduced when doing cooking

    WEAPONSKILL_DAMAGE_BASE         = 570, -- Specific to 1 Weaponskill: See modifier.h for how this is used
    ALL_WSDMG_ALL_HITS              = 840, -- Generic (all Weaponskills) damage, on all hits.
    -- Per https://www.bg-wiki.com/bg/Weapon_Skill_Damage we need all 3..
    ALL_WSDMG_FIRST_HIT             = 841, -- Generic (all Weaponskills) damage, first hit only.
    WS_NO_DEPLETE                   = 949, -- % chance a Weaponskill depletes no TP.
    WS_DEX_BONUS                    = 957, -- % bonus to dex_wsc.

    -- Circle Abilities Extended Duration from AF/AF+1
    HOLY_CIRCLE_DURATION            = 857,
    ARCANE_CIRCLE_DURATION          = 858,
    ANCIENT_CIRCLE_DURATION         = 859,

    -- Other
    CURE2MP_PERCENT                 = 860, -- Converts % of "Cure" amount to MP
    DIVINE_BENISON                  = 910, -- Adds fast cast and enmity reduction to -Na spells (includes Erase). Enmity reduction is half of the fast cast amount
    SAVETP                          = 880, -- SAVETP Effect for Miser's Roll / ATMA / Hagakure.
    SMITE                           = 898, -- Att increase with H2H or 2H weapons
    TACTICAL_GUARD                  = 899, -- Tp gain increase when guarding
    FENCER_TP_BONUS                 = 903, -- TP Bonus to weapon skills from Fencer Trait
    FENCER_CRITHITRATE              = 904, -- Increased Crit chance from Fencer Trait
    SHIELD_DEF_BONUS                = 905, -- Shield Defense Bonus
    SNEAK_DURATION                  = 946, -- Additional duration in seconds
    INVISIBLE_DURATION              = 947, -- Additional duration in seconds
    BERSERK_EFFECT                  = 948, -- Conqueror Berserk Effect
    BERSERK_DURATION                = 954, -- Berserk Duration
    AGGRESSOR_DURATION              = 955, -- Aggressor Duration
    DEFENDER_DURATION               = 956, -- Defender Duration

    -- The spares take care of finding the next ID to use so long as we don't forget to list IDs that have been freed up by refactoring.
    -- 570 - 825 used by WS DMG mods these are not spares.
    -- SPARE = 958, -- stuff
    -- SPARE = 959, -- stuff
    -- SPARE = 960, -- stuff
};

tpz.latent =
{
    HP_UNDER_PERCENT         = 0,  -- hp less than or equal to % - PARAM: HP PERCENT
    HP_OVER_PERCENT          = 1,  -- hp more than % - PARAM: HP PERCENT
    HP_UNDER_TP_UNDER_100    = 2,  -- hp less than or equal to %, tp under 100 - PARAM: HP PERCENT
    HP_OVER_TP_UNDER_100     = 3,  -- hp more than %, tp over 100 - PARAM: HP PERCENT
    MP_UNDER_PERCENT         = 4,  -- mp less than or equal to % - PARAM: MP PERCENT
    MP_UNDER                 = 5,  -- mp less than # - PARAM: MP #
    TP_UNDER                 = 6,  -- tp under # and during WS - PARAM: TP VALUE
    TP_OVER                  = 7,  -- tp over # - PARAM: TP VALUE
    SUBJOB                   = 8,  -- subjob - PARAM: JOBTYPE
    PET_ID                   = 9,  -- pettype - PARAM: PETID
    WEAPON_DRAWN             = 10, -- weapon drawn
    WEAPON_SHEATHED          = 11, -- weapon sheathed
    SIGNET_BONUS             = 12, -- While in conquest region and engaged to an even match or less target
    STATUS_EFFECT_ACTIVE     = 13, -- status effect on player - PARAM: EFFECTID
    NO_FOOD_ACTIVE           = 14, -- no food effects active on player
    PARTY_MEMBERS            = 15, -- party size # - PARAM: # OF MEMBERS
    PARTY_MEMBERS_IN_ZONE    = 16, -- party size # and members in zone - PARAM: # OF MEMBERS
    SANCTION_REGEN_BONUS     = 17, -- While in besieged region and HP is less than PARAM%
    SANCTION_REFRESH_BONUS   = 18, -- While in besieged region and MP is less than PARAM%
    SIGIL_REGEN_BONUS        = 19, -- While in campaign region and HP is less than PARAM%
    SIGIL_REFRESH_BONUS      = 20, -- While in campaign region and MP is less than PARAM%
    AVATAR_IN_PARTY          = 21, -- party has a specific avatar - PARAM: same as globals/pets.lua (21 for any avatar)
    JOB_IN_PARTY             = 22, -- party has job - PARAM: JOBTYPE
    ZONE                     = 23, -- in zone - PARAM: zoneid
    SYNTH_TRAINEE            = 24, -- synth skill under 40 + no support
    SONG_ROLL_ACTIVE         = 25, -- any song or roll active
    TIME_OF_DAY              = 26, -- PARAM: 0: DAYTIME 1: NIGHTTIME 2: DUSK-DAWN
    HOUR_OF_DAY              = 27, -- PARAM: 1: NEW DAY, 2: DAWN, 3: DAY, 4: DUSK, 5: EVENING, 6: DEAD OF NIGHT
    FIRESDAY                 = 28,
    EARTHSDAY                = 29,
    WATERSDAY                = 30,
    WINDSDAY                 = 31,
    DARKSDAY                 = 32,
    ICEDAY                   = 34,
    LIGHTNINGSDAY            = 35,
    LIGHTSDAY                = 36,
    MOON_PHASE               = 37, -- PARAM: 0: New Moon, 1: Waxing Crescent, 2: First Quarter, 3: Waxing Gibbous, 4: Full Moon, 5: Waning Gibbous, 6: Last Quarter, 7: Waning Crescent
    JOB_MULTIPLE_5           = 38,
    JOB_MULTIPLE_10          = 39,
    JOB_MULTIPLE_13_NIGHT    = 40,
    JOB_LEVEL_ODD            = 41,
    JOB_LEVEL_EVEN           = 42,
    WEAPON_DRAWN_HP_UNDER    = 43, -- PARAM: HP PERCENT
    --                       = 44  -- Unused
    MP_UNDER_VISIBLE_GEAR    = 45, -- mp less than or equal to %, calculated using MP bonuses from visible gear only
    HP_OVER_VISIBLE_GEAR     = 46, -- hp more than or equal to %, calculated using HP bonuses from visible gear only
    WEAPON_BROKEN            = 47,
    IN_DYNAMIS               = 48,
    FOOD_ACTIVE              = 49, -- food effect (foodId) active - PARAM: FOOD ITEMID
    JOB_LEVEL_BELOW          = 50, -- PARAM: level
    JOB_LEVEL_ABOVE          = 51, -- PARAM: level
    WEATHER_ELEMENT          = 52, -- PARAM: 0: NONE, 1: FIRE, 2: EARTH, 3: WATER, 4: WIND, 5: ICE, 6: THUNDER, 7: LIGHT, 8: DARK
    NATION_CONTROL           = 53, -- checks if player region is under nation's control - PARAM: 0: Under own nation's control, 1: Outside own nation's control
    ZONE_HOME_NATION         = 54, -- in zone and citizen of nation (aketons)
    MP_OVER                  = 55, -- mp greater than # - PARAM: MP #
    WEAPON_DRAWN_MP_OVER     = 56, -- while weapon is drawn and mp greater than # - PARAM: MP #
    ELEVEN_ROLL_ACTIVE       = 57  -- corsair roll of 11 active
}

------------------------------------
-- Merits
------------------------------------

local MCATEGORY_HP_MP      = 0x0040
local MCATEGORY_ATTRIBUTES = 0x0080
local MCATEGORY_COMBAT     = 0x00C0
local MCATEGORY_MAGIC      = 0x0100
local MCATEGORY_OTHERS     = 0x0140

local MCATEGORY_WAR_1 = 0x0180
local MCATEGORY_MNK_1 = 0x01C0
local MCATEGORY_WHM_1 = 0x0200
local MCATEGORY_BLM_1 = 0x0240
local MCATEGORY_RDM_1 = 0x0280
local MCATEGORY_THF_1 = 0x02C0
local MCATEGORY_PLD_1 = 0x0300
local MCATEGORY_DRK_1 = 0x0340
local MCATEGORY_BST_1 = 0x0380
local MCATEGORY_BRD_1 = 0x03C0
local MCATEGORY_RNG_1 = 0x0400
local MCATEGORY_SAM_1 = 0x0440
local MCATEGORY_NIN_1 = 0x0480
local MCATEGORY_DRG_1 = 0x04C0
local MCATEGORY_SMN_1 = 0x0500
local MCATEGORY_BLU_1 = 0x0540
local MCATEGORY_COR_1 = 0x0580
local MCATEGORY_PUP_1 = 0x05C0
local MCATEGORY_DNC_1 = 0x0600
local MCATEGORY_SCH_1 = 0x0640

local MCATEGORY_WS = 0x0680

local MCATEGORY_UNK_0 = 0x06C0
local MCATEGORY_UNK_1 = 0x0700
local MCATEGORY_UNK_2 = 0x0740
local MCATEGORY_UNK_3 = 0x0780
local MCATEGORY_UNK_4 = 0x07C0

local MCATEGORY_WAR_2 = 0x0800
local MCATEGORY_MNK_2 = 0x0840
local MCATEGORY_WHM_2 = 0x0880
local MCATEGORY_BLM_2 = 0x08C0
local MCATEGORY_RDM_2 = 0x0900
local MCATEGORY_THF_2 = 0x0940
local MCATEGORY_PLD_2 = 0x0980
local MCATEGORY_DRK_2 = 0x09C0
local MCATEGORY_BST_2 = 0x0A00
local MCATEGORY_BRD_2 = 0x0A40
local MCATEGORY_RNG_2 = 0x0A80
local MCATEGORY_SAM_2 = 0x0AC0
local MCATEGORY_NIN_2 = 0x0B00
local MCATEGORY_DRG_2 = 0x0B40
local MCATEGORY_SMN_2 = 0x0B80
local MCATEGORY_BLU_2 = 0x0BC0
local MCATEGORY_COR_2 = 0x0C00
local MCATEGORY_PUP_2 = 0x0C40
local MCATEGORY_DNC_2 = 0x0C80
local MCATEGORY_SCH_2 = 0x0CC0

local MCATEGORY_START = 0x0040
local MCATEGORY_COUNT = 0x0D00

tpz.merit =
{
    -- HP
    MAX_HP                      = MCATEGORY_HP_MP + 0x00,
    MAX_MP                      = MCATEGORY_HP_MP + 0x02,

    -- ATTRIBUTES
    STR                         = MCATEGORY_ATTRIBUTES + 0x00,
    DEX                         = MCATEGORY_ATTRIBUTES + 0x02,
    VIT                         = MCATEGORY_ATTRIBUTES + 0x04,
    AGI                         = MCATEGORY_ATTRIBUTES + 0x08,
    INT                         = MCATEGORY_ATTRIBUTES + 0x0A,
    MND                         = MCATEGORY_ATTRIBUTES + 0x0C,
    CHR                         = MCATEGORY_ATTRIBUTES + 0x0E,

    -- COMBAT SKILLS
    H2H                         = MCATEGORY_COMBAT + 0x00,
    DAGGER                      = MCATEGORY_COMBAT + 0x02,
    SWORD                       = MCATEGORY_COMBAT + 0x04,
    GSWORD                      = MCATEGORY_COMBAT + 0x06,
    AXE                         = MCATEGORY_COMBAT + 0x08,
    GAXE                        = MCATEGORY_COMBAT + 0x0A,
    SCYTHE                      = MCATEGORY_COMBAT + 0x0C,
    POLEARM                     = MCATEGORY_COMBAT + 0x0E,
    KATANA                      = MCATEGORY_COMBAT + 0x10,
    GKATANA                     = MCATEGORY_COMBAT + 0x12,
    CLUB                        = MCATEGORY_COMBAT + 0x14,
    STAFF                       = MCATEGORY_COMBAT + 0x16,
    ARCHERY                     = MCATEGORY_COMBAT + 0x18,
    MARKSMANSHIP                = MCATEGORY_COMBAT + 0x1A,
    THROWING                    = MCATEGORY_COMBAT + 0x1C,
    GUARDING                    = MCATEGORY_COMBAT + 0x1E,
    EVASION                     = MCATEGORY_COMBAT + 0x20,
    SHIELD                      = MCATEGORY_COMBAT + 0x22,
    PARRYING                    = MCATEGORY_COMBAT + 0x24,

    -- MAGIC SKILLS
    DIVINE                      = MCATEGORY_MAGIC + 0x00,
    HEALING                     = MCATEGORY_MAGIC + 0x02,
    ENHANCING                   = MCATEGORY_MAGIC + 0x04,
    ENFEEBLING                  = MCATEGORY_MAGIC + 0x06,
    ELEMENTAL                   = MCATEGORY_MAGIC + 0x08,
    DARK                        = MCATEGORY_MAGIC + 0x0A,
    SUMMONING                   = MCATEGORY_MAGIC + 0x0C,
    NINJITSU                    = MCATEGORY_MAGIC + 0x0E,
    SINGING                     = MCATEGORY_MAGIC + 0x10,
    STRING                      = MCATEGORY_MAGIC + 0x12,
    WIND                        = MCATEGORY_MAGIC + 0x14,
    BLUE                        = MCATEGORY_MAGIC + 0x16,

    -- OTHERS
    ENMITY_INCREASE             = MCATEGORY_OTHERS + 0x00,
    ENMITY_DECREASE             = MCATEGORY_OTHERS + 0x02,
    CRIT_HIT_RATE               = MCATEGORY_OTHERS + 0x04,
    ENEMY_CRIT_RATE             = MCATEGORY_OTHERS + 0x06,
    SPELL_INTERUPTION_RATE      = MCATEGORY_OTHERS + 0x08,

    -- WAR 1
    BERSERK_RECAST              = MCATEGORY_WAR_1 + 0x00,
    DEFENDER_RECAST             = MCATEGORY_WAR_1 + 0x02,
    WARCRY_RECAST               = MCATEGORY_WAR_1 + 0x04,
    AGGRESSOR_RECAST            = MCATEGORY_WAR_1 + 0x06,
    DOUBLE_ATTACK_RATE          = MCATEGORY_WAR_1 + 0x08,

    -- MNK 1
    FOCUS_RECAST                = MCATEGORY_MNK_1 + 0x00,
    DODGE_RECAST                = MCATEGORY_MNK_1 + 0x02,
    CHAKRA_RECAST               = MCATEGORY_MNK_1 + 0x04,
    COUNTER_RATE                = MCATEGORY_MNK_1 + 0x06,
    KICK_ATTACK_RATE            = MCATEGORY_MNK_1 + 0x08,

    -- WHM 1
    DIVINE_SEAL_RECAST          = MCATEGORY_WHM_1 + 0x00,
    CURE_CAST_TIME              = MCATEGORY_WHM_1 + 0x02,
    BAR_SPELL_EFFECT            = MCATEGORY_WHM_1 + 0x04,
    BANISH_EFFECT               = MCATEGORY_WHM_1 + 0x06,
    REGEN_EFFECT                = MCATEGORY_WHM_1 + 0x08,

    -- BLM 1
    ELEMENTAL_SEAL_RECAST       = MCATEGORY_BLM_1 + 0x00,
    FIRE_MAGIC_POTENCY          = MCATEGORY_BLM_1 + 0x02,
    ICE_MAGIC_POTENCY           = MCATEGORY_BLM_1 + 0x04,
    WIND_MAGIC_POTENCY          = MCATEGORY_BLM_1 + 0x06,
    EARTH_MAGIC_POTENCY         = MCATEGORY_BLM_1 + 0x08,
    LIGHTNING_MAGIC_POTENCY     = MCATEGORY_BLM_1 + 0x0A,
    WATER_MAGIC_POTENCY         = MCATEGORY_BLM_1 + 0x0C,

    -- RDM 1
    CONVERT_RECAST              = MCATEGORY_RDM_1 + 0x00,
    FIRE_MAGIC_ACCURACY         = MCATEGORY_RDM_1 + 0x02,
    ICE_MAGIC_ACCURACY          = MCATEGORY_RDM_1 + 0x04,
    WIND_MAGIC_ACCURACY         = MCATEGORY_RDM_1 + 0x06,
    EARTH_MAGIC_ACCURACY        = MCATEGORY_RDM_1 + 0x08,
    LIGHTNING_MAGIC_ACCURACY    = MCATEGORY_RDM_1 + 0x0A,
    WATER_MAGIC_ACCURACY        = MCATEGORY_RDM_1 + 0x0C,

    -- THF 1
    FLEE_RECAST                 = MCATEGORY_THF_1 + 0x00,
    HIDE_RECAST                 = MCATEGORY_THF_1 + 0x02,
    SNEAK_ATTACK_RECAST         = MCATEGORY_THF_1 + 0x04,
    TRICK_ATTACK_RECAST         = MCATEGORY_THF_1 + 0x06,
    TRIPLE_ATTACK_RATE          = MCATEGORY_THF_1 + 0x08,

    -- PLD 1
    SHIELD_BASH_RECAST          = MCATEGORY_PLD_1 + 0x00,
    HOLY_CIRCLE_RECAST          = MCATEGORY_PLD_1 + 0x02,
    SENTINEL_RECAST             = MCATEGORY_PLD_1 + 0x04,
    COVER_EFFECT_LENGTH         = MCATEGORY_PLD_1 + 0x06,
    RAMPART_RECAST              = MCATEGORY_PLD_1 + 0x08,

    -- DRK 1
    SOULEATER_RECAST            = MCATEGORY_DRK_1 + 0x00,
    ARCANE_CIRCLE_RECAST        = MCATEGORY_DRK_1 + 0x02,
    LAST_RESORT_RECAST          = MCATEGORY_DRK_1 + 0x04,
    LAST_RESORT_EFFECT          = MCATEGORY_DRK_1 + 0x06,
    WEAPON_BASH_EFFECT          = MCATEGORY_DRK_1 + 0x08,

    -- BST 1
    KILLER_EFFECTS              = MCATEGORY_BST_1 + 0x00,
    REWARD_RECAST               = MCATEGORY_BST_1 + 0x02,
    CALL_BEAST_RECAST           = MCATEGORY_BST_1 + 0x04,
    SIC_RECAST                  = MCATEGORY_BST_1 + 0x06,
    TAME_RECAST                 = MCATEGORY_BST_1 + 0x08,

    -- BRD 1
    LULLABY_RECAST              = MCATEGORY_BRD_1 + 0x00,
    FINALE_RECAST               = MCATEGORY_BRD_1 + 0x02,
    MINNE_EFFECT                = MCATEGORY_BRD_1 + 0x04,
    MINUET_EFFECT               = MCATEGORY_BRD_1 + 0x06,
    MADRIGAL_EFFECT             = MCATEGORY_BRD_1 + 0x08,

    -- RNG 1
    SCAVENGE_EFFECT             = MCATEGORY_RNG_1 + 0x00,
    CAMOUFLAGE_RECAST           = MCATEGORY_RNG_1 + 0x02,
    SHARPSHOT_RECAST            = MCATEGORY_RNG_1 + 0x04,
    UNLIMITED_SHOT_RECAST       = MCATEGORY_RNG_1 + 0x06,
    RAPID_SHOT_RATE             = MCATEGORY_RNG_1 + 0x08,

    -- SAM 1
    THIRD_EYE_RECAST            = MCATEGORY_SAM_1 + 0x00,
    WARDING_CIRCLE_RECAST       = MCATEGORY_SAM_1 + 0x02,
    STORE_TP_EFFECT             = MCATEGORY_SAM_1 + 0x04,
    MEDITATE_RECAST             = MCATEGORY_SAM_1 + 0x06,
    ZASHIN_ATTACK_RATE          = MCATEGORY_SAM_1 + 0x08,

    -- NIN 1
    SUBTLE_BLOW_EFFECT          = MCATEGORY_NIN_1 + 0x00,
    KATON_EFFECT                = MCATEGORY_NIN_1 + 0x02,
    HYOTON_EFFECT               = MCATEGORY_NIN_1 + 0x04,
    HUTON_EFFECT                = MCATEGORY_NIN_1 + 0x06,
    DOTON_EFFECT                = MCATEGORY_NIN_1 + 0x08,
    RAITON_EFFECT               = MCATEGORY_NIN_1 + 0x0A,
    SUITON_EFFECT               = MCATEGORY_NIN_1 + 0x0C,

    -- DRG 1
    ANCIENT_CIRCLE_RECAST       = MCATEGORY_DRG_1 + 0x00,
    JUMP_RECAST                 = MCATEGORY_DRG_1 + 0x02,
    HIGH_JUMP_RECAST            = MCATEGORY_DRG_1 + 0x04,
    SUPER_JUMP_RECAST           = MCATEGORY_DRG_1 + 0x05,
    SPIRIT_LINK_RECAST          = MCATEGORY_DRG_1 + 0x08,

    -- SMN 1
    AVATAR_PHYSICAL_ACCURACY    = MCATEGORY_SMN_1 + 0x00,
    AVATAR_PHYSICAL_ATTACK      = MCATEGORY_SMN_1 + 0x02,
    AVATAR_MAGICAL_ACCURACY     = MCATEGORY_SMN_1 + 0x04,
    AVATAR_MAGICAL_ATTACK       = MCATEGORY_SMN_1 + 0x06,
    SUMMONING_MAGIC_CAST_TIME   = MCATEGORY_SMN_1 + 0x08,

    -- BLU 1
    CHAIN_AFFINITY_RECAST       = MCATEGORY_BLU_1 + 0x00,
    BURST_AFFINITY_RECAST       = MCATEGORY_BLU_1 + 0x02,
    MONSTER_CORRELATION         = MCATEGORY_BLU_1 + 0x04,
    PHYSICAL_POTENCY            = MCATEGORY_BLU_1 + 0x06,
    MAGICAL_ACCURACY            = MCATEGORY_BLU_1 + 0x08,

    -- COR 1
    PHANTOM_ROLL_RECAST         = MCATEGORY_COR_1 + 0x00,
    QUICK_DRAW_RECAST           = MCATEGORY_COR_1 + 0x02,
    QUICK_DRAW_ACCURACY         = MCATEGORY_COR_1 + 0x04,
    RANDOM_DEAL_RECAST          = MCATEGORY_COR_1 + 0x06,
    BUST_DURATION               = MCATEGORY_COR_1 + 0x08,

    -- PUP 1
    AUTOMATON_SKILLS            = MCATEGORY_PUP_1 + 0x00,
    MAINTENACE_RECAST           = MCATEGORY_PUP_1 + 0x02,
    REPAIR_EFFECT               = MCATEGORY_PUP_1 + 0x04,
    ACTIVATE_RECAST             = MCATEGORY_PUP_1 + 0x06,
    REPAIR_RECAST               = MCATEGORY_PUP_1 + 0x08,

    -- DNC 1
    STEP_ACCURACY               = MCATEGORY_DNC_1 + 0x00,
    HASTE_SAMBA_EFFECT          = MCATEGORY_DNC_1 + 0x02,
    REVERSE_FLOURISH_EFFECT     = MCATEGORY_DNC_1 + 0x04,
    BUILDING_FLOURISH_EFFECT    = MCATEGORY_DNC_1 + 0x06,

    -- SCH 1
    GRIMOIRE_RECAST             = MCATEGORY_SCH_1 + 0x00,
    MODUS_VERITAS_DURATION      = MCATEGORY_SCH_1 + 0x02,
    HELIX_MAGIC_ACC_ATT         = MCATEGORY_SCH_1 + 0x04,
    MAX_SUBLIMATION             = MCATEGORY_SCH_1 + 0x06,

    -- WEAPON SKILLS
    SHIJIN_SPIRAL               = MCATEGORY_WS + 0x00,
    EXENTERATOR                 = MCATEGORY_WS + 0x02,
    REQUIESCAT                  = MCATEGORY_WS + 0x04,
    RESOLUTION                  = MCATEGORY_WS + 0x06,
    RUINATOR                    = MCATEGORY_WS + 0x08,
    UPHEAVAL                    = MCATEGORY_WS + 0x0A,
    ENTROPY                     = MCATEGORY_WS + 0x0C,
    STARDIVER                   = MCATEGORY_WS + 0x0E,
    BLADE_SHUN                  = MCATEGORY_WS + 0x10,
    TACHI_SHOHA                 = MCATEGORY_WS + 0x12,
    REALMRAZER                  = MCATEGORY_WS + 0x14,
    SHATTERSOUL                 = MCATEGORY_WS + 0x16,
    APEX_ARROW                  = MCATEGORY_WS + 0x18,
    LAST_STAND                  = MCATEGORY_WS + 0x1A,

    -- unknown
    -- UNKNOWN1                 = MCATEGORY_UNK_0 + 0x00,
    -- UNKNOWN2                 = MCATEGORY_UNK_1 + 0x00,
    -- UNKNOWN3                 = MCATEGORY_UNK_2 + 0x00,
    -- UNKNOWN4                 = MCATEGORY_UNK_3 + 0x00,
    -- UNKNOWN5                 = MCATEGORY_UNK_4 + 0x00,

    -- WAR 2
    WARRIORS_CHARGE             = MCATEGORY_WAR_2 + 0x00,
    TOMAHAWK                    = MCATEGORY_WAR_2 + 0x02,
    SAVAGERY                    = MCATEGORY_WAR_2 + 0x04,
    AGGRESSIVE_AIM              = MCATEGORY_WAR_2 + 0x06,

    -- MNK 2
    MANTRA                      = MCATEGORY_MNK_2 + 0x00,
    FORMLESS_STRIKES            = MCATEGORY_MNK_2 + 0x02,
    INVIGORATE                  = MCATEGORY_MNK_2 + 0x04,
    PENANCE                     = MCATEGORY_MNK_2 + 0x06,

    -- WHM 2
    MARTYR                      = MCATEGORY_WHM_2 + 0x00,
    DEVOTION                    = MCATEGORY_WHM_2 + 0x02,
    PROTECTRA_V                 = MCATEGORY_WHM_2 + 0x04,
    SHELLRA_V                   = MCATEGORY_WHM_2 + 0x06,
    ANIMUS_SOLACE               = MCATEGORY_WHM_2 + 0x08,
    ANIMUS_MISERY               = MCATEGORY_WHM_2 + 0x0A,

    -- BLM 2
    FLARE_II                    = MCATEGORY_BLM_2 + 0x00,
    FREEZE_II                   = MCATEGORY_BLM_2 + 0x02,
    TORNADO_II                  = MCATEGORY_BLM_2 + 0x04,
    QUAKE_II                    = MCATEGORY_BLM_2 + 0x06,
    BURST_II                    = MCATEGORY_BLM_2 + 0x08,
    FLOOD_II                    = MCATEGORY_BLM_2 + 0x0A,
    ANCIENT_MAGIC_ATK_BONUS     = MCATEGORY_BLM_2 + 0x0C,
    ANCIENT_MAGIC_BURST_DMG     = MCATEGORY_BLM_2 + 0x0E,
    ELEMENTAL_MAGIC_ACCURACY    = MCATEGORY_BLM_2 + 0x10,
    ELEMENTAL_DEBUFF_DURATION   = MCATEGORY_BLM_2 + 0x12,
    ELEMENTAL_DEBUFF_EFFECT     = MCATEGORY_BLM_2 + 0x14,
    ASPIR_ABSORPTION_AMOUNT     = MCATEGORY_BLM_2 + 0x16,

    -- RDM 2
    DIA_III                     = MCATEGORY_RDM_2 + 0x00,
    SLOW_II                     = MCATEGORY_RDM_2 + 0x02,
    PARALYZE_II                 = MCATEGORY_RDM_2 + 0x04,
    PHALANX_II                  = MCATEGORY_RDM_2 + 0x06,
    BIO_III                     = MCATEGORY_RDM_2 + 0x08,
    BLIND_II                    = MCATEGORY_RDM_2 + 0x0A,
    ENFEEBLING_MAGIC_DURATION   = MCATEGORY_RDM_2 + 0x0C,
    MAGIC_ACCURACY              = MCATEGORY_RDM_2 + 0x0E,
    ENHANCING_MAGIC_DURATION    = MCATEGORY_RDM_2 + 0x10,
    IMMUNOBREAK_CHANCE          = MCATEGORY_RDM_2 + 0x12,
    ENSPELL_DAMAGE              = MCATEGORY_RDM_2 + 0x14,
    ACCURACY                    = MCATEGORY_RDM_2 + 0x16,

    -- THF 2
    ASSASSINS_CHARGE            = MCATEGORY_THF_2 + 0x00,
    FEINT                       = MCATEGORY_THF_2 + 0x02,
    AURA_STEAL                  = MCATEGORY_THF_2 + 0x04,
    AMBUSH                      = MCATEGORY_THF_2 + 0x06,

    -- PLD 2
    FEALTY                      = MCATEGORY_PLD_2 + 0x00,
    CHIVALRY                    = MCATEGORY_PLD_2 + 0x02,
    IRON_WILL                   = MCATEGORY_PLD_2 + 0x04,
    GUARDIAN                    = MCATEGORY_PLD_2 + 0x06,

    -- DRK 2
    DARK_SEAL                   = MCATEGORY_DRK_2 + 0x00,
    DIABOLIC_EYE                = MCATEGORY_DRK_2 + 0x02,
    MUTED_SOUL                  = MCATEGORY_DRK_2 + 0x04,
    DESPERATE_BLOWS             = MCATEGORY_DRK_2 + 0x06,

    -- BST 2
    FERAL_HOWL                  = MCATEGORY_BST_2 + 0x00,
    KILLER_INSTINCT             = MCATEGORY_BST_2 + 0x02,
    BEAST_AFFINITY              = MCATEGORY_BST_2 + 0x04,
    BEAST_HEALER                = MCATEGORY_BST_2 + 0x06,

    -- BRD 2
    NIGHTINGALE                 = MCATEGORY_BRD_2 + 0x00,
    TROUBADOUR                  = MCATEGORY_BRD_2 + 0x02,
    FOE_SIRVENTE                = MCATEGORY_BRD_2 + 0x04,
    ADVENTURERS_DIRGE           = MCATEGORY_BRD_2 + 0x06,
    CON_ANIMA                   = MCATEGORY_BRD_2 + 0x08,
    CON_BRIO                    = MCATEGORY_BRD_2 + 0x0A,

    -- RNG 2
    STEALTH_SHOT                = MCATEGORY_RNG_2 + 0x00,
    FLASHY_SHOT                 = MCATEGORY_RNG_2 + 0x02,
    SNAPSHOT                    = MCATEGORY_RNG_2 + 0x04,
    RECYCLE                     = MCATEGORY_RNG_2 + 0x06,

    -- SAM 2
    SHIKIKOYO                   = MCATEGORY_SAM_2 + 0x00,
    BLADE_BASH                  = MCATEGORY_SAM_2 + 0x02,
    IKISHOTEN                   = MCATEGORY_SAM_2 + 0x04,
    OVERWHELM                   = MCATEGORY_SAM_2 + 0x06,

    -- NIN 2
    SANGE                       = MCATEGORY_NIN_2 + 0x00,
    NINJA_TOOL_EXPERTISE        = MCATEGORY_NIN_2 + 0x02,
    KATON_SAN                   = MCATEGORY_NIN_2 + 0x04,
    HYOTON_SAN                  = MCATEGORY_NIN_2 + 0x06,
    HUTON_SAN                   = MCATEGORY_NIN_2 + 0x08,
    DOTON_SAN                   = MCATEGORY_NIN_2 + 0x0A,
    RAITON_SAN                  = MCATEGORY_NIN_2 + 0x0C,
    SUITON_SAN                  = MCATEGORY_NIN_2 + 0x0E,
    YONIN_EFFECT                = MCATEGORY_NIN_2 + 0x10,
    INNIN_EFFECT                = MCATEGORY_NIN_2 + 0x12,
    NIN_MAGIC_ACCURACY          = MCATEGORY_NIN_2 + 0x14,
    NIN_MAGIC_BONUS             = MCATEGORY_NIN_2 + 0x16,

    -- DRG 2
    DEEP_BREATHING              = MCATEGORY_DRG_2 + 0x00,
    ANGON                       = MCATEGORY_DRG_2 + 0x02,
    EMPATHY                     = MCATEGORY_DRG_2 + 0x04,
    STRAFE                      = MCATEGORY_DRG_2 + 0x06,

    -- SMN 2
    METEOR_STRIKE               = MCATEGORY_SMN_2 + 0x00,
    HEAVENLY_STRIKE             = MCATEGORY_SMN_2 + 0x02,
    WIND_BLADE                  = MCATEGORY_SMN_2 + 0x04,
    GEOCRUSH                    = MCATEGORY_SMN_2 + 0x06,
    THUNDERSTORM                = MCATEGORY_SMN_2 + 0x08,
    GRANDFALL                   = MCATEGORY_SMN_2 + 0x0A,

    -- BLU 2
    CONVERGENCE                 = MCATEGORY_BLU_2 + 0x00,
    DIFFUSION                   = MCATEGORY_BLU_2 + 0x02,
    ENCHAINMENT                 = MCATEGORY_BLU_2 + 0x04,
    ASSIMILATION                = MCATEGORY_BLU_2 + 0x06,

    -- COR 2
    SNAKE_EYE                   = MCATEGORY_COR_2 + 0x00,
    FOLD                        = MCATEGORY_COR_2 + 0x02,
    WINNING_STREAK              = MCATEGORY_COR_2 + 0x04,
    LOADED_DECK                 = MCATEGORY_COR_2 + 0x06,

    -- PUP 2
    ROLE_REVERSAL               = MCATEGORY_PUP_2 + 0x00,
    VENTRILOQUY                 = MCATEGORY_PUP_2 + 0x02,
    FINE_TUNING                 = MCATEGORY_PUP_2 + 0x04,
    OPTIMIZATION                = MCATEGORY_PUP_2 + 0x06,

    -- DNC 2
    SABER_DANCE                 = MCATEGORY_DNC_2 + 0x00,
    FAN_DANCE                   = MCATEGORY_DNC_2 + 0x02,
    NO_FOOT_RISE                = MCATEGORY_DNC_2 + 0x04,
    CLOSED_POSITION             = MCATEGORY_DNC_2 + 0x06,

    -- SCH 2
    ALTRUISM                    = MCATEGORY_SCH_2 + 0x00,
    FOCALIZATION                = MCATEGORY_SCH_2 + 0x02,
    TRANQUILITY                 = MCATEGORY_SCH_2 + 0x04,
    EQUANIMITY                  = MCATEGORY_SCH_2 + 0x06,
    ENLIGHTENMENT               = MCATEGORY_SCH_2 + 0x08,
    STORMSURGE                  = MCATEGORY_SCH_2 + 0x0A,
}

------------------------------------
-- Inventory locations
------------------------------------

tpz.inventoryLocation =
{
    INVENTORY       = 0,
    MOGSAFE         = 1,
    STORAGE         = 2,
    TEMPITEMS       = 3,
    MOGLOCKER       = 4,
    MOGSATCHEL      = 5,
    MOGSACK         = 6,
    MOGCASE         = 7,
    WARDROBE        = 8,
    MOGSAFE2        = 9,
    WARDROBE2       = 10,
    WARDROBE3       = 11,
    WARDROBE4       = 12,
}
tpz.inv = tpz.inventoryLocation

------------------------------------
-- Equipment Slots
------------------------------------

tpz.slot =
{
    MAIN   = 0,
    SUB    = 1,
    RANGED = 2,
    AMMO   = 3,
    HEAD   = 4,
    BODY   = 5,
    HANDS  = 6,
    LEGS   = 7,
    FEET   = 8,
    NECK   = 9,
    WAIST  = 10,
    EAR1   = 11,
    EAR2   = 12,
    RING1  = 13,
    RING2  = 14,
    BACK   = 15,
}
tpz.MAX_SLOTID  = 15

----------------------------------
-- Objtype Definitions
----------------------------------

tpz.objType =
{
    PC   = 0x01,
    NPC  = 0x02,
    MOB  = 0x04,
    PET  = 0x08,
    SHIP = 0x10,
}

----------------------------------
-- Attack Type
----------------------------------

tpz.attackType =
{
    NONE     = 0,
    PHYSICAL = 1,
    MAGICAL  = 2,
    RANGED   = 3,
    SPECIAL  = 4,
    BREATH   = 5,
}

----------------------------------
-- Damage Type
----------------------------------

tpz.damageType =
{
    NONE      = 0,
    PIERCING  = 1,
    SLASHING  = 2,
    BLUNT     = 3,
    HTH       = 4,
    ELEMENTAL = 5,
    FIRE      = 6,
    EARTH     = 7,
    WATER     = 8,
    WIND      = 9,
    ICE       = 10,
    LIGHTNING = 11,
    LIGHT     = 12,
    DARK      = 13,
}

----------------------------------
-- Drop Type (not currently used in code base)
----------------------------------

-- DROP_NORMAL  = 0x00
-- DROP_GROUPED = 0x01
-- DROP_STEAL   = 0x02
-- DROP_DESPOIL = 0x04

----------------------------------
-- Allegiance (not currently used in code base)
----------------------------------

-- ALLEGIANCE_MOB       = 0
-- ALLEGIANCE_PLAYER    = 1
-- ALLEGIANCE_SAN_DORIA = 2
-- ALLEGIANCE_BASTOK    = 3
-- ALLEGIANCE_WINDURST  = 4

------------------------------------
-- MOBMODs
------------------------------------

tpz.mobMod =
{
    NONE                = 0,
    GIL_MIN             = 1,  -- minimum gil drop -- spawn mod only
    GIL_MAX             = 2,  -- maximum gil drop -- spawn mod only
    MP_BASE             = 3,  -- Give mob mp. Used for mobs that are not mages, wyverns, avatars
    SIGHT_RANGE         = 4,  -- sight range
    SOUND_RANGE         = 5,  -- sound range
    BUFF_CHANCE         = 6,  -- % chance to buff (combat only)
    GA_CHANCE           = 7,  -- % chance to use -ga spell
    HEAL_CHANCE         = 8,  -- % chance to use heal
    HP_HEAL_CHANCE      = 9,  -- can cast cures below this HP %
    SUBLINK             = 10, -- sub link group
    LINK_RADIUS         = 11, -- link radius
    DRAW_IN             = 12, -- 1 - player draw in, 2 - alliance draw in -- only add as a spawn mod!
    -- 13 Available for use
    SKILL_LIST          = 14, -- uses given mob skill list
    MUG_GIL             = 15, -- amount gil carried for mugging
    -- 16 Available for use
    NO_DESPAWN          = 17, -- do not despawn when too far from spawn. Gob Diggers have this.
    VAR                 = 18, -- temp var for whatever. Gets cleared on spawn
    -- 19 Available for use
    TP_USE_CHANCE       = 20, -- % chance to use tp
    PET_SPELL_LIST      = 21, -- set pet spell list
    NA_CHANCE           = 22, -- % chance to cast -na
    IMMUNITY            = 23, -- immune to set status effects. This only works from the db, not scripts
    -- 24 Available for use
    BUILD_RESIST        = 25, -- builds resistance to given effects -- not impl
    SUPERLINK           = 26, -- super link group. Only use this in mob_spawn_mods / scripts!
    SPELL_LIST          = 27, -- set spell list
    EXP_BONUS           = 28, -- bonus exp (bonus / 100) negative values reduce exp.
    ASSIST              = 29, -- mobs will assist me
    SPECIAL_SKILL       = 30, -- give special skill
    ROAM_DISTANCE       = 31, -- distance allowed to roam from spawn
    -- 32 Available for use
    SPECIAL_COOL        = 33, -- cool down for special
    MAGIC_COOL          = 34, -- cool down for magic
    STANDBACK_COOL      = 35, -- cool down time for standing back (casting spell while not in attack range)
    ROAM_COOL           = 36, -- cool down time in seconds after roaming
    ALWAYS_AGGRO        = 37, -- aggro regardless of level. Spheroids
    NO_DROPS            = 38, -- If set monster cannot drop any items, not even seals.
    SHARE_POS           = 39, -- share a pos with another mob (eald'narche exoplates)
    TELEPORT_CD         = 40, -- cooldown for teleport abilities (tarutaru AA, angra mainyu, eald'narche)
    TELEPORT_START      = 41, -- mobskill ID to begin teleport
    TELEPORT_END        = 42, -- mobskill ID to end teleport
    TELEPORT_TYPE       = 43, -- teleport type - 1: on cooldown, 2 - to close distance
    DUAL_WIELD          = 44, -- enables a mob to use their offhand in attacks
    ADD_EFFECT          = 45, -- enables additional effect script to process on mobs attacks
    AUTO_SPIKES         = 46, -- enables additional effect script to process when mob is attacked
    SPAWN_LEASH         = 47, -- forces a mob to not move farther from its spawn than its leash distance
    SHARE_TARGET        = 48, -- mob always targets same target as ID in this var
    CHECK_AS_NM         = 49, -- If set, a mob will check as a NM.
    -- 50 Available for use
    ROAM_TURNS          = 51, -- Maximum amount of turns during a roam
    ROAM_RATE           = 52, -- Roaming frequency. roam_cool - rand(roam_cool / (roam_rate / 10))
    BEHAVIOR            = 53, -- Add behaviors to mob
    GIL_BONUS           = 54, -- Allow mob to drop gil. Multiplier to gil dropped by mob (bonus / 100) * total
    IDLE_DESPAWN        = 55, -- Time (in seconds) to despawn after being idle
    HP_STANDBACK        = 56, -- mob will always standback with hp % higher to value
    MAGIC_DELAY         = 57, -- Amount of seconds mob waits before casting first spell
    SPECIAL_DELAY       = 58, -- Amount of seconds mob waits before using first special
    WEAPON_BONUS        = 59, -- Add a bonus percentage to mob weapon damage ( bonus / 100 )
    SPAWN_ANIMATIONSUB  = 60, -- reset animationsub to this on spawn
    HP_SCALE            = 61, -- Scale the mobs max HP. ( hp_scale / 100 ) * maxhp
    NO_STANDBACK        = 62, -- Mob will never standback
    ATTACK_SKILL_LIST   = 63, -- skill list to use in place of regular attacks
    CHARMABLE           = 64, -- mob is charmable
    NO_MOVE             = 65, -- Mob will not be able to move
    MULTI_HIT           = 66, -- Mob will have as many swings as defined.
    NO_AGGRO            = 67, -- If set, mob cannot aggro until unset.
    ALLI_HATE           = 68  -- Range around target to add alliance member to enmity list.
}

------------------------------------
-- Job Specials (1hr / 2hr moves)
------------------------------------

tpz.jobSpecialAbility =
{
    MIGHTY_STRIKES      = 688,
    MIGHTY_STRIKES_MAAT = 1008,
    -- MIGHTY_STRIKES      = 2242,
    -- MIGHTY_STRIKES      = 2939,
    BENEDICTION         = 689,
    BENEDICTION_MAAT    = 1010,
    BENEDICTION_PRISHE  = 1486,
    -- BENEDICTION         = 2244,
    -- BENEDICTION         = 2777,
    -- BENEDICTION         = 2943,
    -- HUNDRED_FISTS       = 303,
    HUNDRED_FISTS        = 690,
    HUNDRED_FISTS_MAAT   = 1009,
    HUNDRED_FISTS_PRISHE = 1485,
    -- HUNDRED_FISTS       = 2020,
    -- HUNDRED_FISTS       = 2243,
    MANAFONT             = 691 ,
    MANAFONT_MAAT        = 1011,
    -- MANAFONT            = 2245,
    -- MANAFONT            = 2944,
    CHAINSPELL           = 692,
    CHAINSPELL_MAAT      = 1012,
    -- CHAINSPELL          = 2246,
    -- CHAINSPELL          = 2942,
    PERFECT_DODGE        = 693,
    PERFECT_DODGE_MAAT   = 1013,
    -- PERFECT_DODGE       = 2247,
    INVINCIBLE           = 694,
    INVINCIBLE_MAAT      = 1014,
    -- INVINCIBLE          = 2248,
    -- INVINCIBLE          = 2379,
    -- INVINCIBLE          = 2940,
    BLOOD_WEAPON         = 695,
    BLOOD_WEAPON_MAAT    = 1015,
    BLOOD_WEAPON_IXDRK   = 2249,
    SOUL_VOICE           = 696,
    SOUL_VOICE_MAAT      = 1018,
    -- SOUL_VOICE          = 2251,
    MEIKYO_SHISUI        = 730,
    MEIKYO_SHISUI_MAAT   = 1020,
    -- MEIKYO_SHISUI        = 2253,
    -- MEIKYO_SHISUI        = 3175,
    MIJIN_GAKURE         = 731,
    MIJIN_GAKURE_MAAT    = 1021,
    -- MIJIN_GAKURE         = 2105,
    -- MIJIN_GAKURE         = 2254,
    -- MIJIN_GAKURE         = 2382,
    CALL_WYVERN          = 732,
    CALL_WYVERN_MAAT     = 1022,
    FAMILIAR             = 740,
    FAMILIAR_MAAT        = 1016,
    -- FAMILIAR             = 2250,
    ASTRAL_FLOW          = 734,
    ASTRAL_FLOW_MAAT     = 1023,
    -- ASTRAL_FLOW          = 2256,
    -- Eagle Eye Shot has a TON of duplicates because mob models animate differently
    -- EES_?                = 413,
    -- EES_?                = 711,
    -- EES_?                = 712,
    EES_GOBLIN           = 735,
    EES_ANTICA           = 736,
    EES_ORC              = 737,
    EES_SHADE            = 738,
    EES_GIGA             = 739,
    EES_MAAT             = 1019,
    -- EES_?                = 1065,
    -- EES_?                = 1091,
    EES_YAGUDO           = 1121,
    EES_QUADAV           = 1122,
    EES_KINDRED          = 1151,
    -- EES_?                = 1153,
    -- EES_?                = 1327,
    EES_AERN             = 1389,
    -- EES_?                = 1557,
    -- EES_?                = 1641,
    EES_LAMIA            = 1931,
    EES_MERROW           = 1932,
    -- EES_?                = 2148,
    EES_TROLL            = 2252,
    -- EES_?                = 2941,
    -- SPIRIT_SURGE         = 1893,
    -- SPIRIT_SURGE         = 2255,
    AZURE_LORE           = 1933,
    -- AZURE_LORE           = 2006,
    -- AZURE_LORE           = 2257,
    -- AZURE_LORE           = 3481,
    -- WILD_CARD            = 1934,
    -- WILD_CARD            = 2007,
    -- WILD_CARD            = 2258,
    -- OVERDRIVE            = 1935,
    -- OVERDRIVE            = 2008,
    -- OVERDRIVE            = 2259,
    -- TABULA_RASA          = 2358,
    -- TABULA_RASA          = 2261,
    -- TABULA_RASA          = 2358,
    -- TRANCE               = 2260,
    -- TRANCE               = 2710,
    -- ELEMENTAL_SFORZO     = 3265,
    -- ELEMENTAL_SFORZO     = 3479,
    -- BOLSTER              = 3482,
}
tpz.jsa = tpz.jobSpecialAbility

------------------------------------
-- Skills
------------------------------------

tpz.skill =
{
    -- Combat Skills
    NONE = 0,
    HAND_TO_HAND = 1,
    DAGGER = 2,
    SWORD = 3,
    GREAT_SWORD = 4,
    AXE = 5,
    GREAT_AXE = 6,
    SCYTHE = 7,
    POLEARM = 8,
    KATANA = 9,
    GREAT_KATANA = 10,
    CLUB = 11,
    STAFF = 12,
    -- 13~21 unused
    AUTOMATON_MELEE = 22,
    AUTOMATON_RANGED = 23,
    AUTOMATON_MAGIC = 24,
    ARCHERY = 25,
    MARKSMANSHIP = 26,
    THROWING = 27,

    -- Defensive Skills
    GUARD = 28,
    EVASION = 29,
    SHIELD = 30,
    PARRY = 31,

    -- Magic Skills
    DIVINE_MAGIC = 32,
    HEALING_MAGIC = 33,
    ENHANCING_MAGIC = 34,
    ENFEEBLING_MAGIC = 35,
    ELEMENTAL_MAGIC = 36,
    DARK_MAGIC = 37,
    SUMMONING_MAGIC = 38,
    NINJUTSU = 39,
    SINGING = 40,
    STRING_INSTRUMENT = 41,
    WIND_INSTRUMENT = 42,
    BLUE_MAGIC = 43,
    GEOMANCY = 44,

    -- 45~47 unused

    -- Crafting Skills
    FISHING      = 48,
    WOODWORKING  = 49,
    SMITHING     = 50,
    GOLDSMITHING = 51,
    CLOTHCRAFT   = 52,
    LEATHERCRAFT = 53,
    BONECRAFT    = 54,
    ALCHEMY      = 55,
    COOKING      = 56,
    SYNERGY      = 57,

    -- Other Skills
    RID          = 58,
    DIG          = 59,
    -- 60~63 unused
    -- MAX_SKILLTYPE = 64
}

------------------------------------
-- Craft Skill Ranks
------------------------------------

tpz.craftRank =
{
    AMATEUR     = 0,
    RECRUIT     = 1,
    INITIATE    = 2,
    NOVICE      = 3,
    APPRENTICE  = 4,
    JOURNEYMAN  = 5,
    CRAFTSMAN   = 6,
    ARTISAN     = 7,
    ADEPT       = 8,
    VETERAN     = 9,
    EXPERT      = 10,
    AUTHORITY   = 11,
    LUMINARY    = 12,
    MASTER      = 13,
    GRANDMASTER = 14,
    LEGEND      = 15
    -- 16+ invalid
}

------------------------------------
-- Recast IDs
------------------------------------

tpz.recast =
{
    ITEM     = 0,
    MAGIC    = 1,
    ABILITY  = 2,
}

------------------------------------
-- ACTION IDs
------------------------------------

tpz.action =
{
    NONE                 = 0,
    ATTACK               = 1,
    RANGED_FINISH        = 2,
    WEAPONSKILL_FINISH   = 3,
    MAGIC_FINISH         = 4,
    ITEM_FINISH          = 5,
    JOBABILITY_FINISH    = 6,
    WEAPONSKILL_START    = 7,
    MAGIC_START          = 8,
    ITEM_START           = 9,
    JOBABILITY_START     = 10,
    MOBABILITY_FINISH    = 11,
    RANGED_START         = 12,
    RAISE_MENU_SELECTION = 13,
    DANCE                = 14,
    UNKNOWN_15           = 15,
    ROAMING              = 16,
    ENGAGE               = 17,
    DISENGAGE            = 18,
    CHANGE_TARGET        = 19,
    FALL                 = 20,
    DROPITEMS            = 21,
    DEATH                = 22,
    FADE_OUT             = 23,
    DESPAWN              = 24,
    SPAWN                = 25,
    STUN                 = 26,
    SLEEP                = 27,
    ITEM_USING           = 28,
    ITEM_INTERRUPT       = 29,
    MAGIC_CASTING        = 30,
    MAGIC_INTERRUPT      = 31,
    RANGED_INTERRUPT     = 32,
    MOBABILITY_START     = 33,
    MOBABILITY_USING     = 34,
    MOBABILITY_INTERRUPT = 35,
    LEAVE                = 36,
}
tpz.act = tpz.action

------------------------------------
-- ECOSYSTEM IDs
------------------------------------

tpz.ecosystem =
{
    ERROR          = 0,
    AMORPH         = 1,
    AQUAN          = 2,
    ARCANA         = 3,
    ARCHAICMACHINE = 4,
    AVATAR         = 5,
    BEAST          = 6,
    BEASTMEN       = 7,
    BIRD           = 8,
    DEMON          = 9,
    DRAGON         = 10,
    ELEMENTAL      = 11,
    EMPTY          = 12,
    HUMANOID       = 13,
    LIZARD         = 14,
    LUMORIAN       = 15,
    LUMINION       = 16,
    PLANTOID       = 17,
    UNCLASSIFIED   = 18,
    UNDEAD         = 19,
    VERMIN         = 20,
    VORAGEAN       = 21,
}
tpz.eco = tpz.ecosystem

------------------------------------
-- Behavior bits
------------------------------------

tpz.behavior =
{
    NONE         = 0x000,
    NO_DESPAWN   = 0x001, -- mob does not despawn on death
    STANDBACK    = 0x002, -- mob will standback forever
    RAISABLE     = 0x004, -- mob can be raised via Raise spells
    AGGRO_AMBUSH = 0x200, -- mob aggroes by ambush
    NO_TURN      = 0x400, -- mob does not turn to face target
}

------------------------------------
-- Elevator IDs
------------------------------------

tpz.elevator =
{
    TIMED_AUTOMATIC           = 0,
    DAVOI_LIFT                = 1,
    PALBOROUGH_MINES_LIFT     = 2,
    FORT_GHELSBA_LIFT         = 3
}

------------------------------------
-- Item Type
-----------------------------------

tpz.itemType =
{
    BASIC       = 0x00,
    GENERAL     = 0x01,
    USABLE      = 0x02,
    PUPPET      = 0x04,
    ARMOR       = 0x08,
    WEAPON      = 0x10,
    CURRENCY    = 0x20,
    FURNISHING  = 0x40,
    LINKSHELL   = 0x80,
}

------------------------------------
-- Animations
------------------------------------

tpz.animation =
{
    NONE                    = 0,
    ATTACK                  = 1,
    -- Death 2              = 2,
    DEATH                   = 3,
    CHOCOBO                 = 5,
    FISHING                 = 6,
    HEALING                 = 7,
    OPEN_DOOR               = 8,
    CLOSE_DOOR              = 9,
    ELEVATOR_UP             = 10,
    ELEVATOR_DOWN           = 11,
    -- seems to be WALLHACK = 28,
    -- seems to be WALLHACK = 31,
    FISHING_NPC             = 32,
    HEALING                 = 33,
    FISHING_FISH            = 38,
    FISHING_CAUGHT          = 39,
    FISHING_ROD_BREAK       = 40,
    FISHING_LINE_BREAK      = 41,
    FISHING_MONSTER         = 42,
    FISHING_STOP            = 43,
    SYNTH                   = 44,
    SIT                     = 47,
    RANGED                  = 48,
    FISHING_START           = 50,
    NEW_FISHING_START       = 56,
    NEW_FISHING_FISH        = 57,
    NEW_FISHING_CAUGHT      = 58,
    NEW_FISHING_ROD_BREAK   = 59,
    NEW_FISHING_LINE_BREAK  = 60,
    NEW_FISHING_MONSTER     = 61,
    NEW_FISHING_STOP        = 62,
    -- 63 through 72 are used with /sitchair
    -- 73 through 83 sitting on air (guessing future use for more chairs..)
    MOUNT                   = 85,
    -- TRUST                = 90, -- This is the animation for a trust NPC spawning in.
}
tpz.anim = tpz.animation

------------------------------------
-- Mounts
------------------------------------

tpz.mount =
{
    CHOCOBO        = 0,
    QUEST_RAPTOR   = 1,
    RAPTOR         = 2,
    TIGER          = 3,
    CRAB           = 4,
    RED_CRAB       = 5,
    BOMB           = 6,
    RAM            = 7,
    MORBOL         = 8,
    CRAWLER        = 9,
    FENRIR         = 10,
    BEETLE         = 11,
    MOOGLE         = 12,
    MAGIC_POT      = 13,
    TULFAIRE       = 14,
    WARMACHINE     = 15,
    XZOMIT         = 16,
    HIPPOGRYPH     = 17,
    SPECTRAL_CHAIR = 18,
    SPHEROID       = 19,
    OMEGA          = 20,
}

------------------------------------
-- Automaton Frame IDs
------------------------------------

tpz.frames =
{
    HARLEQUIN  = 0x20,
    VALOREDGE  = 0x21,
    SHARPSHOT  = 0x22,
    STORMWAKER = 0x23,
}

------------------------------------
-- Item Check Params
------------------------------------

tpz.itemCheck =
{
    NONE    = 0,
    EQUIP   = 1,
    UNEQUIP = 2,
}

------------------------------------
-- Emote Values
------------------------------------
tpz.emote =
{
    POINT = 0,
    BOW = 1,
    SALUTE = 2,
    KNEEL = 3,
    LAUGH = 4,
    CRY = 5,
    NO = 6,
    YES = 7,
    WAVE = 8,
    GOODBYE = 9,
    WELCOME = 10,
    JOY = 11,
    CHEER = 12,
    CLAP = 13,
    PRAISE = 14,
    SMILE = 15,
    POKE = 16,
    SLAP = 17,
    STAGGER = 18,
    SIGH = 19,
    COMFORT = 20,
    SURPRISED = 21,
    AMAZED = 22,
    STARE = 23,
    BLUSH = 24,
    ANGRY = 25,
    DISGUSTED = 26,
    MUTED = 27,
    DOZE = 28,
    PANIC = 29,
    GRIN = 30,
    DANCE = 31,
    THINK = 32,
    FUME = 33,
    DOUBT = 34,
    SULK = 35,
    PSYCH = 36,
    HUH = 37,
    SHOCKED = 38,
    LOGGING = 40,    -- Only used for HELM
    EXCAVATION = 41, -- Only used for HELM
    HARVESTING = 42, -- Only used for HELM
    HURRAY = 43,
    TOSS = 44,
    DANCE1 = 65,
    DANCE2 = 66,
    DANCE3 = 67,
    DANCE4 = 68,
    JOB = 74
}

tpz.emoteMode =
{
    ALL = 0,
    TEXT = 1,
    MOTION = 2
}

------------------------------------
-- Relic/Mythic/Empyrean tables
------------------------------------

<<<<<<< HEAD
tpz.relic =
=======
dsp.relicIDs =
>>>>>>> 4d0f1c89
{
    SPHARAI       = 0,
    MANDAU        = 1,
    EXCALIBUR     = 2,
    RAGNAROK      = 3,
    GUTTLER       = 4,
    BRAVURA       = 5,
    APOCALYPSE    = 6,
    GUNGNIR       = 7,
    KIKOKU        = 8,
    AMANOMURAKUMO = 9,
    MJOLLNIR      = 10,
    CLAUSTRUM     = 11,
    YOICHINOYUMI  = 12,
    ANNIHILATOR   = 13,
    GJALLARHORN   = 14,
    AEGIS         = 15
}

dsp.relicTiers =
{
    [dsp.relicIDs.SPHARAI] =
    {
        18264, 18265, 18637, 18651, 18665, 19746, 19839, 20480, 20481, 20509
    },
    [dsp.relicIDs.MANDAU] =
    {
        18270, 18271, 18638, 18652, 18666, 19747, 19840, 20555, 20556, 20583
    },
    [dsp.relicIDs.EXCALIBUR] =
    {
        18276, 18277, 18639, 18653, 18667, 19748, 19841, 20645, 20646, 20685
    },
    [dsp.relicIDs.RAGNAROK] =
    {
        18282, 18283, 18640, 18654, 18668, 19749, 19842, 20745, 20746, 21683
    },
    [dsp.relicIDs.GUTTLER] =
    {
        18288, 18289, 18641, 18655, 18669, 19750, 19843, 20790, 20791, 21750
    },
    [dsp.relicIDs.BRAVURA] =
    {
        18294, 18295, 18642, 18656, 18670, 19751, 19844, 20835, 20836, 21756
    },
    [dsp.relicIDs.APOCALYPSE] =
    {
        18306, 18307, 18644, 18658, 18672, 19753, 19846, 20880, 20881, 21808
    },
    [dsp.relicIDs.GUNGNIR] =
    {
        18300, 18301, 18643, 18657, 18671, 19752, 19845, 20925, 20926, 21857
    },
    [dsp.relicIDs.KIKOKU] =
    {
        18312, 18313, 18645, 18659, 18673, 19754, 19847, 20970, 20971, 21906
    },
    [dsp.relicIDs.AMANOMURAKUMO] =
    {
        18318, 18319, 18646, 18660, 18674, 19755, 19848, 21015, 21016, 21954
    },
    [dsp.relicIDs.MJOLLNIR] =
    {
        18324, 18325, 18647, 18661, 18675, 19756, 19849, 21060, 21061, 21077
    },
    [dsp.relicIDs.CLAUSTRUM] =
    {
        18330, 18331, 18648, 18662, 18676, 19757, 19850, 21135, 21136, 22060
    },
    [dsp.relicIDs.YOICHINOYUMI] =
    {
        18348, 18349, 18650, 18664, 18678, 19759, 19852, 21210, 21211, 22129, 22115
    },
    [dsp.relicIDs.ANNIHILATOR] =
    {
        18336, 18337, 18649, 18663, 18677, 19758, 19851, 21260, 21261, 22140, 21267
    },
    [dsp.relicIDs.GJALLARHORN] =
    {
        18342, 18577, 18578, 18579, 18580, 18572, 18840
    },
    [dsp.relicIDs.AEGIS] =
    {
        15070, 16195, 16196, 16197, 16198, 11927, 16200
    },
}<|MERGE_RESOLUTION|>--- conflicted
+++ resolved
@@ -2740,11 +2740,7 @@
 -- Relic/Mythic/Empyrean tables
 ------------------------------------
 
-<<<<<<< HEAD
-tpz.relic =
-=======
-dsp.relicIDs =
->>>>>>> 4d0f1c89
+tpz.relicIDs =
 {
     SPHARAI       = 0,
     MANDAU        = 1,
@@ -2764,69 +2760,69 @@
     AEGIS         = 15
 }
 
-dsp.relicTiers =
-{
-    [dsp.relicIDs.SPHARAI] =
+tpz.relicTiers =
+{
+    [tpz.relicIDs.SPHARAI] =
     {
         18264, 18265, 18637, 18651, 18665, 19746, 19839, 20480, 20481, 20509
     },
-    [dsp.relicIDs.MANDAU] =
+    [tpz.relicIDs.MANDAU] =
     {
         18270, 18271, 18638, 18652, 18666, 19747, 19840, 20555, 20556, 20583
     },
-    [dsp.relicIDs.EXCALIBUR] =
+    [tpz.relicIDs.EXCALIBUR] =
     {
         18276, 18277, 18639, 18653, 18667, 19748, 19841, 20645, 20646, 20685
     },
-    [dsp.relicIDs.RAGNAROK] =
+    [tpz.relicIDs.RAGNAROK] =
     {
         18282, 18283, 18640, 18654, 18668, 19749, 19842, 20745, 20746, 21683
     },
-    [dsp.relicIDs.GUTTLER] =
+    [tpz.relicIDs.GUTTLER] =
     {
         18288, 18289, 18641, 18655, 18669, 19750, 19843, 20790, 20791, 21750
     },
-    [dsp.relicIDs.BRAVURA] =
+    [tpz.relicIDs.BRAVURA] =
     {
         18294, 18295, 18642, 18656, 18670, 19751, 19844, 20835, 20836, 21756
     },
-    [dsp.relicIDs.APOCALYPSE] =
+    [tpz.relicIDs.APOCALYPSE] =
     {
         18306, 18307, 18644, 18658, 18672, 19753, 19846, 20880, 20881, 21808
     },
-    [dsp.relicIDs.GUNGNIR] =
+    [tpz.relicIDs.GUNGNIR] =
     {
         18300, 18301, 18643, 18657, 18671, 19752, 19845, 20925, 20926, 21857
     },
-    [dsp.relicIDs.KIKOKU] =
+    [tpz.relicIDs.KIKOKU] =
     {
         18312, 18313, 18645, 18659, 18673, 19754, 19847, 20970, 20971, 21906
     },
-    [dsp.relicIDs.AMANOMURAKUMO] =
+    [tpz.relicIDs.AMANOMURAKUMO] =
     {
         18318, 18319, 18646, 18660, 18674, 19755, 19848, 21015, 21016, 21954
     },
-    [dsp.relicIDs.MJOLLNIR] =
+    [tpz.relicIDs.MJOLLNIR] =
     {
         18324, 18325, 18647, 18661, 18675, 19756, 19849, 21060, 21061, 21077
     },
-    [dsp.relicIDs.CLAUSTRUM] =
+    [tpz.relicIDs.CLAUSTRUM] =
     {
         18330, 18331, 18648, 18662, 18676, 19757, 19850, 21135, 21136, 22060
     },
-    [dsp.relicIDs.YOICHINOYUMI] =
+    [tpz.relicIDs.YOICHINOYUMI] =
     {
         18348, 18349, 18650, 18664, 18678, 19759, 19852, 21210, 21211, 22129, 22115
     },
-    [dsp.relicIDs.ANNIHILATOR] =
+    [tpz.relicIDs.ANNIHILATOR] =
     {
         18336, 18337, 18649, 18663, 18677, 19758, 19851, 21260, 21261, 22140, 21267
     },
-    [dsp.relicIDs.GJALLARHORN] =
+    [tpz.relicIDs.GJALLARHORN] =
     {
         18342, 18577, 18578, 18579, 18580, 18572, 18840
     },
-    [dsp.relicIDs.AEGIS] =
+    [tpz.relicIDs.AEGIS] =
     {
         15070, 16195, 16196, 16197, 16198, 11927, 16200
     },
