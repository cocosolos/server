-----------------------------------
--
--     Functions for Conquest system
--
-----------------------------------
require("scripts/globals/teleports")
require("scripts/globals/keyitems")
require("scripts/globals/missions")
require("scripts/globals/npc_util")
require("scripts/globals/settings")
require("scripts/globals/common")
require("scripts/globals/status")
require("scripts/globals/zone")
-----------------------------------

dsp = dsp or {}
dsp.conquest = dsp.conquest or {}

-----------------------------------
-- (LOCAL) constants
-----------------------------------

local CONQUEST_TALLY_START = 0
local CONQUEST_TALLY_END   = 1
local CONQUEST_UPDATE      = 2

-----------------------------------
-- (LOCAL) expeditionary forces
-- TODO: implement this menu
-----------------------------------

local exForceMenuData =
{
    0x20006,ZULK_EF,103,0x000040,20,dsp.ki.ZULKHEIM_EF_INSIGNIA,
    0x20007,NORV_EF,104,0x000080,25,dsp.ki.NORVALLEN_EF_INSIGNIA,
    0x20009,DERF_EF,109,0x000200,25,dsp.ki.DERFLAND_EF_INSIGNIA,
    0x2000B,KOLS_EF,118,0x000800,20,dsp.ki.KOLSHUSHU_EF_INSIGNIA,
    0x2000C,ARAG_EF,119,0x001000,25,dsp.ki.ARAGONEU_EF_INSIGNIA,
    0x2000D,FAUR_EF,111,0x002000,35,dsp.ki.FAUREGANDI_EF_INSIGNIA,
    0x2000E,VALD_EF,112,0x004000,40,dsp.ki.VALDEAUNIA_EF_INSIGNIA,
    0x2000F,QUFI_EF,126,0x008000,25,dsp.ki.QUFIM_EF_INSIGNIA,
    0x20010,LITE_EF,121,0x010000,35,dsp.ki.LITELOR_EF_INSIGNIA,
    0x20011,KUZO_EF,114,0x020000,40,dsp.ki.KUZOTZ_EF_INSIGNIA,
    0x20012,VOLL_EF,113,0x040000,65,dsp.ki.VOLLBOW_EF_INSIGNIA,
    0x20013,ELLO_EF,123,0x080000,35,dsp.ki.ELSHIMO_LOWLANDS_EF_INSIGNIA,
    0x20014,ELUP_EF,124,0x100000,45,dsp.ki.ELSHIMO_UPLANDS_EF_INSIGNIA
}

local function getExForceAvailable(player, guardNation)
    return 0
end

local function getExForceReward(player, guardNation)
    return 0
end

-----------------------------------
-- (LOCAL) outposts
-----------------------------------

local outposts =
{
    [dsp.region.RONFAURE]        = {zone = 100, ki = dsp.ki.RONFAURE_SUPPLIES,              cp = 10, lvl = 10, fee = 100},
    [dsp.region.ZULKHEIM]        = {zone = 103, ki = dsp.ki.ZULKHEIM_SUPPLIES,              cp = 30, lvl = 10, fee = 100},
    [dsp.region.NORVALLEN]       = {zone = 104, ki = dsp.ki.NORVALLEN_SUPPLIES,             cp = 40, lvl = 15, fee = 150},
    [dsp.region.GUSTABERG]       = {zone = 106, ki = dsp.ki.GUSTABERG_SUPPLIES,             cp = 10, lvl = 10, fee = 100},
    [dsp.region.DERFLAND]        = {zone = 109, ki = dsp.ki.DERFLAND_SUPPLIES,              cp = 40, lvl = 15, fee = 150},
    [dsp.region.SARUTABARUTA]    = {zone = 115, ki = dsp.ki.SARUTABARUTA_SUPPLIES,          cp = 10, lvl = 10, fee = 100},
    [dsp.region.KOLSHUSHU]       = {zone = 118, ki = dsp.ki.KOLSHUSHU_SUPPLIES,             cp = 40, lvl = 10, fee = 100},
    [dsp.region.ARAGONEU]        = {zone = 119, ki = dsp.ki.ARAGONEU_SUPPLIES,              cp = 40, lvl = 15, fee = 150},
    [dsp.region.FAUREGANDI]      = {zone = 111, ki = dsp.ki.FAUREGANDI_SUPPLIES,            cp = 70, lvl = 35, fee = 350},
    [dsp.region.VALDEAUNIA]      = {zone = 112, ki = dsp.ki.VALDEAUNIA_SUPPLIES,            cp = 50, lvl = 40, fee = 400},
    [dsp.region.QUFIMISLAND]     = {zone = 126, ki = dsp.ki.QUFIM_SUPPLIES,                 cp = 60, lvl = 15, fee = 150},
    [dsp.region.LITELOR]         = {zone = 121, ki = dsp.ki.LITELOR_SUPPLIES,               cp = 40, lvl = 25, fee = 250},
    [dsp.region.KUZOTZ]          = {zone = 114, ki = dsp.ki.KUZOTZ_SUPPLIES,                cp = 70, lvl = 30, fee = 300},
    [dsp.region.VOLLBOW]         = {zone = 113, ki = dsp.ki.VOLLBOW_SUPPLIES,               cp = 70, lvl = 50, fee = 500},
    [dsp.region.ELSHIMOLOWLANDS] = {zone = 123, ki = dsp.ki.ELSHIMO_LOWLANDS_SUPPLIES,      cp = 70, lvl = 25, fee = 250},
    [dsp.region.ELSHIMOUPLANDS]  = {zone = 124, ki = dsp.ki.ELSHIMO_UPLANDS_SUPPLIES,       cp = 70, lvl = 35, fee = 350},
<<<<<<< HEAD
    [dsp.region.TULIA]           = {zone = 130,                                             cp = 70, lvl = 70, fee = 500},
=======
    [dsp.region.TULIA]           = {zone = 130, cp = 0, lvl = 70, fee = 500},
>>>>>>> 4ea26d49
    [dsp.region.TAVNAZIANARCH]   = {zone =  24, ki = dsp.ki.TAVNAZIAN_ARCHIPELAGO_SUPPLIES, cp = 70, lvl = 30, fee = 300},
    [dsp.region.MOVALPOLOS]      = {zone =  11,                                             cp = 70, lvl = 30, fee = 300}
}

local function hasOutpost(player, region)
    local regionBit = math.pow(2, region + 5)
    local supplyQuests = player:getNationTeleport(player:getNation())
    return bit.band(supplyQuests, regionBit) == regionBit
end

local function setHomepointFee(player, guardNation)
    local pNation = player:getNation()
    local fee = 0

    if pNation ~= guardNation and not dsp.conquest.areAllies(pNation, guardNation) then
        local rank = player:getRank()
        if rank <= 5 then
            fee = 100 * math.pow(2, rank - 1)
        else
            fee = (800 * rank) - 2400
        end
    end

    return fee
end

local function getRegionsMask(nation)
    local mask = 0
    for region = dsp.region.RONFAURE, dsp.region.MOVALPOLOS do
        if GetRegionOwner(region) ~= nation then
            mask = bit.bor(mask, bit.lshift(1, region + 5)) -- Region bits start at 5th bit
        end
    end

    -- Flip the mask so owned region bits are OFF
    return bit.bnot(mask)
end

local function getAllowedTeleports(player, nation)
    local regionsSupplied = player:getNationTeleport(nation)
    local allowedTeleports = 0
    for region = dsp.region.RONFAURE, dsp.region.MOVALPOLOS do
        local canTeleport = dsp.conquest.canTeleportToOutpost(player, region)
        allowedTeleports = bit.bor(allowedTeleports, bit.band(regionsSupplied, bit.lshift(canTeleport and 1 or 0, region + 5))) -- Region bits start at 5th bit
    end
    
    -- Flip the mask so allowed region bits are OFF
    return bit.bnot(allowedTeleports)
end

-----------------------------------
-- (LOCAL) supply runs
-----------------------------------

-- produce supply quest mask for the nation based on current conquest standings
local function suppliesAvailableBitmask(player, nation)
    local mask = 2130706463

    if player:getVar("supplyQuest_started") == vanaDay() then
        mask = 4294967295 -- Need to wait 1 vanadiel day
    end

    for k, v in pairs(outposts) do
        if v.ki and player:hasKeyItem(v.ki) then
            mask = -1
            break
        end
    end

    if mask ~= -1 and mask ~= 4294967295 then
        for i = 0, 18 do
            if GetRegionOwner(i) ~= nation or i == 16 or i == 17 or (i == 18 and not player:hasCompletedMission(COP, DARKNESS_NAMED)) then
                mask = mask + 2^(i + 5)
            end
        end
    end

    return mask
end

local function areSuppliesRotten(player, npc, guardType)
    local fresh   = player:getVar("supplyQuest_fresh")
    local region  = player:getVar("supplyQuest_region")
    local rotten  = false

    if region > 0 and fresh <= os.time() then
        rotten = true
    end

    if rotten then
        if guardType <= dsp.conquest.guard.FOREIGN then
            player:showText(npc, CONQUEST + 40) -- "We will dispose of those unusable supplies."
        else
            player:showText(npc, CONQUEST - 1) -- "Hmm... These supplies you have brought us are too old to be of any use."
        end
        local ki = outposts[region].ki
        player:delKeyItem(ki)
        player:messageSpecial(zones[player:getZoneID()].text.KEYITEM_LOST, ki)
        player:setVar("supplyQuest_started", 0)
        player:setVar("supplyQuest_region", 0)
        player:setVar("supplyQuest_fresh", 0)
    end

    return rotten
end

local function canDeliverSupplies(player, guardNation, guardEvent, guardRegion)
    local delivered = false

    local region = player:getVar("supplyQuest_region")
    if region == guardRegion and player:hasKeyItem(outposts[region].ki) then
        delivered = true
        player:startEvent(guardEvent, 16, 0, 0, 0, 1, 0, 0, 255) -- "you have brought us supplies!"
    end

    return delivered
end

-----------------------------------
-- (LOCAL) overseers
-----------------------------------

local overseerOffsets =
{
    [dsp.region.RONFAURE] =
    {
        {offset =  0, nation = dsp.nation.SANDORIA}, -- Doladepaiton, R.K.
        {offset =  7, nation = dsp.nation.SANDORIA}, -- Ballie, R.K.
        {offset =  3, nation = dsp.nation.SANDORIA}, -- Flag
        {offset = 11, nation = dsp.nation.SANDORIA}, -- Flag
        {offset =  1, nation = dsp.nation.BASTOK},   -- Yoshihiro, I.M.
        {offset =  8, nation = dsp.nation.BASTOK},   -- Molting Moth, I.M.
        {offset =  4, nation = dsp.nation.BASTOK},   -- Flag
        {offset = 13, nation = dsp.nation.BASTOK},   -- Flag
        {offset =  2, nation = dsp.nation.WINDURST}, -- Kyanta-Pakyanta, W.W.
        {offset =  9, nation = dsp.nation.WINDURST}, -- Tottoto, W.W.
        {offset =  5, nation = dsp.nation.WINDURST}, -- Flag
        {offset = 13, nation = dsp.nation.WINDURST}, -- Flag
        {offset =  6, nation = dsp.nation.BEASTMEN}, -- Flag
        {offset = 14, nation = dsp.nation.BEASTMEN}, -- Flag
        {offset = 10, nation = dsp.nation.OTHER},    -- Harvetour
    },
    [dsp.region.ZULKHEIM] =
    {
        {offset =  0, nation = dsp.nation.SANDORIA}, -- Quanteilleron, R.K.
        {offset =  7, nation = dsp.nation.SANDORIA}, -- Prunilla, R.K.
        {offset =  3, nation = dsp.nation.SANDORIA}, -- flag
        {offset = 12, nation = dsp.nation.SANDORIA}, -- flag
        {offset =  1, nation = dsp.nation.BASTOK},   -- Tsunashige, I.M.
        {offset =  8, nation = dsp.nation.BASTOK},   -- Fighting Ant, I.M.
        {offset =  4, nation = dsp.nation.BASTOK},   -- flag
        {offset = 13, nation = dsp.nation.BASTOK},   -- flag
        {offset =  2, nation = dsp.nation.WINDURST}, -- Nyata-Mobuta, W.W.
        {offset =  9, nation = dsp.nation.WINDURST}, -- Tebubu, W.W.
        {offset =  5, nation = dsp.nation.WINDURST}, -- flag
        {offset = 14, nation = dsp.nation.WINDURST}, -- flag
        {offset =  6, nation = dsp.nation.BEASTMEN}, -- flag
        {offset = 15, nation = dsp.nation.BEASTMEN}, -- flag
        {offset = 10, nation = dsp.nation.OTHER},    -- Medicine Axe
    },
    [dsp.region.NORVALLEN] =
    {
        {offset =  0, nation = dsp.nation.SANDORIA}, -- Chaplion, R.K.
        {offset =  7, nation = dsp.nation.SANDORIA}, -- Taumiale, R.K.
        {offset =  3, nation = dsp.nation.SANDORIA}, -- flag
        {offset = 11, nation = dsp.nation.SANDORIA}, -- flag
        {offset =  1, nation = dsp.nation.BASTOK},   -- Takamoto, I.M.
        {offset =  8, nation = dsp.nation.BASTOK},   -- Pure Heart, I.M.
        {offset =  4, nation = dsp.nation.BASTOK},   -- flag
        {offset = 12, nation = dsp.nation.BASTOK},   -- flag
        {offset =  2, nation = dsp.nation.WINDURST}, -- Bubchu-Bibinchu, W.W.
        {offset =  9, nation = dsp.nation.WINDURST}, -- Geruru, W.W.
        {offset =  5, nation = dsp.nation.WINDURST}, -- flag
        {offset = 13, nation = dsp.nation.WINDURST}, -- flag
        {offset =  6, nation = dsp.nation.BEASTMEN}, -- flag
        {offset = 14, nation = dsp.nation.BEASTMEN}, -- flag
        {offset = 10, nation = dsp.nation.OTHER},    -- Mionie
    },
    [dsp.region.GUSTABERG] =
    {
        {offset =  0, nation = dsp.nation.SANDORIA}, -- Ennigreaud, R.K.
        {offset =  7, nation = dsp.nation.SANDORIA}, -- Quellebie, R.K.
        {offset =  3, nation = dsp.nation.SANDORIA}, -- flag
        {offset = 11, nation = dsp.nation.SANDORIA}, -- flag
        {offset =  1, nation = dsp.nation.BASTOK},   -- Shigezane, I.M.
        {offset =  8, nation = dsp.nation.BASTOK},   -- Heavy Fog, I.M.
        {offset =  4, nation = dsp.nation.BASTOK},   -- flag
        {offset = 12, nation = dsp.nation.BASTOK},   -- flag
        {offset =  2, nation = dsp.nation.WINDURST}, -- Kuuwari-Aori, W.W.
        {offset =  9, nation = dsp.nation.WINDURST}, -- Butsutsu, W.W.
        {offset =  5, nation = dsp.nation.WINDURST}, -- flag
        {offset = 13, nation = dsp.nation.WINDURST}, -- flag
        {offset =  6, nation = dsp.nation.BEASTMEN}, -- flag
        {offset = 14, nation = dsp.nation.BEASTMEN}, -- flag
        {offset = 10, nation = dsp.nation.OTHER},    -- Kuleo
    },
    [dsp.region.DERFLAND] =
    {
        {offset =  0, nation = dsp.nation.SANDORIA}, -- Mesachedeau, R.K.
        {offset =  7, nation = dsp.nation.SANDORIA}, -- Ioupie, R.K.
        {offset =  3, nation = dsp.nation.SANDORIA}, -- flag
        {offset = 11, nation = dsp.nation.SANDORIA}, -- flag
        {offset =  1, nation = dsp.nation.BASTOK},   -- Souun, I.M.
        {offset =  8, nation = dsp.nation.BASTOK},   -- Sharp Tooth, I.M.
        {offset =  4, nation = dsp.nation.BASTOK},   -- flag
        {offset = 12, nation = dsp.nation.BASTOK},   -- flag
        {offset =  2, nation = dsp.nation.WINDURST}, -- Mokto-Lankto, W.W.
        {offset =  9, nation = dsp.nation.WINDURST}, -- Shikoko, W.W.
        {offset =  5, nation = dsp.nation.WINDURST}, -- flag
        {offset = 13, nation = dsp.nation.WINDURST}, -- flag
        {offset =  6, nation = dsp.nation.BEASTMEN}, -- flag
        {offset = 14, nation = dsp.nation.BEASTMEN}, -- flag
        {offset = 10, nation = dsp.nation.OTHER},    -- Tahmasp
    },
    [dsp.region.SARUTABARUTA] =
    {
        {offset =  0, nation = dsp.nation.SANDORIA}, -- Naguipeillont, R.K.
        {offset =  7, nation = dsp.nation.SANDORIA}, -- Banege, R.K.
        {offset =  3, nation = dsp.nation.SANDORIA}, -- flag
        {offset = 11, nation = dsp.nation.SANDORIA}, -- flag
        {offset =  1, nation = dsp.nation.BASTOK},   -- Ryokei, I.M.
        {offset =  8, nation = dsp.nation.BASTOK},   -- Slow Axe, I.M.
        {offset =  4, nation = dsp.nation.BASTOK},   -- flag
        {offset = 12, nation = dsp.nation.BASTOK},   -- flag
        {offset =  2, nation = dsp.nation.WINDURST}, -- Roshina-Kuleshuna, W.W.
        {offset =  9, nation = dsp.nation.WINDURST}, -- Darumomo, W.W.
        {offset =  5, nation = dsp.nation.WINDURST}, -- flag
        {offset = 13, nation = dsp.nation.WINDURST}, -- flag
        {offset =  6, nation = dsp.nation.BEASTMEN}, -- flag
        {offset = 14, nation = dsp.nation.BEASTMEN}, -- flag
        {offset = 10, nation = dsp.nation.OTHER},    -- Mahien-Uhien
    },
    [dsp.region.KOLSHUSHU] =
    {
        {offset =  0, nation = dsp.nation.SANDORIA}, -- Bonbavour, R.K.
        {offset =  7, nation = dsp.nation.SANDORIA}, -- Craigine, R.K.
        {offset =  3, nation = dsp.nation.SANDORIA}, -- flag
        {offset = 11, nation = dsp.nation.SANDORIA}, -- flag
        {offset =  1, nation = dsp.nation.BASTOK},   -- Ishin, I.M.
        {offset =  8, nation = dsp.nation.BASTOK},   -- Wise Turtle, I.M.
        {offset =  4, nation = dsp.nation.BASTOK},   -- flag
        {offset = 12, nation = dsp.nation.BASTOK},   -- flag
        {offset =  2, nation = dsp.nation.WINDURST}, -- Ganemu-Punnemu, W.W.
        {offset =  9, nation = dsp.nation.WINDURST}, -- Mashasha, W.W.
        {offset =  5, nation = dsp.nation.WINDURST}, -- flag
        {offset = 13, nation = dsp.nation.WINDURST}, -- flag
        {offset =  6, nation = dsp.nation.BEASTMEN}, -- flag
        {offset = 14, nation = dsp.nation.BEASTMEN}, -- flag
        {offset = 10, nation = dsp.nation.OTHER},    -- Lobho Ukipturi
    },
    [dsp.region.ARAGONEU] =
    {
        {offset =  0, nation = dsp.nation.SANDORIA}, -- Chegourt, R.K.
        {offset =  7, nation = dsp.nation.SANDORIA}, -- Buliame, R.K.
        {offset =  3, nation = dsp.nation.SANDORIA}, -- flag
        {offset = 11, nation = dsp.nation.SANDORIA}, -- flag
        {offset =  1, nation = dsp.nation.BASTOK},   -- Akane, I.M.
        {offset =  8, nation = dsp.nation.BASTOK},   -- Three Steps, I.M.
        {offset =  4, nation = dsp.nation.BASTOK},   -- flag
        {offset = 12, nation = dsp.nation.BASTOK},   -- flag
        {offset =  2, nation = dsp.nation.WINDURST}, -- Donmo-Boronmo, W.W.
        {offset =  9, nation = dsp.nation.WINDURST}, -- Daruru, W.W.
        {offset =  5, nation = dsp.nation.WINDURST}, -- flag
        {offset = 13, nation = dsp.nation.WINDURST}, -- flag
        {offset =  6, nation = dsp.nation.BEASTMEN}, -- flag
        {offset = 14, nation = dsp.nation.BEASTMEN}, -- flag
        {offset = 10, nation = dsp.nation.OTHER},    -- Mushosho
    },
    [dsp.region.FAUREGANDI] =
    {
        {offset =  0, nation = dsp.nation.SANDORIA}, -- Parledaire, R.K.
        {offset =  7, nation = dsp.nation.SANDORIA}, -- Leaufetie, R.K.
        {offset =  3, nation = dsp.nation.SANDORIA}, -- flag
        {offset = 11, nation = dsp.nation.SANDORIA}, -- flag
        {offset =  1, nation = dsp.nation.BASTOK},   -- Akane, I.M.
        {offset =  8, nation = dsp.nation.BASTOK},   -- Rattling Rain, I.M.
        {offset =  4, nation = dsp.nation.BASTOK},   -- flag
        {offset = 12, nation = dsp.nation.BASTOK},   -- flag
        {offset =  2, nation = dsp.nation.WINDURST}, -- Ryunchi-Pauchi, W.W.
        {offset =  9, nation = dsp.nation.WINDURST}, -- Chopapa, W.W.
        {offset =  5, nation = dsp.nation.WINDURST}, -- flag
        {offset = 13, nation = dsp.nation.WINDURST}, -- flag
        {offset =  6, nation = dsp.nation.BEASTMEN}, -- flag
        {offset = 14, nation = dsp.nation.BEASTMEN}, -- flag
        {offset = 10, nation = dsp.nation.OTHER},    -- Gueriette
    },
    [dsp.region.VALDEAUNIA] =
    {
        {offset =  0, nation = dsp.nation.SANDORIA}, -- Jeantelas, R.K.
        {offset =  7, nation = dsp.nation.SANDORIA}, -- Pilcha, R.K.
        {offset =  3, nation = dsp.nation.SANDORIA}, -- flag
        {offset = 11, nation = dsp.nation.SANDORIA}, -- flag
        {offset =  1, nation = dsp.nation.BASTOK},   -- Kaya, I.M.
        {offset =  8, nation = dsp.nation.BASTOK},   -- Heavy Bear, I.M.
        {offset =  4, nation = dsp.nation.BASTOK},   -- flag
        {offset = 12, nation = dsp.nation.BASTOK},   -- flag
        {offset =  2, nation = dsp.nation.WINDURST}, -- Magumo-Yagimo, W.W.
        {offset =  9, nation = dsp.nation.WINDURST}, -- Tememe, W.W.
        {offset =  5, nation = dsp.nation.WINDURST}, -- flag
        {offset = 13, nation = dsp.nation.WINDURST}, -- flag
        {offset =  6, nation = dsp.nation.BEASTMEN}, -- flag
        {offset = 14, nation = dsp.nation.BEASTMEN}, -- flag
        {offset = 10, nation = dsp.nation.OTHER},    -- Pelogrant
    },
    [dsp.region.QUFIMISLAND] =
    {
        {offset =  0, nation = dsp.nation.SANDORIA}, -- Pitoire, R.K.
        {offset =  7, nation = dsp.nation.SANDORIA}, -- Matica, R.K.
        {offset =  3, nation = dsp.nation.SANDORIA}, -- flag
        {offset = 11, nation = dsp.nation.SANDORIA}, -- flag
        {offset =  1, nation = dsp.nation.BASTOK},   -- Sasa, I.M.
        {offset =  8, nation = dsp.nation.BASTOK},   -- Singing Blade, I.M.
        {offset =  4, nation = dsp.nation.BASTOK},   -- flag
        {offset = 12, nation = dsp.nation.BASTOK},   -- flag
        {offset =  2, nation = dsp.nation.WINDURST}, -- Tsonga-Hoponga, W.W.
        {offset =  9, nation = dsp.nation.WINDURST}, -- Numumu, W.W.
        {offset =  5, nation = dsp.nation.WINDURST}, -- flag
        {offset = 13, nation = dsp.nation.WINDURST}, -- flag
        {offset =  6, nation = dsp.nation.BEASTMEN}, -- flag
        {offset = 14, nation = dsp.nation.BEASTMEN}, -- flag
        {offset = 10, nation = dsp.nation.OTHER},    -- Jiwon
    },
    [dsp.region.LITELOR] =
    {
        {offset =  0, nation = dsp.nation.SANDORIA}, -- Credaurion, R.K.
        {offset =  7, nation = dsp.nation.SANDORIA}, -- Limion, R.K.
        {offset =  3, nation = dsp.nation.SANDORIA}, -- flag
        {offset = 11, nation = dsp.nation.SANDORIA}, -- flag
        {offset =  1, nation = dsp.nation.BASTOK},   -- Calliope, I.M.
        {offset =  8, nation = dsp.nation.BASTOK},   -- Dedden, I.M.
        {offset =  4, nation = dsp.nation.BASTOK},   -- flag
        {offset = 12, nation = dsp.nation.BASTOK},   -- flag
        {offset =  2, nation = dsp.nation.WINDURST}, -- Ajimo-Majimo, W.W.
        {offset =  9, nation = dsp.nation.WINDURST}, -- Ochocho, W.W.
        {offset =  5, nation = dsp.nation.WINDURST}, -- flag
        {offset = 13, nation = dsp.nation.WINDURST}, -- flag
        {offset =  6, nation = dsp.nation.BEASTMEN}, -- flag
        {offset = 14, nation = dsp.nation.BEASTMEN}, -- flag
        {offset = 10, nation = dsp.nation.OTHER},    -- Kasim
    },
    [dsp.region.KUZOTZ] =
    {
        {offset =  0, nation = dsp.nation.SANDORIA}, -- Eaulevisat, R.K.
        {offset =  7, nation = dsp.nation.SANDORIA}, -- Laimeve, R.K.
        {offset =  3, nation = dsp.nation.SANDORIA}, -- flag
        {offset = 11, nation = dsp.nation.SANDORIA}, -- flag
        {offset =  1, nation = dsp.nation.BASTOK},   -- Lindgard, I.M.
        {offset =  8, nation = dsp.nation.BASTOK},   -- Daborn, I.M.
        {offset =  4, nation = dsp.nation.BASTOK},   -- flag
        {offset = 12, nation = dsp.nation.BASTOK},   -- flag
        {offset =  2, nation = dsp.nation.WINDURST}, -- Variko-Njariko, W.W.
        {offset =  9, nation = dsp.nation.WINDURST}, -- Sahgygy, W.W.
        {offset =  5, nation = dsp.nation.WINDURST}, -- flag
        {offset = 13, nation = dsp.nation.WINDURST}, -- flag
        {offset =  6, nation = dsp.nation.BEASTMEN}, -- flag
        {offset = 14, nation = dsp.nation.BEASTMEN}, -- flag
        {offset = 10, nation = dsp.nation.OTHER},    -- Sowande
    },
    [dsp.region.VOLLBOW] =
    {
        {offset =  0, nation = dsp.nation.SANDORIA}, -- Salimardi, R.K.
        {offset =  7, nation = dsp.nation.SANDORIA}, -- Paise, R.K.
        {offset =  3, nation = dsp.nation.SANDORIA}, -- flag
        {offset = 11, nation = dsp.nation.SANDORIA}, -- flag
        {offset =  1, nation = dsp.nation.BASTOK},   -- Sarmistha, I.M.
        {offset =  8, nation = dsp.nation.BASTOK},   -- Dultwa, I.M.
        {offset =  4, nation = dsp.nation.BASTOK},   -- flag
        {offset = 12, nation = dsp.nation.BASTOK},   -- flag
        {offset =  2, nation = dsp.nation.WINDURST}, -- Voranbo-Natanbo, W.W.
        {offset =  9, nation = dsp.nation.WINDURST}, -- Orukeke, W.W.
        {offset =  5, nation = dsp.nation.WINDURST}, -- flag
        {offset = 13, nation = dsp.nation.WINDURST}, -- flag
        {offset =  6, nation = dsp.nation.BEASTMEN}, -- flag
        {offset = 14, nation = dsp.nation.BEASTMEN}, -- flag
        {offset = 10, nation = dsp.nation.OTHER},    -- Bright Moon
    },
    [dsp.region.ELSHIMOLOWLANDS] =
    {
        {offset =  0, nation = dsp.nation.SANDORIA}, -- Zorchorevi, R.K.
        {offset =  7, nation = dsp.nation.SANDORIA}, -- Mupia, R.K.
        {offset =  3, nation = dsp.nation.SANDORIA}, -- flag
        {offset = 11, nation = dsp.nation.SANDORIA}, -- flag
        {offset =  1, nation = dsp.nation.BASTOK},   -- Mahol, I.M.
        {offset =  8, nation = dsp.nation.BASTOK},   -- Bammiro, I.M.
        {offset =  4, nation = dsp.nation.BASTOK},   -- flag
        {offset = 12, nation = dsp.nation.BASTOK},   -- flag
        {offset =  2, nation = dsp.nation.WINDURST}, -- Uphra-Kophra, W.W.
        {offset =  9, nation = dsp.nation.WINDURST}, -- Richacha, W.W.
        {offset =  5, nation = dsp.nation.WINDURST}, -- flag
        {offset = 13, nation = dsp.nation.WINDURST}, -- flag
        {offset =  6, nation = dsp.nation.BEASTMEN}, -- flag
        {offset = 14, nation = dsp.nation.BEASTMEN}, -- flag
        {offset = 10, nation = dsp.nation.OTHER},    -- Robino-Mobino
    },
    [dsp.region.ELSHIMOUPLANDS] =
    {
        {offset =  0, nation = dsp.nation.SANDORIA}, -- Ilieumort, R.K.
        {offset =  7, nation = dsp.nation.SANDORIA}, -- Emila, R.K.
        {offset =  3, nation = dsp.nation.SANDORIA}, -- flag
        {offset = 11, nation = dsp.nation.SANDORIA}, -- flag
        {offset =  1, nation = dsp.nation.BASTOK},   -- Mintoo, I.M.
        {offset =  8, nation = dsp.nation.BASTOK},   -- Guddal, I.M.
        {offset =  4, nation = dsp.nation.BASTOK},   -- flag
        {offset = 12, nation = dsp.nation.BASTOK},   -- flag
        {offset =  2, nation = dsp.nation.WINDURST}, -- Etaj-Pohtaj, W.W.
        {offset =  9, nation = dsp.nation.WINDURST}, -- Ghantata, W.W.
        {offset =  5, nation = dsp.nation.WINDURST}, -- flag
        {offset = 13, nation = dsp.nation.WINDURST}, -- flag
        {offset =  6, nation = dsp.nation.BEASTMEN}, -- flag
        {offset = 14, nation = dsp.nation.BEASTMEN}, -- flag
        {offset = 10, nation = dsp.nation.OTHER},    -- Mugha Dovajaiho
    },
    [dsp.region.TULIA] =
    {
        {offset =  0, nation = dsp.nation.SANDORIA}, -- flag
        {offset =  1, nation = dsp.nation.BASTOK},   -- flag
        {offset =  2, nation = dsp.nation.WINDURST}, -- flag
        {offset =  3, nation = dsp.nation.BEASTMEN}, -- flag
    },
    [dsp.region.MOVALPOLOS] =
    {
        {offset =  0, nation = dsp.nation.SANDORIA}, -- flag
        {offset =  1, nation = dsp.nation.BASTOK},   -- flag
        {offset =  2, nation = dsp.nation.WINDURST}, -- flag
        {offset =  3, nation = dsp.nation.BEASTMEN}, -- flag
    },
    [dsp.region.TAVNAZIANARCH] =
    {
        {offset =  0, nation = dsp.nation.SANDORIA}, -- Jemmoquel, R.K.
        {offset =  7, nation = dsp.nation.SANDORIA}, -- Chilaumme, R.K.
        {offset =  3, nation = dsp.nation.SANDORIA}, -- flag
        {offset = 11, nation = dsp.nation.SANDORIA}, -- flag
        {offset =  1, nation = dsp.nation.BASTOK},   -- Yoram, I.M.
        {offset =  8, nation = dsp.nation.BASTOK},   -- Ghost Talker, I.M.
        {offset =  4, nation = dsp.nation.BASTOK},   -- flag
        {offset = 12, nation = dsp.nation.BASTOK},   -- flag
        {offset =  2, nation = dsp.nation.WINDURST}, -- Teldo-Moroldo, W.W.
        {offset =  9, nation = dsp.nation.WINDURST}, -- Cotete, W.W.
        {offset =  5, nation = dsp.nation.WINDURST}, -- flag
        {offset = 13, nation = dsp.nation.WINDURST}, -- flag
        {offset =  6, nation = dsp.nation.BEASTMEN}, -- flag
        {offset = 14, nation = dsp.nation.BEASTMEN}, -- flag
        {offset = 10, nation = dsp.nation.OTHER},    -- Jersey
    },
}

local crystals =
{
    [4096] = 12,
    [4097] = 12,
    [4098] = 12,
    [4099] = 12,
    [4100] = 12,
    [4101] = 12,
    [4102] = 16,
    [4103] = 16,
    [4238] = 12,
    [4239] = 12,
    [4240] = 12,
    [4241] = 12,
    [4242] = 12,
    [4243] = 12,
    [4244] = 16,
    [4245] = 16,
}

local expRings =
{
    [15761] = {cp=350, charges=7},
    [15762] = {cp=700, charges=7},
    [15763] = {cp=600, charges=3},
}

local function conquestRanking()
    -- computes part of argument 3 for gate guard events. represents the conquest standing of the 3 nations. Verified.
    return getNationRank(dsp.nation.SANDORIA) + 4 * getNationRank(dsp.nation.BASTOK) + 16 * getNationRank(dsp.nation.WINDURST)
end

local function getArg1(player, guardNation, guardType)
    local pNation = player:getNation()
    local output = 0
    local signet = 0

    if guardNation == dsp.nation.WINDURST then
        output = 33
    elseif guardNation == dsp.nation.SANDORIA then
        output = 1
    elseif guardNation == dsp.nation.BASTOK then
        output = 17
    end

    if guardNation == pNation then
        signet = 0
    else
        signet = 7
        if dsp.conquest.areAllies(pNation, guardNation) then
            signet = 2^(2 - pNation)
        end
    end

    if guardNation == dsp.nation.OTHER then
        output = (pNation * 16) + (3 * 256) + 65537
    else
        output = output + 256 * signet
    end

    if output >= 1792 and guardType >= dsp.conquest.guard.OUTPOST then
        output = 1808
    end

    return output
end

-- arg6 encodes a player's rank and nationality:
-- bits 1-4 encode the rank of the player (verified that bit 4 is part of the rank number so ranks could have gone up to 31.)
-- bits 5-6 seem to encode the citizenship as below. This part needs more testing and verification.

local function getArg6(player)
    return player:getRank() + (player:getNation() * 32)
end

-----------------------------------
-- (LOCAL) overseer stock
-----------------------------------

local overseerInvCommon =
{
    [32928] = {cp =     7, lvl =  1, item =  4182},             -- scroll_of_instant_reraise
    [32929] = {cp =    10, lvl =  1, item =  4181},             -- scroll_of_instant_warp
    [32930] = {cp =  2500, lvl =  1, item = 15542},             -- return_ring
    [32931] = {cp =  9000, lvl =  1, item = 15541},             -- homing_ring
    [32933] = {cp =   500, lvl =  1, item = 15761},             -- chariot_band
    [32934] = {cp =  1000, lvl =  1, item = 15762},             -- empress_band
    [32935] = {cp =  2000, lvl =  1, item = 15763},             -- emperor_band
    [32936] = {cp =  5000, lvl =  1, item = 28540},             -- warp_ring
    [32941] = {cp = 20000, lvl =  1, item =  6380, rank = 10},  -- refined_chair_set
}

local overseerInvNation =
{
    [0] = -- San d'Oria
    {
        [32768] = {rank =  1, cp =  1000, lvl = 10, item = 17167},                -- royal_archers_longbow
        [32769] = {rank =  1, cp =  1000, lvl = 10, item = 16544},                -- royal_archers_sword
        [32770] = {rank =  1, cp =  1000, lvl = 10, item = 12510},                -- royal_footmans_bandana
        [32771] = {rank =  1, cp =  1000, lvl = 10, item = 12753},                -- royal_footmans_gloves
        [32772] = {rank =  1, cp =  1000, lvl = 10, item = 13004},                -- royal_footmans_boots
        [32773] = {rank =  1, cp =  1000, lvl = 10, item = 16691, place = 2},     -- royal_archers_cesti
        [32774] = {rank =  1, cp =  1000, lvl = 10, item = 13718, place = 1},     -- royal_footmans_tunic
        [32784] = {rank =  2, cp =  2000, lvl = 18, item = 16852},                -- royal_spearmans_spear
        [32785] = {rank =  2, cp =  2000, lvl = 10, item = 12630},                -- royal_footmans_vest
        [32786] = {rank =  2, cp =  2000, lvl = 20, item = 12882},                -- royal_footmans_trousers
        [32787] = {rank =  2, cp =  2000, lvl = 20, item = 17367, place = 2},     -- royal_spearmans_horn
        [32788] = {rank =  2, cp =  2000, lvl = 20, item = 13045, place = 1},     -- royal_footmans_clogs
        [32800] = {rank =  3, cp =  4000, lvl = 30, item = 16844},                -- royal_squires_halberd
        [32801] = {rank =  3, cp =  4000, lvl = 30, item = 13104},                -- royal_squires_collar
        [32802] = {rank =  3, cp =  4000, lvl = 30, item = 12431},                -- royal_squires_helm
        [32803] = {rank =  3, cp =  4000, lvl = 30, item = 12687},                -- royal_squires_mufflers
        [32804] = {rank =  3, cp =  4000, lvl = 30, item = 12943},                -- royal_squires_sollerets
        [32805] = {rank =  3, cp =  4000, lvl = 30, item = 16744, place = 2},     -- royal_squires_dagger
        [32806] = {rank =  3, cp =  4000, lvl = 30, item = 17150, place = 1},     -- royal_squires_mace
        [32807] = {rank =  3, cp =  4000, lvl =  1, item = 13495, place = 1},     -- san_dorian_ring
        [32816] = {rank =  4, cp =  8000, lvl = 40, item = 16601},                -- royal_swordsmans_blade
        [32817] = {rank =  4, cp =  8000, lvl = 40, item = 12559},                -- royal_squires_chainmail
        [32818] = {rank =  4, cp =  8000, lvl = 40, item = 12815},                -- royal_squires_breeches
        [32819] = {rank =  4, cp =  8000, lvl = 40, item = 13719, place = 2},     -- royal_squires_robe
        [32820] = {rank =  4, cp =  8000, lvl = 40, item = 12336, place = 1},     -- royal_squires_shield
        [32832] = {rank =  5, cp = 16000, lvl = 50, item = 16851},                -- royal_knight_army_lance
        [32833] = {rank =  5, cp = 16000, lvl = 50, item = 16571},                -- temple_knight_army_sword
        [32834] = {rank =  5, cp = 16000, lvl = 50, item = 12312},                -- royal_knight_army_shield
        [32835] = {rank =  5, cp = 16000, lvl = 50, item = 12313},                -- temple_knight_army_shield
        [32836] = {rank =  5, cp = 16000, lvl = 50, item = 13107},                -- royal_knight_army_collar
        [32837] = {rank =  5, cp = 16000, lvl = 50, item = 13105},                -- temple_knight_army_collar
        [32838] = {rank =  5, cp = 16000, lvl = 50, item = 12686},                -- royal_knights_mufflers
        [32839] = {rank =  5, cp = 16000, lvl = 50, item = 12942},                -- royal_knights_sollerets
        [32840] = {rank =  5, cp = 16000, lvl = 50, item = 13220, place = 2},     -- royal_knights_belt
        [32841] = {rank =  5, cp = 16000, lvl = 50, item = 13720, place = 1},     -- royal_knights_cloak
        [32848] = {rank =  6, cp = 24000, lvl = 55, item = 13580},                -- royal_army_mantle
        [32849] = {rank =  6, cp = 24000, lvl = 55, item = 13106},                -- royal_guards_collar
        [32850] = {rank =  6, cp = 24000, lvl = 55, item = 12430},                -- royal_knights_bascinet
        [32851] = {rank =  6, cp = 24000, lvl = 55, item = 13722},                -- royal_knights_aketon
        [32852] = {rank =  6, cp = 24000, lvl = 55, item = 12558, place = 1},     -- royal_knights_chainmail
        [32853] = {rank =  6, cp = 24000, lvl = 55, item = 12814, place = 1},     -- royal_knights_breeches
        [32854] = {rank =  6, cp = 24000, lvl = 55, item = 12321, place = 2},     -- royal_guards_shield
        [32855] = {rank =  6, cp = 24000, lvl = 55, item = 17067, place = 1},     -- royal_guards_rod
        [32856] = {rank =  6, cp = 24000, lvl = 55, item = 16599, place = 1},     -- royal_guards_sword
        [32857] = {rank =  6, cp = 24000, lvl = 55, item = 16805, place = 1},     -- royal_guards_fleuret
        [32864] = {rank =  7, cp = 32000, lvl = 60, item = 18738},                -- temple_knights_arrow
        [32865] = {rank =  7, cp = 32000, lvl = 60, item = 16886, place = 2},     -- grand_knights_lance
        [32866] = {rank =  7, cp = 32000, lvl = 60, item = 13557, place = 1},     -- grand_knights_ring
        [32880] = {rank =  8, cp = 40000, lvl = 65, item = 14013},                -- grand_temple_knights_gauntlets
        [32881] = {rank =  8, cp = 40000, lvl = 65, item = 14014, place = 2},     -- grand_temple_knights_bangles
        [32882] = {rank =  8, cp = 40000, lvl = 65, item = 13140, place = 1},     -- grand_temple_knights_collar
        [32896] = {rank =  9, cp = 48000, lvl = 71, item = 16953},                -- reserve_captains_greatsword
        [32897] = {rank =  9, cp = 48000, lvl = 71, item = 17934},                -- reserve_captains_pick
        [32898] = {rank =  9, cp = 48000, lvl = 71, item = 17458, place = 2},     -- reserve_captains_mace
        [32899] = {rank =  9, cp = 48000, lvl = 71, item = 16893, place = 1},     -- reserve_captains_lance
        [32912] = {rank = 10, cp = 56000, lvl =  1, item = 14428, place = 1},     -- kingdom_aketon
        [32932] = {           cp =  5000, lvl =  1, item = 17583},                -- kingdom_signet_staff
        [32940] = {rank = 10, cp = 10000, lvl =  1, item =  6377},                -- imperial_chair_set
    },
    [1] = -- Bastok
    {
        [32768] = {rank =  1, cp =  1000, lvl = 10, item = 16433},                -- legionnaires_knuckles
        [32769] = {rank =  1, cp =  1000, lvl = 10, item = 17223},                -- legionnaires_crossbow
        [32770] = {rank =  1, cp =  1000, lvl = 10, item = 16648},                -- legionnaires_axe
        [32771] = {rank =  1, cp =  1000, lvl = 10, item = 12509},                -- legionnaires_cap
        [32772] = {rank =  1, cp =  1000, lvl = 10, item = 12752},                -- legionnaires_mittens
        [32773] = {rank =  1, cp =  1000, lvl = 10, item = 13003},                -- legionnaires_leggings
        [32774] = {rank =  1, cp =  1000, lvl = 10, item = 17128, place = 2},     -- legionnaires_staff
        [32775] = {rank =  1, cp =  1000, lvl = 10, item = 16780, place = 1},     -- legionnaires_scythe
        [32784] = {rank =  2, cp =  2000, lvl = 18, item = 17048},                -- decurions_hammer
        [32785] = {rank =  2, cp =  2000, lvl = 10, item = 12629},                -- legionnaires_harness
        [32786] = {rank =  2, cp =  2000, lvl = 20, item = 12881},                -- legionnaires_subligar
        [32787] = {rank =  2, cp =  2000, lvl = 20, item = 16745, place = 2},     -- decurions_dagger
        [32788] = {rank =  2, cp =  2000, lvl = 20, item = 12337, place = 1},     -- decurions_shield
        [32800] = {rank =  3, cp =  4000, lvl = 30, item = 16712},                -- centurions_axe
        [32801] = {rank =  3, cp =  4000, lvl = 10, item = 13098},                -- republican_bronze_medal
        [32802] = {rank =  3, cp =  4000, lvl = 30, item = 12438},                -- centurions_visor
        [32803] = {rank =  3, cp =  4000, lvl = 30, item = 12566},                -- centurions_scale_mail
        [32804] = {rank =  3, cp =  4000, lvl = 30, item = 12694},                -- centurions_finger_gauntlets
        [32805] = {rank =  3, cp =  4000, lvl = 30, item = 12822},                -- centurions_cuisses
        [32806] = {rank =  3, cp =  4000, lvl = 30, item = 12950},                -- centurions_greaves
        [32807] = {rank =  3, cp =  4000, lvl = 30, item = 16806, place = 2},     -- centurions_sword
        [32808] = {rank =  3, cp =  4000, lvl = 30, item = 13830, place = 1},     -- legionnaires_circlet
        [32809] = {rank =  3, cp =  4000, lvl =  1, item = 13497, place = 1},     -- bastokan_ring
        [32816] = {rank =  4, cp =  8000, lvl = 40, item = 16516},                -- junior_musketeers_tuck
        [32817] = {rank =  4, cp =  8000, lvl = 40, item = 12422},                -- iron_musketeers_armet
        [32818] = {rank =  4, cp =  8000, lvl = 40, item = 12678},                -- iron_musketeers_gauntlets
        [32819] = {rank =  4, cp =  8000, lvl = 40, item = 12934},                -- iron_musketeers_sabatons
        [32820] = {rank =  4, cp =  8000, lvl = 40, item = 13721, place = 2},     -- iron_musketeers_gambison
        [32821] = {rank =  4, cp =  8000, lvl = 40, item = 17283, place = 1},     -- junior_musketeers_chakram
        [32832] = {rank =  5, cp = 16000, lvl = 50, item = 16529},                -- musketeers_sword
        [32833] = {rank =  5, cp = 16000, lvl = 30, item = 13099},                -- republican_iron_medal
        [32834] = {rank =  5, cp = 16000, lvl = 50, item = 12550},                -- iron_musketeers_cuirass
        [32835] = {rank =  5, cp = 16000, lvl = 50, item = 12806},                -- iron_musketeers_cuisses
        [32836] = {rank =  5, cp = 16000, lvl = 50, item = 17129, place = 2},     -- musketeers_pole
        [32837] = {rank =  5, cp = 16000, lvl = 50, item = 17253, place = 1},     -- musketeer_gun
        [32848] = {rank =  6, cp = 24000, lvl = 55, item = 13100},                -- republican_mythril_medal
        [32849] = {rank =  6, cp = 24000, lvl = 55, item = 13582},                -- republican_army_mantle
        [32850] = {rank =  6, cp = 24000, lvl = 55, item = 16557, place = 2},     -- musketeer_commanders_falchion
        [32851] = {rank =  6, cp = 24000, lvl = 55, item = 12304, place = 2},     -- musketeer_commanders_shield
        [32852] = {rank =  6, cp = 24000, lvl = 55, item = 17151, place = 1},     -- musketeer_commanders_rod
        [32853] = {rank =  6, cp = 24000, lvl = 55, item = 13064, place = 1},     -- iron_musketeers_gorget
        [32864] = {rank =  7, cp = 32000, lvl = 60, item = 15957},                -- iron_musketeers_quiver
        [32865] = {rank =  7, cp = 32000, lvl = 60, item = 17807, place = 2},     -- gold_musketeers_uchigatana
        [32866] = {rank =  7, cp = 32000, lvl = 60, item = 13558, place = 1},     -- gold_musketeers_ring
        [32880] = {rank =  8, cp = 40000, lvl = 65, item = 14015},                -- praefectuss_gloves
        [32881] = {rank =  8, cp = 40000, lvl = 65, item = 13880, place = 2},     -- presidential_hairpin
        [32882] = {rank =  8, cp = 40000, lvl = 65, item = 13141, place = 1},     -- republican_gold_medal
        [32896] = {rank =  9, cp = 48000, lvl = 71, item = 16799},                -- senior_gold_musketeers_scythe
        [32897] = {rank =  9, cp = 48000, lvl = 71, item = 17457},                -- senior_gold_musketeers_rod
        [32898] = {rank =  9, cp = 48000, lvl = 71, item = 18196, place = 2},     -- senior_gold_musketeers_axe
        [32899] = {rank =  9, cp = 48000, lvl = 71, item = 17655, place = 1},     -- senior_gold_musketeers_scimitar
        [32912] = {rank = 10, cp = 56000, lvl =  1, item = 14429, place = 1},     -- republic_aketon
        [32932] = {           cp =  5000, lvl =  1, item = 17584},                -- republic_signet_staff
        [32940] = {rank = 10, cp = 10000, lvl =  1, item =  6378},                -- decorative_chair_set
    },
    [2] = -- Windurst
    {
        [32768] = {rank =  1, cp =  1000, lvl = 10, item = 17159},                -- freeswords_bow
        [32769] = {rank =  1, cp =  1000, lvl = 10, item = 17028},                -- freeswords_club
        [32770] = {rank =  1, cp =  1000, lvl = 10, item = 16442},                -- freeswords_baghnakhs
        [32771] = {rank =  1, cp =  1000, lvl = 10, item = 12915, place = 2},     -- freeswords_slops
        [32772] = {rank =  1, cp =  1000, lvl = 10, item = 17130, place = 1},     -- freeswords_staff
        [32784] = {rank =  2, cp =  2000, lvl = 18, item = 17103},                -- mercenarys_pole
        [32785] = {rank =  2, cp =  2000, lvl = 20, item = 12484},                -- mercenarys_hachimaki
        [32786] = {rank =  2, cp =  2000, lvl = 20, item = 12653},                -- mercenarys_gi
        [32787] = {rank =  2, cp =  2000, lvl = 20, item = 12719},                -- mercenarys_tekko
        [32788] = {rank =  2, cp =  2000, lvl = 20, item = 12855},                -- mercenarys_sitabaki
        [32789] = {rank =  2, cp =  2000, lvl = 20, item = 12975},                -- mercenarys_kyahan
        [32790] = {rank =  2, cp =  2000, lvl = 20, item = 16746, place = 2},     -- mercenarys_knife
        [32791] = {rank =  2, cp =  2000, lvl = 20, item = 16930, place = 1},     -- mercenarys_greatsword
        [32800] = {rank =  3, cp =  4000, lvl = 30, item = 16776},                -- mercenary_captains_scythe
        [32801] = {rank =  3, cp =  4000, lvl = 30, item = 12470},                -- mercenary_captains_headgear
        [32802] = {rank =  3, cp =  4000, lvl = 30, item = 12598},                -- mercenary_captains_doublet
        [32803] = {rank =  3, cp =  4000, lvl = 30, item = 12726},                -- mercenary_captains_gloves
        [32804] = {rank =  3, cp =  4000, lvl = 30, item = 12854},                -- mercenary_captains_hose
        [32805] = {rank =  3, cp =  4000, lvl = 30, item = 12982},                -- mercenary_captains_gaiters
        [32806] = {rank =  3, cp =  4000, lvl = 30, item = 16747, place = 2},     -- mercenary_captains_kukri
        [32807] = {rank =  3, cp =  4000, lvl = 30, item = 13221, place = 1},     -- mercenary_captains_belt
        [32808] = {rank =  3, cp =  4000, lvl =  1, item = 13496, place = 1},     -- windurstian_ring
        [32816] = {rank =  4, cp =  8000, lvl = 40, item = 16463},                -- combat_casters_dagger
        [32817] = {rank =  4, cp =  8000, lvl = 40, item = 17282},                -- combat_casters_boomerang
        [32818] = {rank =  4, cp =  8000, lvl = 10, item = 13101},                -- green_scarf
        [32819] = {rank =  4, cp =  8000, lvl = 40, item = 12614},                -- combat_casters_cloak
        [32820] = {rank =  4, cp =  8000, lvl = 40, item = 12743},                -- combat_casters_mitts
        [32821] = {rank =  4, cp =  8000, lvl = 40, item = 12870},                -- combat_casters_slacks
        [32822] = {rank =  4, cp =  8000, lvl = 40, item = 12998},                -- combat_casters_shoes
        [32823] = {rank =  4, cp =  8000, lvl = 40, item = 16807, place = 2},     -- combat_casters_scimitar
        [32824] = {rank =  4, cp =  8000, lvl = 40, item = 16669, place = 1},     -- combat_casters_axe
        [32832] = {rank =  5, cp = 16000, lvl = 50, item = 17082, place = 2},     -- tactician_magicians_wand
        [32833] = {rank =  5, cp = 16000, lvl = 30, item = 13102},                -- paisley_scarf
        [32834] = {rank =  5, cp = 16000, lvl = 50, item = 12478, place = 2},     -- tactician_magicians_hat
        [32835] = {rank =  5, cp = 16000, lvl = 50, item = 12606},                -- tactician_magicians_coat
        [32836] = {rank =  5, cp = 16000, lvl = 50, item = 12734},                -- tactician_magicians_cuffs
        [32837] = {rank =  5, cp = 16000, lvl = 50, item = 12862},                -- tactician_magicians_slops
        [32838] = {rank =  5, cp = 16000, lvl = 50, item = 12990},                -- tactician_magicians_pigaches
        [32839] = {rank =  5, cp = 16000, lvl = 50, item = 16810},                -- tactician_magicians_espadon
        [32840] = {rank =  5, cp = 16000, lvl = 50, item = 16694, place = 1},     -- tactician_magicians_hooks
        [32848] = {rank =  6, cp = 24000, lvl = 55, item = 13103},                -- checkered_scarf
        [32849] = {rank =  6, cp = 24000, lvl = 55, item = 13581},                -- federal_army_mantle
        [32850] = {rank =  6, cp = 24000, lvl = 55, item = 17094, place = 2},     -- wise_wizards_staff
        [32851] = {rank =  6, cp = 24000, lvl = 55, item = 16808, place = 2},     -- wise_wizards_bilbo
        [32852] = {rank =  6, cp = 24000, lvl = 55, item = 16809, place = 1},     -- wise_wizards_anelace
        [32864] = {rank =  7, cp = 32000, lvl = 60, item = 15958, place = 3},     -- combat_casters_quiver
        [32865] = {rank =  7, cp = 32000, lvl = 60, item = 12363, place = 2},     -- patriarch_protectors_shield
        [32866] = {rank =  7, cp = 32000, lvl = 60, item = 13559, place = 1},     -- patriarch_protectors_ring
        [32880] = {rank =  8, cp = 40000, lvl = 65, item = 14016},                -- master_casters_mitts
        [32881] = {rank =  8, cp = 40000, lvl = 65, item = 14017, place = 2},     -- master_casters_bracelets
        [32882] = {rank =  8, cp = 40000, lvl = 65, item = 13142, place = 1},     -- windurstian_scarf
        [32896] = {rank =  9, cp = 48000, lvl = 71, item = 18145},                -- master_casters_bow
        [32897] = {rank =  9, cp = 48000, lvl = 71, item = 17530},                -- master_casters_pole
        [32898] = {rank =  9, cp = 48000, lvl = 71, item = 17508, place = 2},     -- master_casters_baghnakhs
        [32899] = {rank =  9, cp = 48000, lvl = 71, item = 17617, place = 1},     -- master_casters_knife
        [32912] = {rank = 10, cp = 56000, lvl =  1, item = 14430, place = 1},     -- federation_aketon
        [32932] = {           cp =  5000, lvl =  1, item = 17585},                -- federation_signet_staff
        [32940] = {rank = 10, cp = 10000, lvl =  1, item =  6379},                -- ornate_stool_set
    },
}

local function getStock(player, guardNation, option)
    local r = overseerInvCommon[option]
    if r == nil then
        if guardNation == dsp.nation.OTHER then
            r = overseerInvNation[player:getNation()][option]
        else
            r = overseerInvNation[guardNation][option]
        end
    end
    return r
end

local function canBuyExpRing(player, item)
    -- check exp ring count
    if ALLOW_MULTIPLE_EXP_RINGS ~= 1 then
        for i = 15761, 15763 do
            if player:hasItem(i) then
                player:messageSpecial(zones[player:getZoneID()].text.ITEM_CANNOT_BE_OBTAINED, item)
                return false
            end
        end
    end

    -- one exp ring per conquest tally
    if BYPASS_EXP_RING_ONE_PER_WEEK ~= 1 and player:getVar("CONQUEST_RING_TIMER") > os.time() then
        player:messageSpecial(zones[player:getZoneID()].text.CONQUEST + 60, 0, 0, item)
        return false
    end

    return true
end

-----------------------------------
-- (PUBLIC) conquest
-----------------------------------

dsp.conquest.guard =
{
    CITY    = 1,
    FOREIGN = 2,
    OUTPOST = 3,
    BORDER  = 4,
}

dsp.conquest.areAllies = function(nationA, nationB)
    return isConquestAlliance() and getNationRank(nationA) > 1 and getNationRank(nationB) > 1
end

dsp.conquest.outpostFee = function(player, region)
    if not hasOutpost(player, region) then
        return 0
    end

    local fee = outposts[region].fee
    if GetRegionOwner(region) == player:getNation() then
        return fee
    else
        return fee * 3
    end
end

dsp.conquest.canTeleportToOutpost = function(player, region)
    local outpost = outposts[region]
    if
        outpost == nil or
        player:getMainLvl() < outpost.lvl or
        not hasOutpost(player, region)
    then
        return false
    end
    return true
end

dsp.conquest.setRegionalConquestOverseers = function(region)
    local zone = outposts[region].zone

    if zone then 
        local base = zones[zone].npc.OVERSEER_BASE
        local npcs = overseerOffsets[region]

        if base and npcs then

            -- update the npcs
            local owner = GetRegionOwner(region)
            for _, v in pairs(npcs) do
                local npc = GetNPCByID(base + v.offset)

                if npc then
                    if v.nation == owner then
                        npc:setStatus(dsp.status.NORMAL)
                    else
                        npc:setStatus(dsp.status.DISAPPEAR)
                    end

                    if v.nation == dsp.nation.OTHER then
                        if owner ~= dsp.nation.BEASTMEN then
                            npc:setStatus(dsp.status.NORMAL)
                        else
                            npc:setStatus(dsp.status.DISAPPEAR)
                        end
                    end
                end
            end
        end
    end
end

-----------------------------------
-- (PUBLIC) overseer
-----------------------------------

dsp.conquest.overseerOnTrade = function(player, npc, trade, guardNation, guardType)
    if player:getNation() == guardNation or guardNation == dsp.nation.OTHER then
        local item = trade:getItemId()
        local tradeConfirmed = false

        -- DONATE CRYSTALS FOR RANK OR CONQUEST POINTS
        if guardType <= dsp.conquest.guard.FOREIGN and crystals[item] then
            local pRank = player:getRank()
            local pRankPoints = player:getRankPoints()
            local addPoints = 0

            for crystalId, crystalWorth in pairs(crystals) do
                local count = trade:getItemQty(crystalId)

                if count > 0 then
                    if pRank == 1 then
                        player:showText(npc, CONQUEST - 7) -- "I cannot accept crystals from someone whose rank is still 1."
                        break
                    elseif pRankPoints == 4000 then
                        player:showText(npc, CONQUEST + 43) -- "You do not need to donate any more crystals at your current rank."
                        break
                    else
                        trade:confirmItem(crystalId, count)
                        addPoints = addPoints + count * math.floor(4000 / (player:getRank() * 12 - crystalWorth))
                    end
                end
            end

            if addPoints > 0 and pRank ~= 1 and pRankPoints < 4000 then
                if pRankPoints + addPoints >= 4000 then
                    player:setRankPoints(4000)
                    player:addCP(pRankPoints + addPoints - 4000)
                    player:showText(npc, CONQUEST + 44) -- "Your rank points are full. We've added the excess to your conquest points."
                else
                    player:addRankPoints(addPoints)
                    player:showText(npc, CONQUEST + 45) -- "We've awarded you rank points for the crystals you've donated."
                end
                player:confirmTrade()
                tradeConfirmed = true
            end
        end

        -- RECHARGE EXP RING
        if not tradeConfirmed and expRings[item] and npcUtil.tradeHas(trade, item) then
            if BYPASS_EXP_RING_ONE_PER_WEEK == 1 or player:getVar("CONQUEST_RING_RECHARGE") < os.time() then
                local ring = expRings[item]

                if player:getCP() >= ring.cp then
                    player:delCP(ring.cp)
                    player:confirmTrade()
                    player:addItem(item)
                    player:setVar("CONQUEST_RING_RECHARGE", getConquestTally())
                    player:showText(npc, CONQUEST + 58, item, ring.cp, ring.charges) -- "Your ring is now fully recharged."
                else
                    player:showText(npc, CONQUEST + 55, item, ring.cp) -- "You do not have the required conquest points to recharge."
                end
             else
                -- TODO: Verify that message is retail correct.
                -- This gives feedback on a failure at least, and is grouped with the recharge messages.  Confident enough for a commit.
                player:showText(npc, CONQUEST + 56, item) -- "Please be aware that you can only purchase or recharge <item> once during the period between each conquest results tally.
            end
        end
    end
end

dsp.conquest.overseerOnTrigger = function(player, npc, guardNation, guardType, guardEvent, guardRegion)
    local pNation = player:getNation()

    -- SUPPLY RUNS
    if pNation == guardNation and areSuppliesRotten(player, npc, guardType) then
        -- do nothing else
    elseif pNation == guardNation and guardType >= dsp.conquest.guard.OUTPOST and canDeliverSupplies(player, guardNation, guardEvent, guardRegion) then
        -- do nothing else

    -- JEUNO OVERSEERS
    elseif guardType == dsp.conquest.guard.CITY and guardNation == dsp.nation.OTHER then
        local a1 = getArg1(player, guardNation, guardType)
        local a3 = conquestRanking()
        local a6 = getArg6(player)
        local a7 = player:getCP()

        player:startEvent(guardEvent, a1, 0, a3, 0, 0, a6, a7, 0)

    -- CITY AND FOREIGN OVERSEERS
    elseif guardType <= dsp.conquest.guard.FOREIGN then
        local a1 = getArg1(player, guardNation, guardType)
        local a2 = getExForceAvailable(player, guardNation)
        local a3 = conquestRanking()
        local a4 = suppliesAvailableBitmask(player, guardNation)
        local a5 = player:getNationTeleport(guardNation)
        local a6 = getArg6(player)
        local a7 = player:getCP()
        local a8 = getExForceReward(player, guardNation)

        player:startEvent(guardEvent, a1, a2, a3, a4, a5, a6, a7, a8)

    -- OUTPOST AND BORDER OVERSEERS
    elseif guardType >= dsp.conquest.guard.OUTPOST then
        local a1 = getArg1(player, guardNation, guardType)
        if a1 == 1808 then -- non-allied nation
            player:startEvent(guardEvent, a1, 0, 0, 0, 0, player:getRank(), 0, 0)
        else
            player:startEvent(guardEvent, a1, 0, 0x3F0000, 0, 0, getArg6(player), 0, 0)
        end
    end
end

dsp.conquest.overseerOnEventUpdate = function(player, csid, option, guardNation)
    local stock = getStock(player, guardNation, option)

    if stock ~= nil then
        local pNation = player:getNation()
        local pRank   = getNationRank(pNation)
        local u1 = 2 -- default: player is correct job and level to equip item
        local u2 = 0 -- default: player has enough CP for item
        local u3 = stock.item -- default: the item ID we're purchasing

        if false then -- TODO: if player is a job that cannot equip selected item, set u1 to 0 here
            u1 = 0
        elseif stock.lvl > player:getMainLvl() then
            u1 = 1
        end

        if stock.cp > player:getCP() then
            u2 = 1
        end

        if stock.rank ~= nil and stock.rank > player:getRank() then -- check player rank
            u3 = 0
        elseif guardNation ~= pNation and getNationRank(guardNation) <= pRank then -- buy from other nation, must be higher ranked
            u3 = 0
        elseif stock.place ~= nil and guardNation ~= pNation then -- buy from other nation, cannot buy items with nation rank requirement
            u3 = 0
        elseif stock.place ~= nil and pRank > stock.place then -- buy from own nation, check nation rank
            u3 = 0
        end

        if u3 > 0 and u2 == 0 then
            player:setLocalVar("boughtItemCP", stock.item) -- set localVar for later cheat prevention
        end

        player:updateEvent(u1, u2, u3)
    end
end

dsp.conquest.overseerOnEventFinish = function(player, csid, option, guardNation, guardType, guardRegion)
    local pNation  = player:getNation()
    local pRank    = player:getRank()
    local sRegion  = player:getVar("supplyQuest_region")
    local sOutpost = outposts[sRegion]

    -- SIGNET
    if option == 1 then
        local duration = (pRank + getNationRank(pNation) + 3) * 3600
        player:delStatusEffectSilent(dsp.effect.SIGIL)
        player:delStatusEffectSilent(dsp.effect.SANCTION)
        player:delStatusEffectSilent(dsp.effect.SIGNET)
        player:addStatusEffect(dsp.effect.SIGNET, 0, 0, duration)

    -- BEGIN SUPPLY RUN
    elseif option >= 65541 and option <= 65565 and guardType <= dsp.conquest.guard.FOREIGN then
        local region = option - 65541
        local outpost = outposts[region]
        if outpost ~= nil then
            npcUtil.giveKeyItem(player, outpost.ki)
            player:setVar("supplyQuest_started", vanaDay())
            player:setVar("supplyQuest_region", region)
            player:setVar("supplyQuest_fresh", getConquestTally())
        end

    -- FINISH SUPPLY RUN
    elseif
        option == 2 and
        guardType >= dsp.conquest.guard.OUTPOST and
        sRegion == guardRegion and
        sOutpost ~= nil and
        player:hasKeyItem(sOutpost.ki) and
        guardNation == pNation and
        not hasOutpost(player, sRegion)
    then
        player:delKeyItem(sOutpost.ki)
        player:addCP(sOutpost.cp)
        player:messageSpecial(zones[player:getZoneID()].text.CONQUEST) -- "You've earned conquest points!"
        player:addNationTeleport(guardNation, math.pow(2, sRegion + 5))
        player:setVar("supplyQuest_started", 0)
        player:setVar("supplyQuest_region", 0)
        player:setVar("supplyQuest_fresh", 0)

    -- SET HOMEPOINT
    elseif option == 4 then
        if player:delGil(setHomepointFee(player, guardNation)) then
            player:setHomePoint()
            player:messageSpecial(zones[player:getZoneID()].text.CONQUEST + 94) -- "Your home point has been set."
        else
            player:messageSpecial(zones[player:getZoneID()].text.CONQUEST + 95) -- "You do not have enough gil to set your home point here."
        end

    -- PURCHASE CP ITEM
    elseif option >= 32768 and option <= 32944 then
        -- validate stock
        local stock = getStock(player, guardNation, option)
        if stock == nil then
            return
        end

        -- validate localVar (cheat protection)
        local boughtItem = player:getLocalVar("boughtItemCP")
        player:setLocalVar("boughtItemCP", 0)
        if stock.item ~= boughtItem then
            return
        end

        -- validate rank
        if stock.rank and pRank < stock.rank then
            player:messageSpecial(zones[player:getZoneID()].text.CONQUEST + 61, stock.item) -- "Your rank is too low to purchase the <item>."
            return
        end

        -- validate price
        local price = stock.cp
        if stock.rank ~= nil and player:getNation() ~= guardNation and guardNation ~= dsp.nation.OTHER then
            if price <= 8000 then
                price = price * 2
            else
                price = price + 8000
            end
        end
        if player:getCP() < price then
            player:messageSpecial(zones[player:getZoneID()].text.CONQUEST + 62, 0, 0, stock.item) -- "You do not have enough conquest points to purchase the <item>."
            return
        end

        -- validate exp rings
        if option >= 32933 and option <= 32935 and not canBuyExpRing(player, stock.item) then
            return
        end

        -- make sale
        if npcUtil.giveItem(player, stock.item) then
            player:delCP(price)
            if option >= 32933 and option <= 32935 then
                player:setVar("CONQUEST_RING_TIMER", getConquestTally())
            end
        end
    end
end

-----------------------------------
-- (PUBLIC) vendor
-----------------------------------

dsp.conquest.vendorOnTrigger = function(player, vendorRegion, vendorEvent)
    local pNation = player:getNation()
    local owner = GetRegionOwner(vendorRegion)

    local nation = 0
    if owner == pNation then
        nation = 1
    elseif dsp.conquest.areAllies(pNation, owner) then
        nation = 2
    end

    local fee = dsp.conquest.outpostFee(player, vendorRegion)
    player:startEvent(vendorEvent,nation,fee,0,fee,player:getCP(),0,0,0)
end

dsp.conquest.vendorOnEventUpdate = function(player, vendorRegion)
    local fee = dsp.conquest.outpostFee(player, vendorRegion)
    player:updateEvent(player:getGil(),fee,0,fee,player:getCP())
end

dsp.conquest.vendorOnEventFinish = function(player, option, vendorRegion)
    local fee = dsp.conquest.outpostFee(player, vendorRegion)

    if option == 1 then
        dsp.shop.outpost(player)
    elseif option == 2 then
        if player:delGil(fee) then
            player:addStatusEffectEx(dsp.effect.TELEPORT, 0, dsp.teleport.id.HOME_NATION, 0, 1, 0, region)
        end
    elseif option == 6 then
        player:delCP(fee)
        player:addStatusEffectEx(dsp.effect.TELEPORT, 0, dsp.teleport.id.HOME_NATION, 0, 1, 0, region)
    end
end

-----------------------------------
-- (PUBLIC) outpost teleport NPC
-----------------------------------

dsp.conquest.teleporterOnTrigger = function(player, teleporterNation, teleporterEvent)
    if player:getNation() == teleporterNation then
        local sandyRegions = getRegionsMask(dsp.nation.SANDORIA)
        local bastokRegions = getRegionsMask(dsp.nation.BASTOK)
        local windyRegions = getRegionsMask(dsp.nation.WINDURST)
        local beastmenRegions = getRegionsMask(dsp.nation.BEASTMEN)

        local allowedTeleports = getAllowedTeleports(player, teleporterNation)

        local teleporterRegion = dsp.region.SANDORIA + teleporterNation

        player:startEvent(teleporterEvent, sandyRegions, bastokRegions, windyRegions, beastmenRegions, bit.lshift(1, teleporterRegion), 0, player:getMainLvl(), allowedTeleports)
    else
        local a6 =
        {
            [dsp.nation.SANDORIA] = 1,
            [dsp.nation.BASTOK]   = 256,
            [dsp.nation.WINDURST] = 512,
        }
        player:startEvent(teleporterEvent, 0, 0, 0, 0, 0, a6[teleporterNation], 0, 0)
    end
end

dsp.conquest.teleporterOnEventUpdate = function(player, csid, option, teleporterEvent)
    if csid == teleporterEvent then
        local region = option - 1073741829
        local fee = dsp.conquest.outpostFee(player, region)
        player:updateEvent(player:getGil(), fee, 0, fee, player:getCP())
    end
end

dsp.conquest.teleporterOnEventFinish = function(player, csid, option, teleporterEvent)
    if csid == teleporterEvent then
        -- TELEPORT WITH GIL
        if option >= 5 and option <= 23 then
            local region = option - 5
            local fee = dsp.conq.outpostFee(player, region)

            if dsp.conquest.canTeleportToOutpost(player, region) and player:delGil(fee) then
                player:addStatusEffectEx(dsp.effect.TELEPORT, 0, dsp.teleport.id.OUTPOST, 0, 1, 0, region)
            end

        -- TELEPORT WITH CP
        elseif option >= 1029 and option <= 1047 then
            local region = option - 1029
            local fee = dsp.conq.outpostFee(player, region)

            if dsp.conquest.canTeleportToOutpost(player, region) and player:getCP() >= fee then
                player:delCP(fee)
                player:addStatusEffectEx(dsp.effect.TELEPORT, 0, dsp.teleport.id.OUTPOST, 0, 1, 0, region)
            end
        end
    end
end

-----------------------------------
-- (PUBLIC) conquest messages
-----------------------------------

dsp.conquest.onConquestUpdate = function(zone, updatetype)
    local region = zone:getRegionID()
    local owner = GetRegionOwner(region)
    local players = zone:getPlayers()
    local messageBase = zones[zone:getID()].text.CONQUEST_BASE
    local ranking = getConquestBalance()

    for _, player in pairs(players) do

        -- CONQUEST TALLY START
        if updatetype == CONQUEST_TALLY_START then
            player:messageText(player, messageBase, 5)

        -- CONQUEST TALLY END
        elseif updatetype == CONQUEST_TALLY_END then
            player:messageText(player, messageBase + 1, 5) -- Tallying conquest results...

            if owner <= 3 then
                player:messageText(player, messageBase + 2 + owner, 5) -- This region is currently under {NATION} control.
            else
                player:messageText(player, messageBase + 6, 5) -- This region is currently under beastman control.
            end

            local offset = 0
            if bit.band(ranking, 0x03) == 0x01 then
                offset = offset + 7 -- 7
                if bit.band(ranking, 0x30) == 0x10 then
                    offset = offset + 1 -- 8
                    if bit.band(ranking, 0x0C) == 0x0C then
                        offset = offset + 1 -- 9
                    end
                elseif bit.band(ranking, 0x0C) == 0x08 then
                    offset = offset + 3 -- 10
                    if bit.band(ranking, 0x30) == 0x30 then
                        offset = offset + 1 -- 11
                    end
                elseif bit.band(ranking, 0x0C) == 0x04 then
                    offset = offset + 6 -- 13
                end
            elseif bit.band(ranking, 0x0C) == 0x04 then
                offset = offset + 15 -- 15
                if bit.band(ranking, 0x30) == 0x02 then
                    offset = offset + 3 -- 18
                    if bit.band(ranking, 0x03) == 0x03 then
                        offset = offset + 1 -- 19
                    end
                elseif bit.band(ranking, 0x30) == 0x10 then
                    offset = offset + 6 -- 21
                end
            elseif bit.band(ranking, 0x30) == 0x10 then
                offset = offset + 23 -- 23
                if bit.band(ranking, 0x0C) == 0x08 then
                    offset = offset + 3 -- 26
                    if bit.band(ranking, 0x30) == 0x30 then
                        offset = offset + 1 -- 27
                    end
                end
            end

            player:messageText(player, messageBase + offset, 5) -- Global balance of power:

            if isConquestAlliance() then
                if bit.band(ranking, 0x03) == 0x01 then
                    player:messageText(player, messageBase + 50, 5) -- Bastok and Windurst have formed an alliance.
                elseif bit.band(ranking, 0x0C) == 0x04 then
                    player:messageText(player, messageBase + 51, 5) -- San d'Oria and Windurst have formed an alliance.
                elseif bit.band(ranking, 0x30) == 0x10 then
                    player:messageText(player, messageBase + 52, 5) -- San d'Oria and Bastok have formed an alliance.
                end
            end

        -- CONQUEST UPDATE
        elseif updatetype == CONQUEST_UPDATE then
            local influence = GetRegionInfluence(region)

            if owner <= 3 then
                player:messageText(player, messageBase + 32 + owner, 5) -- This region is currently under {NATION} control.
            else
                player:messageText(player, messageBase + 31, 5) -- This region is currently under beastman control.
            end

            if influence >= 64 then
                player:messageText(player, messageBase + 37, 5) -- The beastmen are on the rise.
            elseif influence == 0 then
                player:messageText(player, messageBase + 36, 5) -- All three nations are at a deadlock.
            else
                local sandoria = bit.band(influence, 0x03)
                local bastok = bit.rshift(bit.band(influence, 0x0C),2)
                local windurst = bit.rshift(bit.band(influence, 0x30),4)

                player:messageText(player, messageBase + 41 - sandoria, 5) -- Regional influence: San d'Oria
                player:messageText(player, messageBase + 45 - bastok, 5)   -- Regional influence: Bastok
                player:messageText(player, messageBase + 49 - windurst, 5) -- Regional influence: Windurst
            end

            if isConquestAlliance() then
                if bit.band(ranking, 0x03) == 0x01 then
                    player:messageText(player, messageBase + 53, 5) -- Bastok and Windurst are currently allies.
                elseif bit.band(ranking, 0x0C) == 0x04 then
                    player:messageText(player, messageBase + 54, 5) -- San d'Oria and Windurst are currently allies.
                elseif bit.band(ranking, 0x30) == 0x10 then
                    player:messageText(player, messageBase + 55, 5) -- San d'Oria and Bastok are currently allies.
                end
            end
        end
    end
end

dsp.conq = dsp.conquest<|MERGE_RESOLUTION|>--- conflicted
+++ resolved
@@ -76,13 +76,9 @@
     [dsp.region.VOLLBOW]         = {zone = 113, ki = dsp.ki.VOLLBOW_SUPPLIES,               cp = 70, lvl = 50, fee = 500},
     [dsp.region.ELSHIMOLOWLANDS] = {zone = 123, ki = dsp.ki.ELSHIMO_LOWLANDS_SUPPLIES,      cp = 70, lvl = 25, fee = 250},
     [dsp.region.ELSHIMOUPLANDS]  = {zone = 124, ki = dsp.ki.ELSHIMO_UPLANDS_SUPPLIES,       cp = 70, lvl = 35, fee = 350},
-<<<<<<< HEAD
-    [dsp.region.TULIA]           = {zone = 130,                                             cp = 70, lvl = 70, fee = 500},
-=======
-    [dsp.region.TULIA]           = {zone = 130, cp = 0, lvl = 70, fee = 500},
->>>>>>> 4ea26d49
+    [dsp.region.TULIA]           = {zone = 130,                                             cp = 0,  lvl = 70, fee = 500},
     [dsp.region.TAVNAZIANARCH]   = {zone =  24, ki = dsp.ki.TAVNAZIAN_ARCHIPELAGO_SUPPLIES, cp = 70, lvl = 30, fee = 300},
-    [dsp.region.MOVALPOLOS]      = {zone =  11,                                             cp = 70, lvl = 30, fee = 300}
+    [dsp.region.MOVALPOLOS]      = {zone =  11,                                             cp = 40, lvl = 25, fee = 250}
 }
 
 local function hasOutpost(player, region)
