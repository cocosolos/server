------------------------------------------------------------------------
-- This file holds all global (not zone specific) text references
------------------------------------------------------------------------
tpz = tpz or {}
tpz.msg = tpz.msg or {}

------------------------------------
-- Message Channels
------------------------------------

tpz.msg.channel =
{
    SAY            = 0,
    SHOUT          = 1,
    TELL           = 3,
    PARTY          = 4,
    LINKSHELL      = 5,
    SYSTEM_1       = 6, -- Standard "PrintToPlayer" default if no type specified
    SYSTEM_2       = 7, -- Login / world announcement messages
    EMOTION        = 8,
    -- 9 / 10 / 11 = Does not work / nothing
    GM_PROMPT      = 12, -- Menu prompt from GM
    NS_SAY         = 13, -- Same as MESSAGE_SAY but has no speaker object displayed
    NS_SHOUT       = 14, -- Same as MESSAGE_SHOUT but has no speaker object displayed
    NS_PARTY       = 15, -- Same as MESSAGE_PARTY but has no speaker object displayed
    NS_LINKSHELL   = 16, -- Same as MESSAGE_LINKSHELL but has no speaker object displayed
    UNKNOWN_17     = 17, -- 17 through 25 appear to repeat the effects of other values
    UNKNOWN_18     = 18,
    UNKNOWN_19     = 19,
    UNKNOWN_20     = 20,
    UNKNOWN_21     = 21,
    UNKNOWN_22     = 22,
    UNKNOWN_23     = 23,
    UNKNOWN_24     = 24,
    UNKNOWN_25     = 25,
    YELL           = 26,
    LINKSHELL2     = 27, -- Second LS color...Default is Green
    NS_LINKSHELL2  = 28, -- Same as LINKSHELL_2 but has but has no speaker object displayed
    SYSTEM_3       = 29, -- "Basic system messages" in config menu. Yellow by default.
    LINKSHELL3     = 30, -- Yes really it looks like a 3rd LS may have been planned at some point.
    NS_LINKSHELL3  = 31, -- (assumed as it follows pattern and color)
    UNKNOWN_32     = 32, -- Looks the same as 31
    UNITY          = 33
}

-- used by PrintToArea
tpz.msg.area =
{
    SYSTEM      = 0, -- Server wide like the purple stuff :)
    SAY         = 1, -- Will display in small area around player
    SHOUT       = 2, -- Will display in wide area around player
    PARTY       = 3, -- Will display to players entire party/alliance
    YELL        = 4  -- If yell is enabled in zone, will display.
}

------------------------------------
-- Basic Messages
------------------------------------

tpz.msg.basic =
{
    NONE    = 0, -- Display nothing
    HIT_DMG = 1, -- <actor> hits <target> for <amount> points of damage.

    -- Magic
    MAGIC_DMG              = 2,   -- <caster> casts <spell>. <target> takes <amount> damage.
    MAGIC_RECOVERS_HP      = 7,   -- <caster> casts <spell>. <target> recovers <amount> HP.
    MAGIC_UNABLE_TO_CAST   = 17,  -- Unable to cast spells at this time.
    MAGIC_UNABLE_TO_CAST_2 = 18,  -- Unable to cast spells at this time.
    MAGIC_CANNOT_CAST      = 47,  -- <caster> cannot cast <spell>.
    MAGIC_CANNOT_BE_CAST   = 48,  -- <spell> cannot be cast on <target>. (example: tractor)
    MAGIC_NO_EFFECT        = 75,  -- <caster>'s <spell> has no effect on <target>.
    MAGIC_REMOVE_EFFECT    = 83,  -- <caster> casts <spell>. <caster> successfully removes <target>'s <status>.
    MAGIC_RESIST           = 85,  -- <caster> casts <spell>. <target> resists the spell.
    MAGIC_TELEPORT         = 93,  -- <caster> casts <spell>. <target> vanishes.
    MAGIC_FAIL             = 114, -- <caster> casts <spell> on <target>, but the spell fails to take effect
    MAGIC_RESIST_2         = 284, -- <target> resists the effects of the spell!
    MAGIC_DRAIN_HP         = 227, -- <caster> casts <spell>. <amount> HP drained from <target>.
    MAGIC_DRAIN_MP         = 228, -- <caster> casts <spell>. <amount> MP drained from <target>.
    MAGIC_GAIN_EFFECT      = 230, -- <caster> casts <spell>. <target> gains the effect of <status>.
    MAGIC_ENFEEB_IS        = 236, -- <caster> casts <spell>. <target> is <status>.
    MAGIC_ENFEEB           = 237, -- <caster> casts <spell>. <target> receives the effect of <status>.
    MAGIC_CASTS_ON         = 309, -- <caster> casts <spell> on <target>.
    MAGIC_ABSORB_STR       = 329, -- <caster> casts <spell>. <target>'s STR is drained.
    MAGIC_ABSORB_DEX       = 330, -- <caster> casts <spell>. <target>'s DEX is drained.
    MAGIC_ABSORB_VIT       = 331, -- <caster> casts <spell>. <target>'s VIT is drained.
    MAGIC_ABSORB_AGI       = 332, -- <caster> casts <spell>. <target>'s AGI is drained.
    MAGIC_ABSORB_INT       = 333, -- <caster> casts <spell>. <target>'s INT is drained.
    MAGIC_ABSORB_MND       = 334, -- <caster> casts <spell>. <target>'s MND is drained.
    MAGIC_ABSORB_CHR       = 335, -- <caster> casts <spell>. <target>'s CHR is drained.
    MAGIC_ERASE            = 341, -- <caster> casts <spell>. <target>'s <status> effect disappears!
    MAGIC_STEAL            = 430, -- <caster> casts <spell>. 1 of <target>'s effects is drained.
    MAGIC_TP_REDUCE        = 431, -- <caster> casts <spell>. <target>'s TP is reduced.
    MAGIC_ABSORB_TP        = 454, -- <caster> casts <spell>. <amount> TP drained from <target>.
    MAGIC_ABSORB_ACC       = 533, -- <caster> casts <spell>. <target>'s Accuracy is drained.
    MAGIC_ABSORB_AILMENT   = 572, -- <caster> casts <spell>. <caster> absorbs <number> of <target>'s status ailments.
    MAGIC_MUST_ASTRAL_FLOW = 581, -- Unable to cast <spell>. Astral Flow must be in effect to cast this spell.

    -- Weaponskill / Mobskill (0-255 WS, 256+ monster skill)
    SKILL_RECOVERS_MP      = 224, -- <user> uses <skill>. <target> recovers <amount> MP.
    SKILL_RECOVERS_HP      = 103, -- The <player> uses .. <target> recovers .. HP.
    SELF_HEAL              = 238, -- <user> uses <skill>. <user> recovers <amount> HP.
    SELF_HEAL_SECONDARY    = 263, -- <target> recovers <amount> HP.
    AOE_REGAIN_HP          = 357, -- <target> regains <amount> HP.
    AOE_REGAIN_MP          = 358, -- <target> regains <amount> MP.
    SKILL_ERASE            = 159, -- <user> uses <skill> <target>'s <status> effect disappears!
    DAMAGE                 = 185, -- player uses, target takes 10 damage. DEFAULT
    DAMAGE_SECONDARY       = 264,
    SKILL_DRAIN_HP         = 187, -- <user> uses <skill>. <amount> HP drained from <target>
    SKILL_DRAIN_MP         = 225, -- <user> uses <skill>. <amount> MP drained from <target>
    SKILL_DRAIN_TP         = 226, -- <user> uses <skill>. <amount> TP drained from <target>
    SKILL_GAIN_EFFECT      = 186, -- <user> uses <skill>. <target> gains the effect of <status>.
    SKILL_MISS             = 188,
    SKILL_NO_EFFECT        = 189, -- <user> uses <skill>. No effect on <target>.
    SKILL_ENFEEB_IS        = 242, -- <user> uses <skill>. <target> is <status>.
    SKILL_ENFEEB           = 243, -- <user> uses <skill>. <target> receives the effect of <status>.
    SKILL_ENFEEB_2         = 142, -- <user> uses <skill>. <target> receives the effect of <status> and <status>.
    ABILITIES_RECHARGED    = 360, -- <user> uses <skill>. All of <target>'s abilities are recharged.

    -- Job Ability messages
    JA_RECOVERS_HP         = 102, -- The <player> uses .. <target> recovers .. HP.
    JA_RECOVERS_MP         = 451, -- <user> uses <ability>. <target> regains <amount> MP.
    USES_JA                = 100, -- The <player> uses ..
    USES                   = 101, -- The <entity> uses ..
    USES_JA_TAKE_DAMAGE    = 317, -- The <player> uses .. <target> takes .. points of damage.
    JA_DAMAGE              = 110, -- <user> uses <ability>. <target> takes <amount> damage.
    JA_ENFEEB_IS           = 127, -- <user> uses <ability>. <target> is <status>.
    JA_REMOVE_EFFECT       = 123, -- <user> uses <ability>. <user> successfully removes <target>'s <status>.
    JA_REMOVE_EFFECT_2     = 321, -- <user> uses <ability>. <target>'s <status> wears off.
    JA_NO_EFFECT           = 156, -- <user> uses <ability>. No effect on <target>. (1 line msg)
    JA_NO_EFFECT_2         = 323, -- <user> uses <ability>. No effect on <target>. (2 line msg)
    JA_MISS                = 158, -- <user> uses <ability>, but misses. (no name included)
    JA_MISS_2              = 324, -- <user> uses <ability>, but misses <target>. (includes target name)

    -- Misc other unsorted (sort me)
    FALL_TO_GROUND         = 20,  -- <name> falls to the ground.
    NARROWLY_ESCAPE        = 359, -- <name> narrowly escapes impending doom.
    AOE_HP_RECOVERY        = 367, -- <target> recovers <amount> HP.
    IS_EFFECT              = 277, -- "is <status>" - that's the entire message.
    EVADES                 = 282,
    NO_EFFECT              = 283, -- "No effect" - that's the entire message.
    FAMILIAR_PC            = 108, -- The <player> uses .. Pet's powers increase!
    FAMILIAR_MOB           = 109, -- The <mob> uses .. Pet's powers increase!
    DISAPPEAR_NUM          = 231, -- <num> of <target>'s effects disappear!
    TP_REDUCED             = 362, -- tp reduced to
    ATTR_DRAINED           = 369,
    EFFECT_DRAINED         = 370, -- <num> status effects are drained from <target>.
    TP_INCREASE            = 409,
    DEFEATS_TARG           = 6,   -- The <player> defeats <target>.
    ALREADY_CLAIMED        = 12,  -- Cannot attack. Your target is already claimed.
    IS_INTERRUPTED         = 16,  -- The <player>'s casting is interrupted.
    CANNOT_PERFORM         = 71,  -- The <player> cannot perform that action.
    CANNOT_PERFORM_TARG    = 72,  -- That action cannot be performed on <target>.
    UNABLE_TO_USE_JA       = 87,  -- Unable to use job ability.
    UNABLE_TO_USE_JA2      = 88,  -- Unable to use job ability.
    IS_PARALYZED           = 29,  -- The <player> is paralyzed.
    ANTICIPATE             = 30,
    SHADOW_ABSORB          = 31,  -- .. of <target>'s shadows absorb the damage and disappear.
    NOT_ENOUGH_MP          = 34,  -- The <player> does not have enough MP to cast (NULL).
    NO_NINJA_TOOLS         = 35,  -- The <player> lacks the ninja tools to cast (NULL).
    UNABLE_TO_CAST_SPELLS  = 49,  -- The <player> is unable to cast spells.
    WAIT_LONGER            = 94,  -- You must wait longer to perform that action.
    IS_INTIMIDATED         = 106, -- The <player> is intimidated by <target>'s presence.
    CANNOT_ON_THAT_TARG    = 155, -- You cannot perform that action on the specified target.
    CANNOT_ATTACK_TARGET   = 446, -- You cannot attack that target
    NEEDS_2H_WEAPON        = 307, -- That action requires a two-handed weapon.
    CANT_BE_USED_IN_AREA   = 316, -- That action cannot be used in this area.
    REQUIRES_SHIELD        = 199, -- That action requires a shield.
    REQUIRES_COMBAT        = 525, -- .. can only be performed during battle.
    STATUS_PREVENTS        = 569, -- Your current status prevents you from using that ability.
    STEAL_SUCCESS          = 125, -- <user> uses <ability>. <user> steals <item> from <target>.
    STEAL_FAIL             = 153, -- <user> uses <ability>. <user> fails to steal from <target>.
    STEAL_EFFECT           = 453, -- <user> uses <ability>. <user> steals the effect of <status> from <target>.
    MUG_SUCCESS            = 129, -- <user> uses <ability>. <user> mugs <amount> gil from <target>.
    MUG_FAIL               = 244, -- <user> fails to mug <target>.
    FULL_INVENTORY         = 356, --  Cannot execute command. Your inventory is full.
    OBTAINED_KEY_ITEM      = 758, -- Obtained key item: <key item>.
    ALREADY_HAVE_KEY_ITEM  = 759, -- You already have key item: <key item>.

    -- Distance
    TARG_OUT_OF_RANGE      = 4,   -- <target> is out of range.
    UNABLE_TO_SEE_TARG     = 5,   -- Unable to see <target>.
    LOSE_SIGHT             = 36,  -- You lose sight of <target>.
    TOO_FAR_AWAY           = 78,  -- <target> is too far away.

    -- Weaponskills
    READIES_WS             = 43,  -- ${actor} readies ${weapon_skill}.
    CANNOT_USE_WS          = 190, -- The <player> cannot use that weapon ability.
    NOT_ENOUGH_TP          = 192, -- The <player> does not have enough TP.

    -- Pets
    REQUIRES_A_PET         = 215, -- That action requires a pet.
    THAT_SOMEONES_PET      = 235, -- That is someone's pet.
    ALREADY_HAS_A_PET      = 315, -- The <player> already has a pet.
    NO_EFFECT_ON_PET       = 336, -- No effect on that pet.
    NO_JUG_PET_ITEM        = 337, -- You do not have the necessary item equipped to call a beast.
    MUST_HAVE_FOOD         = 347, -- You must have pet food equipped to use that command.
    STATUS_INCREASED       = 562, -- The status parameters of ${target} have increased.
    PET_CANNOT_DO_ACTION   = 574, -- <player>'s pet is currently unable to perform that action.
    PET_NOT_ENOUGH_TP      = 575, -- <player>'s pet does not have enough TP to perform that action.

    -- Food
    IS_FULL                 = 246,  -- ${target} is full.
    CANNOT_EAT              = 247,  -- ${actor} can't eat the ${item}.
    EATS_FINDS_ITEM         = 600,  -- ${actor} eats a ${item}.${lb}${actor} finds a ${item2} inside!
    EATS_FINDS_NOTHING      = 604,  -- ${actor} eats a ${item}, but finds nothing inside...

    -- Items
    ITEM_USES               = 28,   -- ${actor} uses a ${item}.
    ITEM_UNABLE_TO_USE      = 55,   -- Unable to use item.
    ITEM_UNABLE_TO_USE_2    = 56,   -- Unable to use item.
    ITEM_FAILS_TO_ACTIVATE  = 62,   -- The ${item} fails to activate.
    ITEM_NO_PETRAS          = 65,   -- You are not carrying any Petras.${lb}You cannot use the ${item}.
    ITEM_DOES_NOT_HAVE      = 91,   -- ${actor} does not have any ${item}.
    ITEM_CANNOT_USE_ON      = 92,   -- Cannot use the ${item} on ${target}.
    ITEM_YOU_OBTAIN_FROM    = 98,   -- You obtain a ${item} from ${target}.
    ITEM_NO_USE_LEVEL       = 104,  -- Unable to use item.${lb}You do not meet the level requirement.
    ITEM_NO_USE_MEDICATED   = 111,  -- You cannot use ${item} while medicated.
    ITEM_NO_USE_INVENTORY   = 308,  -- Unable to use the ${item}.${lb}${target}'s inventory is full.
    ITEM_RECEIVES_EFFECT    = 375,  -- ${actor} uses a ${item}.${lb}${target} receives the effect of ${status}.
    ITEM_OBTAINS_A          = 376,  -- ${actor} uses a ${item}.${lb}${target} obtains a ${item2}.
    ITEM_OBTAINS            = 377,  -- ${actor} uses a ${item}.${lb}${target} obtains ${item2}.
    ITEM_EFFECT_DISAPPEARS  = 378,  -- ${actor} uses a ${item}.${lb}${target}'s ${status} effect disappears!

    -- Ranged
    NO_RANGED_WEAPON       = 216, -- You do not have an appropriate ranged weapon equipped.
    CANNOT_SEE             = 217, -- You cannot see <target>.
    MOVE_AND_INTERRUPT     = 218, -- You move and interrupt your aim.

    -- Additional effects and spike effects
    SPIKES_EFFECT_DMG      = 44 , -- <Defender>'s spikes deal <number> points of damage to the <Attacker>.
    SPIKES_EFFECT_HP_DRAIN = 132, -- <Defender>'s spikes drain <number> HP from the <Attacker>.
    ADD_EFFECT_MP_HEAL     = 152, -- Additional effect: The <player> recovers <number> MP.
    ADD_EFFECT_STATUS      = 160, -- Additional effect: <Status Effect>.
    ADD_EFFECT_HP_DRAIN    = 161, -- Additional effect: <number> HP drained from <target>.
    ADD_EFFECT_MP_DRAIN    = 162, -- Additional effect: <number> MP drained from <target>.
    ADD_EFFECT_DMG         = 163, -- Additional effect: <number> points of damage.
    ADD_EFFECT_STATUS_2    = 164, -- Additional effect: <Status Effect>. (Duplicate?)
    ADD_EFFECT_TP_DRAIN    = 165, -- Additional effect: <number> TP drained from <target>.
    ADD_EFFECT_STATUS_3    = 166, -- Additional effect: The <target> gains the effect of <Status Effect>. (Only difference from 160 and 164 is "The")
    ADD_EFFECT_HP_HEAL     = 167, -- Additional effect: The <player> recovers <number> HP.
    ADD_EFFECT_DISPEL      = 168, -- Additional effect: <target>'s <Status Effect> effect disappears!
    ADD_EFFECT_WARP        = 169, -- Additional effect: Warp! (used by Halloween staves)
    STATUS_SPIKES          = 374, -- Striking <Defender>'s armor causes <Attacker> to become <status effect>.
    SPIKES_EFFECT_HEAL     = 383, -- <?>'s spikes restore <number> HP to the <?>.
    ADD_EFFECT_HEAL        = 384, -- Additional effect: <target> recovers <number> HP.

    -- Status
    RECOVERS_HP             = 24,   -- ${target} recovers ${number} HP.
    RECOVERS_MP             = 25,   -- ${target} recovers ${number} MP.
    RECOVERS_HP_AND_MP      = 26,   -- ${target} recovers ${number} HP and MP.
    IS_STATUS               = 203,  -- ${target} is ${status}.
    IS_NO_LONGER_STATUS     = 204,  -- ${target} is no longer ${status}.
    GAINS_EFFECT_OF_STATUS  = 205,  -- ${target} gains the effect of ${status}.
    STATUS_WEARS_OFF        = 206,  -- ${target}'s ${status} effect wears off.
    ABOUT_TO_WEAR_OFF       = 251,  -- The effect of ${status} is about to wear off.
    ALL_ABILITIES_RECHARGED = 361,  -- All of ${target}'s abilities are recharged.

    -- Battlefield
    UNABLE_TO_ACCESS_SJ     = 107, -- <player> is temporarily unable to access support job abilities
    TIME_LEFT               = 202,  -- Time left: (0:00:00)

    -- Dynamis
    TIME_DYNAMIS_EXTENDED  = 448, -- Time allowed in Dynamis has been extended by <param> minutes
    TIME_DYNAMIS_REMAINING = 449, -- ----== WARNING ==----Time remaining in Dynamis: <param> minutes.
    -- Charm
    CANNOT_CHARM           = 210, -- <actor> cannot charm <target>!
    VERY_DIFFICULT_CHARM   = 211, -- It would be very difficult for <actor> to charm <target>.
    DIFFICULT_TO_CHARM     = 212, -- It would be difficult for <actor> to charm <target>.
    MIGHT_BE_ABLE_CHARM    = 213, -- <actor> might be able to charm <target>.
    SHOULD_BE_ABLE_CHARM   = 214, -- <actor> should be able to charm <target>.

    -- BLU
    LEARNS_SPELL           = 419, -- <target> learns (NULL)!

    -- COR
    ROLL_MAIN              = 420, -- The <player> uses .. The total comes to ..! <target> receives the effect of ..
    ROLL_SUB               = 421, -- <target> receives the effect of ..
    ROLL_MAIN_FAIL         = 422, -- The <player> uses .. The total comes to ..! No effect on <target>.
    ROLL_SUB_FAIL          = 423, -- No effect on <target>.
    DOUBLEUP               = 424, -- The <player> uses Double-Up. The total for . increases to ..! <target> receives the effect of ..
    DOUBLEUP_FAIL          = 425, -- The <player> uses Double-Up. The total for . increases to ..! No effect on <target>.
    DOUBLEUP_BUST          = 426, -- The <player> uses Double-Up. Bust! <target> loses the effect of ..
    DOUBLEUP_BUST_SUB      = 427, -- <target> loses the effect of ..
    NO_ELIGIBLE_ROLL       = 428, -- There are no rolls eligible for Double-Up. Unable to use ability.
    ROLL_ALREADY_ACTIVE    = 429, -- The same roll is already active on the <player>.

    EFFECT_ALREADY_ACTIVE  = 523, -- The same effect is already active on <player>.

    -- PLD
    COVER_SUCCESS          = 311, -- The <player> covers <target>.
    COVER_FAILURE          = 312, -- The <player>'s attempt to cover has no effect.

    -- DNC
    NO_FINISHINGMOVES      = 524, -- You have not earned enough finishing moves to perform that action.
    SPECTRAL_JIG           = 532, -- <user> uses <ability>. <target> receives the effect of Sneak and Invisible.

    -- Fields / Grounds of Valor
    FOV_DEFEATED_TARGET     = 558,  -- You defeated a designated target.${lb}(Progress: ${number}/${number2})
    FOV_COMPLETED_REGIME    = 559,  -- You have successfully completed the training regime.
    FOV_OBTAINS_GIL         = 565,  -- ${target} obtains ${gil}.
    FOV_OBTAINS_TABS        = 566,  -- ${target} obtains ${number} tab.${lb}(Total: ${number})
    FOV_REGIME_BEGINS_ANEW  = 643,  -- Your current training regime will begin anew!

    -- Depoil Statuses
    DESPOIL_ATT_DOWN        = 593,  -- ${actor} uses ${ability}.${lb}${actor} steals a ${item} from ${target}.${lb}Additional effect: ${target} is afflicted with Attack Down.
    DESPOIL_DEF_DOWN        = 594,  -- ${actor} uses ${ability}.${lb}${actor} steals a ${item} from ${target}.${lb}Additional effect: ${target} is afflicted with Defense Down.
    DESPOIL_MATT_DOWN       = 595,  -- ${actor} uses ${ability}.${lb}${actor} steals a ${item} from ${target}.${lb}Additional effect: ${target} is afflicted with Magic Atk. Down.
    DESPOIL_MDEF_DOWN       = 596,  -- ${actor} uses ${ability}.${lb}${actor} steals a ${item} from ${target}.${lb}Additional effect: ${target} is afflicted with Magic Def. Down.
    DESPOIL_EVA_DOWN        = 597,  -- ${actor} uses ${ability}.${lb}${actor} steals a ${item} from ${target}.${lb}Additional effect: ${target} is afflicted with Evasion Down.
    DESPOIL_ACC_DOWN        = 598,  -- ${actor} uses ${ability}.${lb}${actor} steals a ${item} from ${target}.${lb}Additional effect: ${target} is afflicted with Accuracy Down.
    DESPOIL_SLOW            = 599,  -- ${actor} uses ${ability}.${lb}${actor} steals a ${item} from ${target}.${lb}Additional effect: ${target} is afflicted with Slow.

<<<<<<< HEAD
    -- TRUST & ALTER EGO
    TRUST_NO_CAST_TRUST    = 700,  -- You are unable to use Trust magic at this time.
    TRUST_NO_CALL_AE       = 717,  -- You cannot call forth alter egos here.
}

------------------------------------
-- System Messages
------------------------------------

tpz.msg.system =
{
    GLOBAL_TRUST_OFFSET          = 0,
    TRUST_NO_SEEKING_PARTY       = 296, -- You cannot use Trust magic while seeking a party.
    TRUST_DELAY_NEW_PARTY_MEMBER = 297, -- While inviting a party member, you must wait a while before using Trust magic.
    TRUST_MAXIMUM_NUMBER         = 298, -- You have called forth your maximum number of alter egos.
    TRUST_ALREADY_CALLED         = 299, -- That alter ego has already been called forth.
    TRUST_NO_ENMITY              = 300, -- You cannot use Trust magic while having gained enmity.
    TRUST_SOLO_OR_LEADER         = 301, -- You cannot use Trust magic unless you are solo or the party leader.
=======
    -- Records of Eminence
    ROE_COMPLETE            = 690,  -- You have completed the following Records of Eminence objective: <record>.
    ROE_REPEAT_OR_CANCEL    = 691,  -- This objective may be repeated, and can be cancelled from the menu.
    ROE_RECEIVE_SPARKS      = 692,  -- You receive <amount> sparks of eminence, and now possess a total of <amount>.
    ROE_BONUS_ITEM          = 693,  -- As a special bonus for your valiant efforts, you have been awarded <item>!
    ROE_BONUS_SPARKS        = 694,  -- As a special bonus for your valiant efforts, you have been awarded <amount> sparks of eminence!
    ROE_UNABLE_BONUS_ITEM   = 695,  -- Unable to receive special bonus. Make room in your inventory and receive your reward from the Records of Eminence menu.
    ROE_YET_TO_RECEIVE      = 696,  -- You have yet to receive certain special bonuses from the objectives you have completed. Make room in your inventory and receive your reward from the Records of Eminence menu.
    ROE_RECORD              = 697,  -- Records of Eminence: <record>.
    ROE_PROGRESS            = 698,  -- Progress: <amount>/<amount>.
    ROE_NEW_OBJECTIVE       = 699,  -- A new objective has been added!
    ROE_OBTAINED_KEY_ITEM   = 706,  -- You have obtained <key item> as a special reward!
    ROE_FIRST_TIME_SPARKS   = 707,  -- As a first-time bonus, you receive <amount> sparks of eminence for a total of <amount>!
    ROE_BONUS_ITEM_PLURAL   = 709,  -- As a special bonus for your valiant efforts, you have been awarded the following: <itemid> x<amount>!
>>>>>>> c2aa5175
}<|MERGE_RESOLUTION|>--- conflicted
+++ resolved
@@ -311,26 +311,6 @@
     DESPOIL_ACC_DOWN        = 598,  -- ${actor} uses ${ability}.${lb}${actor} steals a ${item} from ${target}.${lb}Additional effect: ${target} is afflicted with Accuracy Down.
     DESPOIL_SLOW            = 599,  -- ${actor} uses ${ability}.${lb}${actor} steals a ${item} from ${target}.${lb}Additional effect: ${target} is afflicted with Slow.
 
-<<<<<<< HEAD
-    -- TRUST & ALTER EGO
-    TRUST_NO_CAST_TRUST    = 700,  -- You are unable to use Trust magic at this time.
-    TRUST_NO_CALL_AE       = 717,  -- You cannot call forth alter egos here.
-}
-
-------------------------------------
--- System Messages
-------------------------------------
-
-tpz.msg.system =
-{
-    GLOBAL_TRUST_OFFSET          = 0,
-    TRUST_NO_SEEKING_PARTY       = 296, -- You cannot use Trust magic while seeking a party.
-    TRUST_DELAY_NEW_PARTY_MEMBER = 297, -- While inviting a party member, you must wait a while before using Trust magic.
-    TRUST_MAXIMUM_NUMBER         = 298, -- You have called forth your maximum number of alter egos.
-    TRUST_ALREADY_CALLED         = 299, -- That alter ego has already been called forth.
-    TRUST_NO_ENMITY              = 300, -- You cannot use Trust magic while having gained enmity.
-    TRUST_SOLO_OR_LEADER         = 301, -- You cannot use Trust magic unless you are solo or the party leader.
-=======
     -- Records of Eminence
     ROE_COMPLETE            = 690,  -- You have completed the following Records of Eminence objective: <record>.
     ROE_REPEAT_OR_CANCEL    = 691,  -- This objective may be repeated, and can be cancelled from the menu.
@@ -345,5 +325,23 @@
     ROE_OBTAINED_KEY_ITEM   = 706,  -- You have obtained <key item> as a special reward!
     ROE_FIRST_TIME_SPARKS   = 707,  -- As a first-time bonus, you receive <amount> sparks of eminence for a total of <amount>!
     ROE_BONUS_ITEM_PLURAL   = 709,  -- As a special bonus for your valiant efforts, you have been awarded the following: <itemid> x<amount>!
->>>>>>> c2aa5175
+
+    -- TRUST & ALTER EGO
+    TRUST_NO_CAST_TRUST     = 700,  -- You are unable to use Trust magic at this time.
+    TRUST_NO_CALL_AE        = 717,  -- You cannot call forth alter egos here.
+}
+
+------------------------------------
+-- System Messages
+------------------------------------
+
+tpz.msg.system =
+{
+    GLOBAL_TRUST_OFFSET          = 0,
+    TRUST_NO_SEEKING_PARTY       = 296, -- You cannot use Trust magic while seeking a party.
+    TRUST_DELAY_NEW_PARTY_MEMBER = 297, -- While inviting a party member, you must wait a while before using Trust magic.
+    TRUST_MAXIMUM_NUMBER         = 298, -- You have called forth your maximum number of alter egos.
+    TRUST_ALREADY_CALLED         = 299, -- That alter ego has already been called forth.
+    TRUST_NO_ENMITY              = 300, -- You cannot use Trust magic while having gained enmity.
+    TRUST_SOLO_OR_LEADER         = 301, -- You cannot use Trust magic unless you are solo or the party leader.
 }