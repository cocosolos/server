--- conflicted
+++ resolved
@@ -274,9 +274,6 @@
     FOV_OBTAINS_GIL         = 565,  -- ${target} obtains ${gil}.
     FOV_OBTAINS_TABS        = 566,  -- ${target} obtains ${number} tab.${lb}(Total: ${number})
     FOV_REGIME_BEGINS_ANEW  = 643,  -- Your current training regime will begin anew!
-<<<<<<< HEAD
-
-=======
     
     -- Depoil Statuses
     DESPOIL_ATT_DOWN        = 593,  -- ${actor} uses ${ability}.${lb}${actor} steals a ${item} from ${target}.${lb}Additional effect: ${target} is afflicted with Attack Down.
@@ -286,5 +283,4 @@
     DESPOIL_EVA_DOWN        = 597,  -- ${actor} uses ${ability}.${lb}${actor} steals a ${item} from ${target}.${lb}Additional effect: ${target} is afflicted with Evasion Down.
     DESPOIL_ACC_DOWN        = 598,  -- ${actor} uses ${ability}.${lb}${actor} steals a ${item} from ${target}.${lb}Additional effect: ${target} is afflicted with Accuracy Down.
     DESPOIL_SLOW            = 599,  -- ${actor} uses ${ability}.${lb}${actor} steals a ${item} from ${target}.${lb}Additional effect: ${target} is afflicted with Slow.
->>>>>>> 3c34ec73
 };