-----------------------------------------------
-------------   GLOBAL SETTINGS   -------------
-----------------------------------------------

-- This is to allow server operators to further customize their servers.  As more features are added to pXI, the list will surely expand.
-- Anything scripted can be customized with proper script editing.

-- PLEASE REQUIRE THIS SCRIPT IN ANY SCRIPTS YOU DO: ADD THIS LINE TO THE TOP!!!!
-- require("scripts/globals/settings");
-- With this script added to yours, you can pull variables from it!!

-- Always include status.lua, which defines mods
-- require("scripts/globals/status");

-- Common functions
require("scripts/globals/common");

-- Enable Expansion (1= yes 0= no)
ENABLE_COP     = 0;
ENABLE_TOAU    = 0;
ENABLE_WOTG    = 0;
ENABLE_ACP     = 0;
ENABLE_AMK     = 0;
ENABLE_ASA     = 0;
ENABLE_ABYSSEA = 0;
ENABLE_SOA     = 0;
ENABLE_ROV     = 0;

ENABLE_VOIDWATCH = 0; -- Not an expansion, but has its own storyline.

-- FIELDS OF VALOR/Grounds of Valor settings
ENABLE_FIELD_MANUALS  = 1; -- Enables Fields of Valor
ENABLE_GROUNDS_TOMES  = 1; -- Enables Grounds of Valor
REGIME_WAIT = 1; -- Make people wait till 00:00 game time as in retail. If it's 0, there is no wait time.
LOW_LEVEL_REGIME = 0; -- Allow people to kill regime targets even if they give no exp, allowing people to farm regime targets at 75 in low level areas.

-- Setting to lock content more accurately to the content you have defined above
-- This generally results in a more accurate presentation of your selected expansions
-- as well as a less confusing player experience for things that are disabled (things that are disabled are not loaded)
-- This feature correlates to the content_tag column in the SQL files
RESTRICT_CONTENT = 1;

-- CHARACTER CONFIG
INITIAL_LEVEL_CAP = 50; -- The initial level cap for new players.  There seems to be a hardcap of 255.
MAX_LEVEL = 75; -- Level max of the server, lowers the attainable cap by disabling Limit Break quests.
NORMAL_MOB_MAX_LEVEL_RANGE_MIN = 81; -- Lower Bound of Max Level Range for Normal Mobs (0 = Uncapped)
NORMAL_MOB_MAX_LEVEL_RANGE_MAX = 84; -- Upper Bound of Max Level Range for Normal Mobs (0 = Uncapped)
START_GIL = 10; -- Amount of gil given to newly created characters.
START_INVENTORY = 30; -- Starting inventory and satchel size.  Ignores values < 30.  Do not set above 80!
OPENING_CUTSCENE_ENABLE = 0; -- Set to 1 to enable opening cutscenes, 0 to disable.
SUBJOB_QUEST_LEVEL = 18; -- Minimum level to accept either subjob quest.  Set to 0 to start the game with subjobs unlocked.
ADVANCED_JOB_LEVEL = 30; -- Minimum level to accept advanced job quests.  Set to 0 to start the game with advanced jobs.
ALL_MAPS = 0; -- Set to 1 to give starting characters all the maps.
UNLOCK_OUTPOST_WARPS = 0; -- Set to 1 to give starting characters all outpost warps.  2 to add Tu'Lia and Tavnazia.

SHOP_PRICE      = 1.000; -- Multiplies prices in NPC shops.
GIL_RATE        = 1.000; -- Multiplies gil earned from quests.  Won't always display in game.
BAYLD_RATE      = 1.000; -- Multiples bayld earned from quests.
EXP_RATE        = 1.000; -- Multiplies exp earned from fov and quests.
TABS_RATE       = 1.000; -- Multiplies tabs earned from fov.
CURE_POWER      = 1.000; -- Multiplies amount healed from Healing Magic, including the relevant Blue Magic.
ELEMENTAL_POWER = 1.000; -- Multiplies damage dealt by Elemental and non-drain Dark Magic.
DIVINE_POWER    = 1.000; -- Multiplies damage dealt by Divine Magic.
NINJUTSU_POWER  = 1.000; -- Multiplies damage dealt by Ninjutsu Magic.
BLUE_POWER      = 1.000; -- Multiplies damage dealt by Blue Magic.
DARK_POWER      = 1.000; -- Multiplies amount drained by Dark Magic.
ITEM_POWER      = 1.000; -- Multiplies the effect of items such as Potions and Ethers.
WEAPON_SKILL_POWER  = 1.000; -- Multiplies damage dealt by Weapon Skills.
WEAPON_SKILL_POINTS = 1.000; -- Multiplies points earned during weapon unlocking.
USE_ADOULIN_WEAPON_SKILL_CHANGES = false; -- true/false. Change to toggle new Adoulin weapon skill damage calculations

HARVESTING_BREAK_CHANCE = 33; -- % chance for the sickle to break during harvesting.  Set between 0 and 100.
EXCAVATION_BREAK_CHANCE = 33; -- % chance for the pickaxe to break during excavation.  Set between 0 and 100.
LOGGING_BREAK_CHANCE    = 33; -- % chance for the hatchet to break during logging.  Set between 0 and 100.
MINING_BREAK_CHANCE     = 33; -- % chance for the pickaxe to break during mining.  Set between 0 and 100.
HARVESTING_RATE         = 50; -- % chance to recieve an item from haresting.  Set between 0 and 100.
EXCAVATION_RATE         = 50; -- % chance to recieve an item from excavation.  Set between 0 and 100.
LOGGING_RATE            = 50; -- % chance to recieve an item from logging.  Set between 0 and 100.
MINING_RATE             = 50; -- % chance to recieve an item from mining.  Set between 0 and 100.
DIGGING_RATE            = 85; -- % chance to receive an item from chocbo digging during favorable weather.  Set between 0 and 100.

HEALING_TP_CHANGE       = -100; -- Change in TP for each healing tick. Default is -100

-- SE implemented coffer/chest illusion time in order to prevent coffer farming. No-one in the same area can open a chest or coffer for loot (gil, gems & items)
-- till a random time between MIN_ILLSION_TIME and MAX_ILLUSION_TIME. During this time players can loot keyitem and item related to quests (AF, maps... etc.)
COFFER_MAX_ILLUSION_TIME = 3600;  -- 1 hour
COFFER_MIN_ILLUSION_TIME = 1800;  -- 30 minutes
CHEST_MAX_ILLUSION_TIME  = 3600;  -- 1 hour
CHEST_MIN_ILLUSION_TIME  = 1800;  -- 30 minutes

-- Sets spawn type for: Behemoth, Fafnir, Adamantoise, King Behemoth, Nidhog, Aspidochelone.
-- Use 0 for timed spawns, 1 for force pop only, 2 for both
LandKingSystem_NQ = 0;
LandKingSystem_HQ = 0;

-- DYNAMIS SETTINGS
    BETWEEN_2DYNA_WAIT_TIME = 24;       -- Hours before player can re-enter Dynamis. Default is 1 Earthday (24 hours).
        DYNA_MIDNIGHT_RESET = true;     -- if true, makes the wait time count by number of server midnights instead of full 24 hour intervals
             DYNA_LEVEL_MIN = 65;       -- level min for entering in Dynamis
    TIMELESS_HOURGLASS_COST = 500000;   -- refund for the timeless hourglass for Dynamis.
   PRISMATIC_HOURGLASS_COST = 50000;    -- cost of the prismatic hourglass for Dynamis.
     CURRENCY_EXCHANGE_RATE = 100;      -- X Tier 1 ancient currency -> 1 Tier 2, and so on.  Certain values may conflict with shop items.  Not designed to exceed 198.
RELIC_2ND_UPGRADE_WAIT_TIME = 7200;     -- wait time for 2nd relic upgrade (stage 2 -> stage 3) in seconds. 7200s = 2 hours.
RELIC_3RD_UPGRADE_WAIT_TIME = 3600;     -- wait time for 3rd relic upgrade (stage 3 -> stage 4) in seconds. 3600s = 1 hour.
FREE_COP_DYNAMIS = 0 ; -- Authorize player to entering inside COP Dynamis without completing COP mission ( 1 = enable 0= disable)

-- QUEST/MISSION SPECIFIC SETTINGS
AF1_QUEST_LEVEL = 40; -- Minimum level to start AF1 quest
AF2_QUEST_LEVEL = 50; -- Minimum level to start AF2 quest
AF3_QUEST_LEVEL = 50; -- Minimum level to start AF3 quest
AF1_FAME = 20; -- base fame for completing an AF1 quest
AF2_FAME = 40; -- base fame for completing an AF2 quest
AF3_FAME = 60; -- base fame for completing an AF3 quest
OldSchoolG1 = false; -- Set to true to require farming Exoray Mold, Bombd Coal, and Ancient Papyrus drops instead of allowing key item method.
OldSchoolG2 = false; -- Set true to require the NMs for "Atop the Highest Mountains" be dead to get KI like before SE changed it.
FrigiciteDuration = 30; -- When OldSChoolG2 is enabled, this is the time (in seconds) you have from killing Boreal NMs to click the "???" target.

-- SPELL SPECIFIC SETTINGS
DIA_OVERWRITE = 1; --Set to 1 to allow Bio to overwrite same tier Dia.  Default is 1.
BIO_OVERWRITE = 0; --Set to 1 to allow Dia to overwrite same tier Bio.  Default is 0.
STONESKIN_CAP = 350; -- soft cap for hp absorbed by stoneskin
BLINK_SHADOWS = 2;   -- number of shadows supplied by Blink spell
SPIKE_EFFECT_DURATION = 180; -- the duration of RDM, BLM spikes effects (not Reprisal)
ELEMENTAL_DEBUFF_DURATION = 120; -- base duration of elemental debuffs
AQUAVEIL_COUNTER = 1;  -- Base amount of hits Aquaveil absorbs to prevent spell interrupts. Retail is 1.
ABSORB_SPELL_AMOUNT = 8; -- how much of a stat gets absorbed by DRK absorb spells - expected to be a multiple of 8.
ABSORB_SPELL_TICK = 9; -- duration of 1 absorb spell tick
SNEAK_INVIS_DURATION_MULTIPLIER = 1; -- multiplies duration of sneak,invis,deodorize to reduce player torture. 1 = retail behavior.
USE_OLD_CURE_FORMULA = false; -- true/false. if true, uses older cure formula (3*MND + VIT + 3*(healing skill/5)) // cure 6 will use the newer formula
USE_OLD_MAGIC_DAMAGE = false; -- true/false. if true, uses older magic damage formulas

-- CELEBRATIONS
EXPLORER_MOOGLE = 1; -- Enables Explorer Moogle teleports
EXPLORER_MOOGLE_LEVELCAP = 10;
HALLOWEEN_2005 = 0; -- Set to 1 to Enable the 2005 version of Harvest Festival, will start on Oct. 20 and end Nov. 1.
HALLOWEEN_YEAR_ROUND = 0; -- Set to 1 to have Harvest Festival initialize outside of normal times.

-- MISC
HOMEPOINT_HEAL = 0; --Set to 1 if you want Home Points to heal you like in single-player Final Fantasy games.
RIVERNE_PORTERS = 120; -- Time in seconds that Unstable Displacements in Cape Riverne stay open after trading a scale.
LANTERNS_STAY_LIT = 1200; -- time in seconds that lanterns in the Den of Rancor stay lit.
ENABLE_COP_ZONE_CAP = 1; -- enable or disable lvl cap
TIMEZONE_OFFSET = 9.0; -- Offset from UTC used to determine when "JP Midnight" is for the server.  Default is JST (+9.0).
ALLOW_MULTIPLE_EXP_RINGS = 0; -- Set to 1 to remove ownership restrictions on the Chariot/Empress/Emperor Band trio.
BYPASS_EXP_RING_ONE_PER_WEEK = 0; -- -- Set to 1 to bypass the limit of one ring per Conquest Tally Week.
NUMBER_OF_DM_EARRINGS = 1; -- Number of earrings players can simultaneously own from Divine Might before scripts start blocking them (Default: 1)
HOMEPOINT_TELEPORT = 0; -- Enables the homepoint teleport system
DIG_ABUNDANCE_BONUS = 0; -- Increase chance of digging up an item (450  = item digup chance +45)
DIG_FATIGUE = 1; -- Set to 0 to disable Dig Fatigue
DIG_GRANT_BURROW = 0; -- Set to 1 to grant burrow ability
DIG_GRANT_BORE = 0; -- Set to 1 to grant bore ability
ENM_COOLDOWN = 120;  -- Number of hours before a player can obtain same KI for ENMs (default: 5 days)
FORCE_SPAWN_QM_RESET_TIME = 300; -- Number of seconds the ??? remains hidden for after the despawning of the mob it force spawns.

-- LIMBUS
<<<<<<< HEAD
BETWEEN_2COSMOCLEANSE_WAIT_TIME = 3; -- day between 2 limbus keyitem  (default 3 days)
=======
BETWEEN_2COSMOCLEANSE_WAIT_TIME = 20; -- Hours before player can re-enter Limbus. Default is 20 hrs.
DIMENSIONAL_PORTAL_UNLOCK = false; -- Set true to bypass requirements for using dimensional portals to reach sea for Limbus
>>>>>>> 264b3422

-- ABYSSEA
VISITANT_BONUS = 1.00; -- Default: 1.00 - (retail) - Multiplies the base time value of each Traverser Stone.<|MERGE_RESOLUTION|>--- conflicted
+++ resolved
@@ -38,7 +38,7 @@
 -- This generally results in a more accurate presentation of your selected expansions
 -- as well as a less confusing player experience for things that are disabled (things that are disabled are not loaded)
 -- This feature correlates to the content_tag column in the SQL files
-RESTRICT_CONTENT = 1;
+RESTRICT_CONTENT = 0;
 
 -- CHARACTER CONFIG
 INITIAL_LEVEL_CAP = 50; -- The initial level cap for new players.  There seems to be a hardcap of 255.
@@ -153,12 +153,7 @@
 FORCE_SPAWN_QM_RESET_TIME = 300; -- Number of seconds the ??? remains hidden for after the despawning of the mob it force spawns.
 
 -- LIMBUS
-<<<<<<< HEAD
-BETWEEN_2COSMOCLEANSE_WAIT_TIME = 3; -- day between 2 limbus keyitem  (default 3 days)
-=======
 BETWEEN_2COSMOCLEANSE_WAIT_TIME = 20; -- Hours before player can re-enter Limbus. Default is 20 hrs.
-DIMENSIONAL_PORTAL_UNLOCK = false; -- Set true to bypass requirements for using dimensional portals to reach sea for Limbus
->>>>>>> 264b3422
 
 -- ABYSSEA
 VISITANT_BONUS = 1.00; -- Default: 1.00 - (retail) - Multiplies the base time value of each Traverser Stone.