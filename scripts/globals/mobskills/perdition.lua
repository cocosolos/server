--- conflicted
+++ resolved
@@ -12,16 +12,12 @@
 end
 
 function onMobWeaponSkill(target, mob, skill)
-<<<<<<< HEAD
     if
         target:isUndead() or
         target:hasStatusEffect(tpz.effect.MAGIC_SHIELD) or
         -- Todo: DeathRes has no place in the resistance functions so far..
         target:getMod(tpz.mod.DEATHRES) > math.random(100)
     then
-=======
-    if target:hasStatusEffect(tpz.effect.MAGIC_SHIELD) or math.random(0, 99) < target:getMod(tpz.mod.DEATHRES) then
->>>>>>> 86adede7
         skill:setMsg(tpz.msg.basic.SKILL_NO_EFFECT)
         return 0
     end
