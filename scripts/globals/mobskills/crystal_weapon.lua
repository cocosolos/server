--- conflicted
+++ resolved
@@ -21,21 +21,12 @@
 end
 
 function onMobWeaponSkill(target, mob, skill)
-<<<<<<< HEAD
-    local day = math.random(0,3)
+    local day = math.random(0, 3)
     local damage_type = tpz.damageType.FIRE + tpz.magic.dayElement[day] - 1
     local dmgmod = 1
     local accmod = 1
-    local info = MobMagicalMove(mob,target,skill,mob:getWeaponDmg() * 5,accmod,dmgmod,TP_MAB_BONUS,1)
-    local dmg = MobFinalAdjustments(info.dmg,mob,skill,target,tpz.attackType.MAGICAL, damage_type, MOBPARAM_IGNORE_SHADOWS)
+    local info = MobMagicalMove(mob, target, skill, mob:getWeaponDmg() * 5, accmod, dmgmod, TP_MAB_BONUS, 1)
+    local dmg = MobFinalAdjustments(info.dmg, mob,skill, target,tpz.attackType.MAGICAL, damage_type, MOBPARAM_IGNORE_SHADOWS)
     target:takeDamage(dmg, mob, tpz.attackType.MAGICAL, damage_type)
-=======
-    local element = math.random(6, 9)
-    local dmgmod = 1
-    local accmod = 1
-    local info = MobMagicalMove(mob, target, skill, mob:getWeaponDmg() * 5, accmod, dmgmod, TP_MAB_BONUS, 1)
-    local dmg = MobFinalAdjustments(info.dmg, mob, skill, target, tpz.attackType.MAGICAL, element, MOBPARAM_IGNORE_SHADOWS)
-    target:takeDamage(dmg, mob, tpz.attackType.MAGICAL, element)
->>>>>>> daf504aa
     return dmg
 end