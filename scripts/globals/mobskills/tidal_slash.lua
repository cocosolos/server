---------------------------------------------
-- Tidal Slash
-- Deals water damage conal
-- Type: Magical
-- Only used when wielding a spear
-- Utsusemi/Blink absorb: 2-3 shadow
---------------------------------------------
require("scripts/globals/status")
require("scripts/globals/monstertpmoves")
---------------------------------------------

function onMobSkillCheck(target,mob,skill)
    if mob:AnimationSub() == 0 and mob:getMainJob() == dsp.job.SAM then
        return 0
    else
        return 1
    end
end

function onMobWeaponSkill(target, mob, skill)
<<<<<<< HEAD
    local numhits = 3
    local accmod = 1
    local dmgmod = 1
    local info = MobPhysicalMove(mob,target,skill,numhits,accmod,dmgmod,TP_NO_EFFECT)
    local dmg = MobFinalAdjustments(info.dmg,mob,skill,target,dsp.attackType.PHYSICAL,dsp.damageType.SLASHING,info.hitslanded)
    target:takeDamage(dmg, mob, dsp.attackType.PHYSICAL, dsp.damageType.SLASHING)
=======
    local dmgmod = 3
    local info = MobMagicalMove(mob,target,skill,mob:getWeaponDmg()*3.5,dsp.magic.ele.WATER,dmgmod,TP_NO_EFFECT)
    local dmg = MobFinalAdjustments(info.dmg,mob,skill,target,MOBSKILL_MAGICAL,MOBPARAM_WATER,MOBPARAM_3_SHADOW)
    target:delHP(dmg)
>>>>>>> 2477a10e
    return dmg
end<|MERGE_RESOLUTION|>--- conflicted
+++ resolved
@@ -18,18 +18,9 @@
 end
 
 function onMobWeaponSkill(target, mob, skill)
-<<<<<<< HEAD
-    local numhits = 3
-    local accmod = 1
-    local dmgmod = 1
-    local info = MobPhysicalMove(mob,target,skill,numhits,accmod,dmgmod,TP_NO_EFFECT)
-    local dmg = MobFinalAdjustments(info.dmg,mob,skill,target,dsp.attackType.PHYSICAL,dsp.damageType.SLASHING,info.hitslanded)
-    target:takeDamage(dmg, mob, dsp.attackType.PHYSICAL, dsp.damageType.SLASHING)
-=======
     local dmgmod = 3
     local info = MobMagicalMove(mob,target,skill,mob:getWeaponDmg()*3.5,dsp.magic.ele.WATER,dmgmod,TP_NO_EFFECT)
-    local dmg = MobFinalAdjustments(info.dmg,mob,skill,target,MOBSKILL_MAGICAL,MOBPARAM_WATER,MOBPARAM_3_SHADOW)
-    target:delHP(dmg)
->>>>>>> 2477a10e
+    local dmg = MobFinalAdjustments(info.dmg,mob,skill,target,dsp.attackType.MAGICAL,dsp.damageType.WATER,MOBPARAM_3_SHADOW)
+    target:takeDamage(dmg, mob, dsp.attackType.MAGICAL, dsp.damageType.WATER)
     return dmg
 end