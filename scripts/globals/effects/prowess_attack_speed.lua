--- conflicted
+++ resolved
@@ -5,10 +5,7 @@
 -- Note: Doesn't alter TP gain like -delay would, and
 -- doesn't alter JA timers like other sources of haste.
 -----------------------------------
-<<<<<<< HEAD
 require("scripts/globals/status")
------------------------------------
-
 function onEffectGain(target, effect)
     target:addMod(dsp.mod.HASTE_ABILITY, effect:getPower())
 end
@@ -17,16 +14,5 @@
 end
 
 function onEffectLose(target, effect)
-=======
-
-function onEffectGain(target,effect)
-    target:addMod(dsp.mod.HASTE_ABILITY, effect:getPower())
-end
-
-function onEffectTick(target,effect)
-end
-
-function onEffectLose(target,effect)
->>>>>>> 07b754cb
     target:delMod(dsp.mod.HASTE_ABILITY, effect:getPower())
 end