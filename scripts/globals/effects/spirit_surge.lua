--- conflicted
+++ resolved
@@ -5,64 +5,35 @@
 -----------------------------------
 require("scripts/globals/status")
 
-<<<<<<< HEAD
 function onEffectGain(target, effect)
     -- The dragoon's MAX HP increases by % of wyvern MaxHP
     target:addMod(dsp.mod.HP, effect:getPower())
-=======
-function onEffectGain(target,effect)
-    -- The dragoon's MAX HP increases by % of wyvern MaxHP
-    target:addMod(dsp.mod.HP,effect:getPower())
->>>>>>> 07b754cb
     target:updateHealth()
     target:addHP(effect:getPower())
 
     -- The dragoon gets a Strength boost relative to his level
-<<<<<<< HEAD
     target:addMod(dsp.mod.STR, effect:getSubPower())
-=======
-    target:addMod(dsp.mod.STR,effect:getSubPower())
->>>>>>> 07b754cb
 
     -- The dragoon gets a 50 Accuracy boost
     target:addMod(dsp.mod.ACC, 50)
 
-<<<<<<< HEAD
     -- The dragoon gets 25% Haste (see http://wiki.bluegartr.com/bg/Job_Ability_Haste for haste calculation)
     target:addMod(dsp.mod.HASTE_ABILITY, 2500)
 end
 
 function onEffectTick(target, effect)
-=======
-    -- The dragoon gets 25% Haste (256/1024, see http://wiki.bluegartr.com/bg/Job_Ability_Haste for haste calculation)
-    target:addMod(dsp.mod.HASTE_ABILITY, 256)
-end
-
-function onEffectTick(target,effect)
->>>>>>> 07b754cb
 end
 
 function onEffectLose(target, effect)
     -- The dragoon's MAX HP returns to normal (when the MAXHP boost in onEffectGain() gets implemented)
-<<<<<<< HEAD
     target:delMod(dsp.mod.HP, effect:getPower())
 
     -- The dragoon loses the Strength boost
     target:delMod(dsp.mod.STR, effect:getSubPower())
-=======
-    target:delMod(dsp.mod.HP,effect:getPower())
-
-    -- The dragoon loses the Strength boost
-    target:delMod(dsp.mod.STR,effect:getSubPower())
->>>>>>> 07b754cb
 
     -- The dragoon loses the 50 Accuracy boost
     target:delMod(dsp.mod.ACC, 50)
 
     -- The dragoon loses 25% Haste
-<<<<<<< HEAD
     target:delMod(dsp.mod.HASTE_ABILITY, 2500)
-=======
-    target:delMod(dsp.mod.HASTE_ABILITY, 256)
->>>>>>> 07b754cb
 end