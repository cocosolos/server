--- conflicted
+++ resolved
@@ -4,13 +4,8 @@
 --
 -----------------------------------
 
-<<<<<<< HEAD
 function onEffectGain(target,effect)
     if target:getPet() then
-=======
-function onEffectGain(target, effect)
-    if (target:getPet()) then
->>>>>>> 9438a56f
         target:getPet():addStatusEffect(effect)
     end
 end
@@ -18,13 +13,8 @@
 function onEffectTick(target, effect)
 end
 
-<<<<<<< HEAD
 function onEffectLose(target,effect)
     if target:getPet() then
-=======
-function onEffectLose(target, effect)
-    if (target:getPet()) then
->>>>>>> 9438a56f
         target:getPet():delStatusEffect(tpz.effect.CONFRONTATION)
     end
 end