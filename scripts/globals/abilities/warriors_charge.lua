--- conflicted
+++ resolved
@@ -11,12 +11,7 @@
 end
 
 ability_object.onUseAbility = function(player, target, ability)
-<<<<<<< HEAD
-    local merits = player:getMerit(xi.merit.WARRIORS_CHARGE)
-    player:addStatusEffect(xi.effect.WARRIORS_CHARGE, merits-5, 0, 60)
-=======
     xi.job_utils.warrior.useWarriorsCharge(player, target, ability)
->>>>>>> 0153d4fb
 end
 
 return ability_object