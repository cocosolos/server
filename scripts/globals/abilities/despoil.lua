--- conflicted
+++ resolved
@@ -20,11 +20,7 @@
 }
 
 function onAbilityCheck(player, target, ability)
-<<<<<<< HEAD
     if player:getFreeSlotsCount() == 0 then
-=======
-    if (player:getFreeSlotsCount() == 0) then
->>>>>>> 07b754cb
         return dsp.msg.basic.FULL_INVENTORY, 0
     end
     
@@ -36,24 +32,15 @@
     local despoilMod = player:getMod(dsp.mod.DESPOIL)
     local despoilChance = 50 + despoilMod * 2 + level - target:getMainLvl() -- Same math as Steal
     
-<<<<<<< HEAD
-    local stolen = target:getDespoilItem();
+    local stolen = target:getDespoilItem()
     if target:isMob() and math.random(100) < despoilChance and stolen then
-=======
-    local stolen = target:getDespoilItem()
-    if (target:isMob() and math.random(100) < despoilChance and stolen ~= 0) then
->>>>>>> 07b754cb
         player:addItem(stolen)
         target:itemStolen()
 
         -- Attempt to grab the debuff from the DB
         -- If there isn't a debuff assigned to the item stolen, select one at random
         local debuff = player:getDespoilDebuff(stolen)
-<<<<<<< HEAD
         if not debuff then
-=======
-        if (debuff == nil) then
->>>>>>> 07b754cb
             debuff = despoilDebuffs[math.random(#despoilDebuffs)]
         end
         local power = processDebuff(player, target, ability, debuff) -- Also sets ability message
@@ -68,7 +55,6 @@
 
 function processDebuff(player, target, ability, debuff)
     local power = 10
-<<<<<<< HEAD
     if debuff == dsp.effect.ATTACK_DOWN then
         ability:setMsg(dsp.msg.basic.DESPOIL_ATT_DOWN)
         power = 20
@@ -95,34 +81,6 @@
             power = dMND + 1500
         end
         power = utils.clamp(power, 750, 3000)
-=======
-    if (debuff == dsp.effect.ATTACK_DOWN) then
-        ability:setMsg(dsp.msg.basic.DESPOIL_ATT_DOWN)
-        power = 20
-    elseif (debuff == dsp.effect.DEFENSE_DOWN) then
-        ability:setMsg(dsp.msg.basic.DESPOIL_DEF_DOWN)
-        power = 30
-    elseif (debuff == dsp.effect.MAGIC_ATK_DOWN) then
-        ability:setMsg(dsp.msg.basic.DESPOIL_MATT_DOWN)
-    elseif (debuff == dsp.effect.MAGIC_DEF_DOWN) then
-        ability:setMsg(dsp.msg.basic.DESPOIL_MDEF_DOWN)
-        power = 20
-    elseif (debuff == dsp.effect.EVASION_DOWN) then
-        ability:setMsg(dsp.msg.basic.DESPOIL_EVA_DOWN)
-        power = 30
-    elseif (debuff == dsp.effect.ACCURACY_DOWN) then
-        ability:setMsg(dsp.msg.basic.DESPOIL_ACC_DOWN)
-        power = 20
-    elseif (debuff == dsp.effect.SLOW) then
-        ability:setMsg(dsp.msg.basic.DESPOIL_SLOW)
-        local dMND = player:getStat(dsp.mod.MND) - target:getStat(dsp.mod.MND)
-        if (dMND >= 0) then
-            power = 2 * dMND + 150
-        else
-            power = dMND + 150
-        end
-        power = utils.clamp(power, 75, 300)
->>>>>>> 07b754cb
     end
     
     return power
