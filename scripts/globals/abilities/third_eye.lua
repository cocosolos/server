-----------------------------------
-- Ability: Third Eye
-- Anticipates and dodges the next attack directed at you.
-- Obtained: Samurai Level 15
-- Recast Time: 1:00
-- Duration: 0:30
-----------------------------------
require("scripts/globals/settings")
require("scripts/globals/status")
-----------------------------------
local ability_object = {}

<<<<<<< HEAD
ability_object.onAbilityCheck = function(player, target, ability)
    if (player:hasStatusEffect(tpz.effect.SEIGAN)) then
        ability:setRecast(ability:getRecast()/2)
=======
function onAbilityCheck(player, target, ability)
    if player:hasStatusEffect(tpz.effect.SEIGAN) then
        ability:setRecast(ability:getRecast() / 2)
>>>>>>> d06c1e48
    end
    return 0, 0
end

<<<<<<< HEAD
ability_object.onUseAbility = function(player, target, ability)
    player:addStatusEffect(tpz.effect.THIRD_EYE, 0, 0, 30) --power keeps track of procs
end

return ability_object
=======
function onUseAbility(player, target, ability)
    if player:hasStatusEffect(tpz.effect.COPY_IMAGE)
        -- Returns "no effect" message when Copy Image is active when Third Eye is used.
        effect:setMsg(tpz.msg.basic.JA_NO_EFFECT)
    else
        player:addStatusEffect(tpz.effect.THIRD_EYE, 0, 0, 30) -- Power keeps track of procs
    end
end
>>>>>>> d06c1e48
<|MERGE_RESOLUTION|>--- conflicted
+++ resolved
@@ -10,27 +10,14 @@
 -----------------------------------
 local ability_object = {}
 
-<<<<<<< HEAD
 ability_object.onAbilityCheck = function(player, target, ability)
-    if (player:hasStatusEffect(tpz.effect.SEIGAN)) then
-        ability:setRecast(ability:getRecast()/2)
-=======
-function onAbilityCheck(player, target, ability)
     if player:hasStatusEffect(tpz.effect.SEIGAN) then
         ability:setRecast(ability:getRecast() / 2)
->>>>>>> d06c1e48
     end
     return 0, 0
 end
 
-<<<<<<< HEAD
 ability_object.onUseAbility = function(player, target, ability)
-    player:addStatusEffect(tpz.effect.THIRD_EYE, 0, 0, 30) --power keeps track of procs
-end
-
-return ability_object
-=======
-function onUseAbility(player, target, ability)
     if player:hasStatusEffect(tpz.effect.COPY_IMAGE)
         -- Returns "no effect" message when Copy Image is active when Third Eye is used.
         effect:setMsg(tpz.msg.basic.JA_NO_EFFECT)
@@ -38,4 +25,5 @@
         player:addStatusEffect(tpz.effect.THIRD_EYE, 0, 0, 30) -- Power keeps track of procs
     end
 end
->>>>>>> d06c1e48
+
+return ability_object