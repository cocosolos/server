--- conflicted
+++ resolved
@@ -29,13 +29,8 @@
     [8] = {                 -- BONEYARD GULLY
         { 0,  672,    0},   -- Head Wind (PM5-3 U2)
      -- { 1,  673,    0},   -- Like the Wind (ENM) -- TODO: mob constantly runs during battle
-<<<<<<< HEAD
         { 2,  674,    0},   -- Sheep in Antlion's Clothing (ENM)
-     -- { 3,  675,    0},   -- Shell We Dance? (ENM)
-=======
-     -- { 2,  674,    0},   -- Sheep in Antlion's Clothing (ENM)
         { 3,  675,    0},   -- Shell We Dance? (ENM)
->>>>>>> 704fbe05
      -- { 4,  676,    0},   -- Totentanz (ENM)
      -- { 5,  677,    0},   -- Tango with a Tracker (Quest)
      -- { 6,  678,    0},   -- Requiem of Sin (Quest)
@@ -464,7 +459,7 @@
     local stc = player:hasCompletedMission(SANDORIA, mi.sandoria.SAVE_THE_CHILDREN)
     local dm1 = player:getQuestStatus(OUTLANDS, tpz.quest.id.outlands.DIVINE_MIGHT)
     local dm2 = player:getQuestStatus(OUTLANDS, tpz.quest.id.outlands.DIVINE_MIGHT_REPEAT)
-    
+
     local function getEntranceOffset(offset)
         return zones[player:getZoneID()].npc.ENTRANCE_OFFSET + offset
     end
@@ -602,7 +597,7 @@
 
     -- requirements to enter a battlefield already registered by a party member
     local enterReqs =
-    {   
+    {
         [ 641] = function() return ( player:hasKeyItem(tpz.ki.ZEPHYR_FAN)                                                                                   ) end, -- ENM: Follow the White Rabbit
         [ 642] = function() return ( player:hasKeyItem(tpz.ki.ZEPHYR_FAN)                                                                                   ) end, -- ENM: When Hell Freezes Over
         [ 643] = function() return ( player:hasKeyItem(tpz.ki.ZEPHYR_FAN)                                                                                   ) end, -- ENM: Brothers
@@ -619,7 +614,7 @@
         [ 801] = function() return ( player:hasKeyItem(tpz.ki.CENSER_OF_ANTIPATHY)                                                                          ) end, -- ENM: You Are What You Eat
         [ 833] = function() return ( player:hasKeyItem(tpz.ki.CENSER_OF_ANIMUS)                                                                             ) end, -- ENM: Playing Host
         [ 865] = function() return ( player:hasKeyItem(tpz.ki.CENSER_OF_ACRIMONY)                                                                           ) end, -- ENM: Pulling the Plug
-        [ 897] = function() return ( player:hasKeyItem(tpz.ki.WHISPER_OF_THE_WYRMKING)                                                                      ) end, -- Quest: The Wyrmking Descends 
+        [ 897] = function() return ( player:hasKeyItem(tpz.ki.WHISPER_OF_THE_WYRMKING)                                                                      ) end, -- Quest: The Wyrmking Descends
         [ 962] = function() return ( player:hasKeyItem(tpz.ki.MONARCH_BEARD)                                                                                ) end, -- ENM: Fire in the Sky
         [ 963] = function() return ( player:hasKeyItem(tpz.ki.MONARCH_BEARD)                                                                                ) end, -- ENM: Bad Seed
         [ 964] = function() return ( player:hasKeyItem(tpz.ki.MONARCH_BEARD)                                                                                ) end, -- ENM: Bugard in the Clouds
@@ -927,7 +922,7 @@
         local clearTime = 1
         local name = "Meme"
         local partySize = 1
-        switch (battlefieldId): caseof 
+        switch (battlefieldId): caseof
         {
             [1290] = function() area = 2 end, -- NW_Apollyon
             [1291] = function() area = 1 end, -- SW_Apollyon
