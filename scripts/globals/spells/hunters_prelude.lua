--- conflicted
+++ resolved
@@ -20,7 +20,6 @@
         power = power + math.floor((sLvl+iLvl - 85) / 18)
     end
 
-<<<<<<< HEAD
     if (power >= 60) then
         power = 60
     end
@@ -28,15 +27,6 @@
     local iBoost = caster:getMod(dsp.mod.PRELUDE_EFFECT) + caster:getMod(dsp.mod.ALL_SONGS_EFFECT)
     if (iBoost > 0) then
         power = power + iBoost*4.5
-=======
-    if power > 45 then
-        power = 45
-    end
-
-    local iBoost = caster:getMod(dsp.mod.PRELUDE_EFFECT) + caster:getMod(dsp.mod.ALL_SONGS_EFFECT)
-    if iBoost > 0 then
-        power = power + 1 + (iBoost-1) * 3
->>>>>>> 00bd6079
     end
 
 
