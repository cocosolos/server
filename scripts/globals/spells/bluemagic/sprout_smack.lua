--- conflicted
+++ resolved
@@ -13,7 +13,7 @@
 -- Combos: Beast Killer
 -----------------------------------------
 require("scripts/globals/bluemagic")
-<<<<<<< HEAD
+require("scripts/globals/status")
 require("scripts/globals/magic")
 require("scripts/globals/msg")
 require("scripts/globals/status")
@@ -49,43 +49,6 @@
         spell:setMsg(dsp.msg.basic.MAGIC_NO_EFFECT) -- no effect
     else
         target:addStatusEffect(dsp.effect.SLOW, 1500, 0, 20)
-=======
-require("scripts/globals/status")
-require("scripts/globals/magic")
-require("scripts/globals/msg")
------------------------------------------
-
-function onMagicCastingCheck(caster,target,spell)
-    return 0
-end
-
-function onSpellCast(caster,target,spell)
-    local params = {}
-    -- This data should match information on http://wiki.ffxiclopedia.org/wiki/Calculating_Blue_Magic_Damage
-        params.tpmod = TPMOD_DURATION
-        params.dmgtype = DMGTYPE_BLUNT
-        params.scattr = SC_REVERBERATION
-        params.numhits = 1
-        params.multiplier = 1.5
-        params.tp150 = 1.5
-        params.tp300 = 1.5
-        params.azuretp = 1.5
-        params.duppercap = 11
-        params.str_wsc = 0.0
-        params.dex_wsc = 0.0
-        params.vit_wsc = 0.3
-        params.agi_wsc = 0.0
-        params.int_wsc = 0.0
-        params.mnd_wsc = 0.0
-        params.chr_wsc = 0.0
-    damage = BluePhysicalSpell(caster, target, spell, params)
-    damage = BlueFinalAdjustments(caster, target, spell, damage, params)
-
-    if (target:hasStatusEffect(dsp.effect.SLOW)) then
-        spell:setMsg(dsp.msg.basic.MAGIC_NO_EFFECT) -- no effect
-    else
-        target:addStatusEffect(dsp.effect.SLOW,15,0,20)
->>>>>>> 07b754cb
     end
 
     return damage
