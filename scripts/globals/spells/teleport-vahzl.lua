--- conflicted
+++ resolved
@@ -12,21 +12,13 @@
 end
 
 function onSpellCast(caster,target,spell)
-<<<<<<< HEAD
     if target:getObjType() == tpz.objType.PC then
         if target:hasKeyItem(tpz.ki.VAHZL_GATE_CRYSTAL) then
             target:addStatusEffectEx(tpz.effect.TELEPORT,0,tpz.teleport.id.VAHZL,0,4.7)
             spell:setMsg(tpz.msg.basic.MAGIC_TELEPORT)
         else
-            spell:setMsg(tpz.msg.basic.NO_EFFECT)
+            spell:setMsg(tpz.msg.basic.NONE)
         end
-=======
-    if target:hasKeyItem(tpz.ki.VAHZL_GATE_CRYSTAL) == true then
-        target:addStatusEffectEx(tpz.effect.TELEPORT,0,tpz.teleport.id.VAHZL,0,4.7)
-        spell:setMsg(tpz.msg.basic.MAGIC_TELEPORT)
-    else
-        spell:setMsg(tpz.msg.basic.NONE)
->>>>>>> c0c4d88f
     end
     return 0
 end