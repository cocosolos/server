-----------------------------------
-- Spell: Utsusemi: Ni
-----------------------------------
require("scripts/globals/status")
require("scripts/globals/msg")
-----------------------------------
local spell_object = {}

spell_object.onMagicCastingCheck = function(caster, target, spell)
    return 0
end

<<<<<<< HEAD
spell_object.onSpellCast = function(caster, target, spell)
=======
function onSpellCast(caster, target, spell)
    if target:hasStatusEffect(tpz.effect.THIRD_EYE) then
        -- Third Eye and Utsusemi don't stack. Utsusemi removes Third Eye.
        target:delStatusEffect(tpz.effect.THIRD_EYE)
    end

>>>>>>> d06c1e48
    local effect = target:getStatusEffect(tpz.effect.COPY_IMAGE)

    -- Get extras shadows
    local numShadows = 3
    local icon = tpz.effect.COPY_IMAGE_3

    if caster:getMainJob() == tpz.job.NIN then
        numShadows = 4 + target:getMod(tpz.mod.UTSUSEMI_BONUS)
        icon = tpz.effect.COPY_IMAGE_4
    end

    if effect == nil or effect:getPower() <= 2 then
        target:addStatusEffectEx(tpz.effect.COPY_IMAGE, icon, 2, 0, 900, 0, numShadows)
        spell:setMsg(tpz.msg.basic.MAGIC_GAIN_EFFECT)
    else
        spell:setMsg(tpz.msg.basic.MAGIC_NO_EFFECT)
    end

    return tpz.effect.COPY_IMAGE
end

return spell_object<|MERGE_RESOLUTION|>--- conflicted
+++ resolved
@@ -10,16 +10,12 @@
     return 0
 end
 
-<<<<<<< HEAD
 spell_object.onSpellCast = function(caster, target, spell)
-=======
-function onSpellCast(caster, target, spell)
     if target:hasStatusEffect(tpz.effect.THIRD_EYE) then
         -- Third Eye and Utsusemi don't stack. Utsusemi removes Third Eye.
         target:delStatusEffect(tpz.effect.THIRD_EYE)
     end
 
->>>>>>> d06c1e48
     local effect = target:getStatusEffect(tpz.effect.COPY_IMAGE)
 
     -- Get extras shadows
