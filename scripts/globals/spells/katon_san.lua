-----------------------------------
-- Spell: Katon: San
-----------------------------------
require("scripts/globals/magic_utils/spell_damage")
require("scripts/globals/status")
require("scripts/globals/magic")
-----------------------------------
local spell_object = {}

spell_object.onMagicCastingCheck = function(caster, target, spell)
    return 0
end

spell_object.onSpellCast = function(caster, target, spell)
    local duration = 15 + caster:getMerit(xi.merit.KATON_EFFECT) -- T1 bonus debuff duration
<<<<<<< HEAD
    handleNinjutsuDebuff(caster, target, spell, 30, duration, xi.mod.WATERRES)
=======
    local bonusAcc = 0
    local bonusMab = caster:getMerit(xi.merit.KATON_EFFECT) -- T1 mag atk

    local params = {}
    params.dmg = 134
    params.multiplier = 1.5
    params.hasMultipleTargetReduction = false
    params.resistBonus = bonusAcc
    params.bonusmab = bonusMab

    local dmg = doNinjutsuNuke(caster, target, spell, params)
    handleNinjutsuDebuff(caster, target, spell, 30, duration, xi.mod.WATER_RES)
>>>>>>> 03aa78c7

    return xi.magic_utils.spell_damage.useDamageSpell(caster, target, spell)
end

return spell_object<|MERGE_RESOLUTION|>--- conflicted
+++ resolved
@@ -13,22 +13,7 @@
 
 spell_object.onSpellCast = function(caster, target, spell)
     local duration = 15 + caster:getMerit(xi.merit.KATON_EFFECT) -- T1 bonus debuff duration
-<<<<<<< HEAD
-    handleNinjutsuDebuff(caster, target, spell, 30, duration, xi.mod.WATERRES)
-=======
-    local bonusAcc = 0
-    local bonusMab = caster:getMerit(xi.merit.KATON_EFFECT) -- T1 mag atk
-
-    local params = {}
-    params.dmg = 134
-    params.multiplier = 1.5
-    params.hasMultipleTargetReduction = false
-    params.resistBonus = bonusAcc
-    params.bonusmab = bonusMab
-
-    local dmg = doNinjutsuNuke(caster, target, spell, params)
     handleNinjutsuDebuff(caster, target, spell, 30, duration, xi.mod.WATER_RES)
->>>>>>> 03aa78c7
 
     return xi.magic_utils.spell_damage.useDamageSpell(caster, target, spell)
 end
