
require("scripts/globals/magicburst");
require("scripts/globals/settings");
require("scripts/globals/weather");
require("scripts/globals/status");
require("scripts/globals/utils");
require("scripts/globals/msg");

    DIVINE_MAGIC_SKILL     = 32;
    HEALING_MAGIC_SKILL    = 33;
    ENHANCING_MAGIC_SKILL  = 34;
    ENFEEBLING_MAGIC_SKILL = 35;
    ELEMENTAL_MAGIC_SKILL  = 36;
    DARK_MAGIC_SKILL       = 37;
    NINJUTSU_SKILL         = 39;
    SUMMONING_SKILL        = 38;
    SINGING_SKILL          = 40;
    STRING_SKILL           = 41;
    WIND_SKILL             = 42;
    BLUE_SKILL             = 43;

    FIRESDAY      = 0;
    EARTHSDAY     = 1;
    WATERSDAY     = 2;
    WINDSDAY      = 3;
    ICEDAY        = 4;
    LIGHTNINGDAY  = 5;
    LIGHTSDAY     = 6;
    DARKSDAY      = 7;

    ELE_NONE      = 0;
    ELE_FIRE      = 1;
    ELE_EARTH     = 2;
    ELE_WATER     = 3;
    ELE_WIND      = 4;
    ELE_ICE       = 5;
    ELE_LIGHTNING = 6;
    -- added both because monsterstpmoves calls it thunder
    ELE_THUNDER   = 6;
    ELE_LIGHT     = 7;
    ELE_DARK      = 8;

    dayStrong = {FIRESDAY, EARTHSDAY, WATERSDAY, WINDSDAY, ICEDAY, LIGHTNINGDAY, LIGHTSDAY, DARKSDAY};
    dayWeak = {WATERSDAY, WINDSDAY, LIGHTNINGDAY, ICEDAY, FIRESDAY, EARTHSDAY, DARKSDAY, LIGHTSDAY};
    singleWeatherStrong = {WEATHER_HOT_SPELL, WEATHER_DUST_STORM, WEATHER_RAIN, WEATHER_WIND, WEATHER_SNOW, WEATHER_THUNDER, WEATHER_AURORAS, WEATHER_GLOOM};
    doubleWeatherStrong = {WEATHER_HEAT_WAVE, WEATHER_SAND_STORM, WEATHER_SQUALL, WEATHER_GALES, WEATHER_BLIZZARDS, WEATHER_THUNDERSTORMS, WEATHER_STELLAR_GLARE, WEATHER_DARKNESS};
    singleWeatherWeak = {WEATHER_RAIN, WEATHER_WIND, WEATHER_THUNDER, WEATHER_SNOW, WEATHER_HOT_SPELL, WEATHER_DUST_STORM, WEATHER_GLOOM, WEATHER_AURORAS};
    doubleWeatherWeak = {WEATHER_SQUALL, WEATHER_GALES, WEATHER_THUNDERSTORMS, WEATHER_BLIZZARDS, WEATHER_HEAT_WAVE, WEATHER_SAND_STORM, WEATHER_DARKNESS, WEATHER_STELLAR_GLARE};
    elementalObi = {MOD_FORCE_FIRE_DWBONUS, MOD_FORCE_EARTH_DWBONUS, MOD_FORCE_WATER_DWBONUS, MOD_FORCE_WIND_DWBONUS, MOD_FORCE_ICE_DWBONUS, MOD_FORCE_LIGHTNING_DWBONUS, MOD_FORCE_LIGHT_DWBONUS, MOD_FORCE_DARK_DWBONUS};
    elementalObiWeak = {MOD_FORCE_WATER_DWBONUS, MOD_FORCE_WIND_DWBONUS, MOD_FORCE_LIGHTNING_DWBONUS, MOD_FORCE_ICE_DWBONUS, MOD_FORCE_FIRE_DWBONUS, MOD_FORCE_EARTH_DWBONUS, MOD_FORCE_DARK_DWBONUS, MOD_FORCE_LIGHT_DWBONUS};
    spellAcc = {MOD_FIREACC, MOD_EARTHACC, MOD_WATERACC, MOD_WINDACC, MOD_ICEACC, MOD_THUNDERACC, MOD_LIGHTACC, MOD_DARKACC};
    strongAffinityDmg = {MOD_FIRE_AFFINITY_DMG, MOD_EARTH_AFFINITY_DMG, MOD_WATER_AFFINITY_DMG, MOD_WIND_AFFINITY_DMG, MOD_ICE_AFFINITY_DMG, MOD_THUNDER_AFFINITY_DMG, MOD_LIGHT_AFFINITY_DMG, MOD_DARK_AFFINITY_DMG};
    strongAffinityAcc = {MOD_FIRE_AFFINITY_ACC, MOD_EARTH_AFFINITY_ACC, MOD_WATER_AFFINITY_ACC, MOD_WIND_AFFINITY_ACC, MOD_ICE_AFFINITY_ACC, MOD_THUNDER_AFFINITY_ACC, MOD_LIGHT_AFFINITY_ACC, MOD_DARK_AFFINITY_ACC};
    resistMod = {MOD_FIRERES, MOD_EARTHRES, MOD_WATERRES, MOD_WINDRES, MOD_ICERES, MOD_THUNDERRES, MOD_LIGHTRES, MOD_DARKRES};
    defenseMod = {MOD_FIREDEF, MOD_EARTHDEF, MOD_WATERDEF, MOD_WINDDEF, MOD_ICEDEF, MOD_THUNDERDEF, MOD_LIGHTDEF, MOD_DARKDEF};
    absorbMod = {MOD_FIRE_ABSORB, MOD_EARTH_ABSORB, MOD_WATER_ABSORB, MOD_WIND_ABSORB, MOD_ICE_ABSORB, MOD_LTNG_ABSORB, MOD_LIGHT_ABSORB, MOD_DARK_ABSORB};
    nullMod = {MOD_FIRE_NULL, MOD_EARTH_NULL, MOD_WATER_NULL, MOD_WIND_NULL, MOD_ICE_NULL, MOD_LTNG_NULL, MOD_LIGHT_NULL, MOD_DARK_NULL};
    blmMerit = {MERIT_FIRE_MAGIC_POTENCY, MERIT_EARTH_MAGIC_POTENCY, MERIT_WATER_MAGIC_POTENCY, MERIT_WIND_MAGIC_POTENCY, MERIT_ICE_MAGIC_POTENCY, MERIT_LIGHTNING_MAGIC_POTENCY};
    rdmMerit = {MERIT_FIRE_MAGIC_ACCURACY, MERIT_EARTH_MAGIC_ACCURACY, MERIT_WATER_MAGIC_ACCURACY, MERIT_WIND_MAGIC_ACCURACY, MERIT_ICE_MAGIC_ACCURACY, MERIT_LIGHTNING_MAGIC_ACCURACY};
    barSpells = {EFFECT_BARFIRE, EFFECT_BARSTONE, EFFECT_BARWATER, EFFECT_BARAERO, EFFECT_BARBLIZZARD, EFFECT_BARTHUNDER};

-- USED FOR DAMAGING MAGICAL SPELLS (Stages 1 and 2 in Calculating Magic Damage on wiki)
--Calculates magic damage using the standard magic damage calc.
--Does NOT handle resistance.
-- Inputs:
-- dmg - The base damage of the spell
-- multiplier - The INT multiplier of the spell
-- skilltype - The skill ID of the spell.
-- atttype - The attribute type (usually MOD_INT , except for things like Banish which is MOD_MND)
-- hasMultipleTargetReduction - true ifdamage is reduced on AoE. False otherwise (e.g. Charged Whisker vs -ga3 spells)
--
-- Output:
-- The total damage, before resistance and before equipment (so no HQ staff bonus worked out here).
SOFT_CAP = 60; --guesstimated
HARD_CAP = 120; --guesstimated

function calculateMagicDamage(caster, target, spell, params)

    local dINT = caster:getStat(params.attribute) - target:getStat(params.attribute);
    local dmg = params.dmg;

    if (dINT <= 0) then --if dINT penalises, it's always M=1
        dmg = dmg + dINT;
        if (dmg <= 0) then --dINT penalty cannot result in negative damage (target absorption)
            return 0;
        end
    elseif (dINT > 0 and dINT <= SOFT_CAP) then --The standard calc, most spells hit this
        dmg = dmg + (dINT * params.multiplier);
    elseif (dINT > 0 and dINT > SOFT_CAP and dINT < HARD_CAP) then --After SOFT_CAP, INT is only half effective
        dmg = dmg + SOFT_CAP * params.multiplier + ((dINT - SOFT_CAP) * params.multiplier) / 2;
    elseif (dINT > 0 and dINT > SOFT_CAP and dINT >= HARD_CAP) then --After HARD_CAP, INT has no effect.
        dmg = dmg + HARD_CAP * params.multiplier;
    end


    if (params.skillType == DIVINE_MAGIC_SKILL and target:isUndead()) then
        -- 150% bonus damage
        dmg = dmg * 1.5;
    end

    -- printf("dmg: %d dINT: %d\n", dmg, dINT);

    return dmg;

end;

function doBoostGain(caster,target,spell,effect)
    local duration = 300;
    if (caster:hasStatusEffect(EFFECT_COMPOSURE) == true and caster:getID() == target:getID()) then
        duration = duration * 3;
    end

    --calculate potency
    local magicskill = target:getSkillLevel(ENHANCING_MAGIC_SKILL);

    local potency = math.floor((magicskill - 300) / 10) + 5;

    if (potency > 25) then
        potency = 25;
    elseif (potency < 5) then
        potency = 5;
    end

    --printf("BOOST-GAIN: POTENCY = %d", potency);

    --Only one Boost Effect can be active at once, so if the player has any we have to cancel & overwrite
    local effectOverwrite = {80, 81, 82, 83, 84, 85, 86};

    for i, effect in ipairs(effectOverwrite) do
            --printf("BOOST-GAIN: CHECKING FOR EFFECT %d...",effect);
            if (caster:hasStatusEffect(effect)) then
                --printf("BOOST-GAIN: HAS EFFECT %d, DELETING...",effect);
                caster:delStatusEffect(effect);
            end
    end

    if (target:addStatusEffect(effect,potency,0,duration)) then
        spell:setMsg(msgBasic.MAGIC_GAIN_EFFECT);
    else
        spell:setMsg(msgBasic.MAGIC_NO_EFFECT);
    end
end;

function doEnspell(caster,target,spell,effect)

    if (effect==EFFECT_BLOOD_WEAPON) then
        target:addStatusEffect(EFFECT_BLOOD_WEAPON,1,0,30);
        return;
    end

    local duration = 180;
    if (caster:hasStatusEffect(EFFECT_COMPOSURE) == true and caster:getID() == target:getID()) then
        duration = duration * 3;
    end
    --calculate potency
    local magicskill = target:getSkillLevel(ENHANCING_MAGIC_SKILL);

    local potency = 3 + math.floor((6*magicskill)/100);
    if (magicskill>200) then
        potency = 5 + math.floor((5*magicskill)/100);
    end

    if (target:addStatusEffect(effect,potency,0,duration)) then
        spell:setMsg(msgBasic.MAGIC_GAIN_EFFECT);
    else
        spell:setMsg(msgBasic.MAGIC_NO_EFFECT);
    end
end;


 ---------------------------------
 --   getCurePower returns the caster's cure power
 --   getCureFinal returns the final cure amount
 --   Source: http://members.shaw.ca/pizza_steve/cure/Cure_Calculator.html
 ---------------------------------
 function getCurePower(caster,isBlueMagic)
    local MND = caster:getStat(MOD_MND);
    local VIT = caster:getStat(MOD_VIT);
    local skill = caster:getSkillLevel(HEALING_MAGIC_SKILL);
    local power = math.floor(MND/2) + math.floor(VIT/4) + skill;
    return power;
end;
function getCurePowerOld(caster)
    local MND = caster:getStat(MOD_MND);
    local VIT = caster:getStat(MOD_VIT);
    local skill = caster:getSkillLevel(HEALING_MAGIC_SKILL); -- it's healing magic skill for the BLU cures as well
    local power = ((3 * MND) + VIT + (3 * math.floor(skill/5)));
    return power;
end;
function getBaseCure(power,divisor,constant,basepower)
    return ((power - basepower) / divisor) + constant;
end;
function getBaseCureOld(power,divisor,constant)
    return (power / 2) / divisor + constant;
end;

function getCureFinal(caster,spell,basecure,minCure,isBlueMagic)
    if (basecure < minCure) then
        basecure = minCure;
    end

    local potency = 1 + (caster:getMod(MOD_CURE_POTENCY) / 100);
    if (potency > 1.5) then
        potency = 1.5;
    end

    local dSeal = 1;
    if (caster:hasStatusEffect(EFFECT_DIVINE_SEAL)) then
        dSeal = 2;
    end

    local rapture = 1;
    if (isBlueMagic == false) then --rapture doesn't affect BLU cures as they're not white magic
        if (caster:hasStatusEffect(EFFECT_RAPTURE)) then
            rapture = 1.5 + caster:getMod(MOD_RAPTURE_AMOUNT)/100;
            caster:delStatusEffectSilent(EFFECT_RAPTURE);
        end
    end

    local dayWeatherBonus = 1;
    local ele = spell:getElement();

    local castersWeather = caster:getWeather();

    if (castersWeather == singleWeatherStrong[ele]) then
        if (caster:getMod(MOD_IRIDESCENCE) >= 1) then
            if (math.random() < 0.33 or caster:getMod(elementalObi[ele]) >= 1) then
                dayWeatherBonus = dayWeatherBonus + 0.10;
            end
        end
        if (math.random() < 0.33 or caster:getMod(elementalObi[ele]) >= 1) then
            dayWeatherBonus = dayWeatherBonus + 0.10;
        end
    elseif (castersWeather == singleWeatherWeak[ele]) then
        if (math.random() < 0.33 or caster:getMod(elementalObi[ele]) >= 1) then
            dayWeatherBonus = dayWeatherBonus - 0.10;
        end
    elseif (castersWeather == doubleWeatherStrong[ele]) then
        if (caster:getMod(MOD_IRIDESCENCE) >= 1) then
            if (math.random() < 0.33 or caster:getMod(elementalObi[ele]) >= 1) then
                dayWeatherBonus = dayWeatherBonus + 0.10;
            end
        end
        if (math.random() < 0.33 or caster:getMod(elementalObi[ele]) >= 1) then
            dayWeatherBonus = dayWeatherBonus + 0.25;
        end
    elseif (castersWeather == doubleWeatherWeak[ele]) then
        if (math.random() < 0.33 or caster:getMod(elementalObi[ele]) >= 1) then
            dayWeatherBonus = dayWeatherBonus - 0.25;
        end
    end

    local dayElement = VanadielDayElement();
    if (dayElement == dayStrong[ele]) then
        if (math.random() < 0.33 or caster:getMod(elementalObi[ele]) >= 1) then
            dayWeatherBonus = dayWeatherBonus + 0.10;
        end
    elseif (dayElement == dayWeak[ele]) then
        if (math.random() < 0.33 or caster:getMod(elementalObi[ele]) >= 1) then
            dayWeatherBonus = dayWeatherBonus - 0.10;
        end
    end

    if (dayWeatherBonus > 1.4) then
        dayWeatherBonus = 1.4;
    end

    local final = math.floor(math.floor(math.floor(math.floor(basecure) * potency) * dayWeatherBonus) * rapture) * dSeal;
    return final;
end;

function getCureAsNukeFinal(caster,spell,power,divisor,constant,basepower)
    return getCureFinal(caster,spell,power,divisor,constant,basepower);
end;

-----------------------------------
-- Returns the staff bonus for the caster and spell.
-----------------------------------

-- affinities that strengthen/weaken the index element


function AffinityBonusDmg(caster,ele)

    local affinity = caster:getMod(strongAffinityDmg[ele]);
    local bonus = 1.00 + affinity * 0.05; -- 5% per level of affinity
    -- print(bonus);
    return bonus;
end;

function AffinityBonusAcc(caster,ele)

    local affinity = caster:getMod(strongAffinityAcc[ele]);
    local bonus = 0 + affinity * 10; -- 10 acc per level of affinity
    -- print(bonus);
    return bonus;
end;

-- USED FOR DAMAGING MAGICAL SPELLS. Stage 3 of Calculating Magic Damage on wiki
-- Reduces damage ifit resists.
--
-- Output:
-- The factor to multiply down damage (1/2 1/4 1/8 1/16) - In this format so this func can be used for enfeebs on duration.

function applyResistance(caster, target, spell, params)
    return applyResistanceEffect(caster, target, spell, params);
end;

-- USED FOR Status Effect Enfeebs (blind, slow, para, etc.)
-- Output:
-- The factor to multiply down duration (1/2 1/4 1/8 1/16)
--[[
local params = {};
params.attribute = $2;
params.skillType = $3;
params.bonus = $4;
params.effect = $5;
]]
function applyResistanceEffect(caster, target, spell, params)
    local diff = params.diff or (caster:getStat(params.attribute) - target:getStat(params.attribute));
    local skill = params.skillType;
    local bonus = params.bonus;
    local effect = params.effect;

    -- If Stymie is active, as long as the mob is not immune then the effect is not resisted
    if (effect ~= nil) then -- Dispel's script doesn't have an "effect" to send here, nor should it.
        if (skill == ENFEEBLING_MAGIC_SKILL and caster:hasStatusEffect(EFFECT_STYMIE) and target:canGainStatusEffect(effect)) then
            caster:delStatusEffect(EFFECT_STYMIE);
            return 1;
        end
    end

    if (skill == SINGING_SKILL and caster:hasStatusEffect(EFFECT_TROUBADOUR)) then
        if (math.random(0,99) < caster:getMerit(MERIT_TROUBADOUR)-25) then
            return 1.0;
        end
    end

    local element = spell:getElement();
    local percentBonus = 0;
    local magicaccbonus = getSpellBonusAcc(caster, target, spell, params);

    if (diff > 10) then
        magicaccbonus = magicaccbonus + 10 + (diff - 10)/2;
    else
        magicaccbonus = magicaccbonus + diff;
    end

    if (bonus ~= nil) then
        magicaccbonus = magicaccbonus + bonus;
    end

    if (effect ~= nil) then
        percentBonus = percentBonus - getEffectResistance(target, effect);
    end

    local p = getMagicHitRate(caster, target, skill, element, percentBonus, magicaccbonus);

    return getMagicResist(p);
end;

-- Applies resistance for things that may not be spells - ie. Quick Draw
function applyResistanceAbility(player,target,element,skill,bonus)
    local p = getMagicHitRate(player, target, skill, element, 0, bonus);

    return getMagicResist(p);
end;

-- Applies resistance for additional effects
function applyResistanceAddEffect(player,target,element,bonus)

    local p = getMagicHitRate(player, target, 0, element, 0, bonus);

    return getMagicResist(p);
end;

function getMagicHitRate(caster, target, skillType, element, percentBonus, bonusAcc)
    -- resist everything if magic shield is active
    if (target:hasStatusEffect(EFFECT_MAGIC_SHIELD, 0)) then
        return 0;
    end

    local magiceva = 0;

    if (bonusAcc == nil) then
        bonusAcc = 0;
    end

    local magicacc = caster:getMod(MOD_MACC) + caster:getILvlMacc();

    -- Get the base acc (just skill + skill mod (79 + skillID = ModID) + magic acc mod)
    if (skillType ~= 0) then
        magicacc = magicacc + caster:getSkillLevel(skillType);
    else
        -- for mob skills / additional effects which don't have a skill
        magicacc = magicacc + utils.getSkillLvl(1, caster:getMainLvl());
    end

    local resMod = 0; -- Some spells may possibly be non elemental, but have status effects.
    if (element ~= ELE_NONE) then
        resMod = target:getMod(resistMod[element]);

        -- Add acc for elemental affinity accuracy and element specific accuracy
        local affinityBonus = AffinityBonusAcc(caster, element);
        local elementBonus = caster:getMod(spellAcc[element]);
        -- print(elementBonus);
        bonusAcc = bonusAcc + affinityBonus + elementBonus;
    end

    -- Base magic evasion (base magic evasion plus resistances(players), plus elemental defense(mobs)
    local magiceva = target:getMod(MOD_MEVA) + resMod;

    magicacc = magicacc + bonusAcc;

    -- Add macc% from food
    local maccFood = magicacc * (caster:getMod(MOD_FOOD_MACCP)/100);
    magicacc = magicacc + utils.clamp(maccFood, 0, caster:getMod(MOD_FOOD_MACC_CAP));

    return calculateMagicHitRate(magicacc, magiceva, percentBonus, caster:getMainLvl(), target:getMainLvl());
end

function calculateMagicHitRate(magicacc, magiceva, percentBonus, casterLvl, targetLvl)
    local p = 0;
    --add a scaling bonus or penalty based on difference of targets level from caster
    local levelDiff = utils.clamp(casterLvl - targetLvl, -5, 5);

    p = 70 - 0.5 * (magiceva - magicacc) + levelDiff * 3 + percentBonus;

    return utils.clamp(p, 5, 95);
end

-- Returns resistance value from given magic hit rate (p)
function getMagicResist(magicHitRate)

    local p = magicHitRate / 100;
    local resist = 1;

    -- Resistance thresholds based on p.  A higher p leads to lower resist rates, and a lower p leads to higher resist rates.
    local half = (1 - p);
    local quart = ((1 - p)^2);
    local eighth = ((1 - p)^3);
    local sixteenth = ((1 - p)^4);
    -- print("HALF: "..half);
    -- print("QUART: "..quart);
    -- print("EIGHTH: "..eighth);
    -- print("SIXTEENTH: "..sixteenth);

    local resvar = math.random();

    -- Determine final resist based on which thresholds have been crossed.
    if (resvar <= sixteenth) then
        resist = 0.0625;
        --printf("Spell resisted to 1/16!!!  Threshold = %u",sixteenth);
    elseif (resvar <= eighth) then
        resist = 0.125;
        --printf("Spell resisted to 1/8!  Threshold = %u",eighth);
    elseif (resvar <= quart) then
        resist = 0.25;
        --printf("Spell resisted to 1/4.  Threshold = %u",quart);
    elseif (resvar <= half) then
        resist = 0.5;
        --printf("Spell resisted to 1/2.  Threshold = %u",half);
    else
        resist = 1.0;
        --printf("1.0");
    end

    return resist;
end

-- Returns the amount of resistance the
-- target has to the given effect (stun, sleep, etc..)
function getEffectResistance(target, effect)
    local effectres = 0;
    if (effect == EFFECT_SLEEP_I or effect == EFFECT_SLEEP_II) then
        effectres = MOD_SLEEPRES;
    elseif (effect == EFFECT_LULLABY) then
        effectres = MOD_LULLABYRES;
    elseif (effect == EFFECT_POISON) then
        effectres = MOD_POISONRES;
    elseif (effect == EFFECT_PARALYSIS) then
        effectres = MOD_PARALYZERES;
    elseif (effect == EFFECT_BLINDNESS) then
        effectres = MOD_BLINDRES
    elseif (effect == EFFECT_SILENCE) then
        effectres = MOD_SILENCERES;
    elseif (effect == EFFECT_PLAGUE or effect == EFFECT_DISEASE) then
        effectres = MOD_VIRUSRES;
    elseif (effect == EFFECT_PETRIFICATION) then
        effectres = MOD_PETRIFYRES;
    elseif (effect == EFFECT_BIND) then
        effectres = MOD_BINDRES;
    elseif (effect == EFFECT_CURSE_I or effect == EFFECT_CURSE_II or effect == EFFECT_BANE) then
        effectres = MOD_CURSERES;
    elseif (effect == EFFECT_WEIGHT) then
        effectres = MOD_GRAVITYRES;
    elseif (effect == EFFECT_SLOW or effect == EFFECT_ELEGY) then
        effectres = MOD_SLOWRES;
    elseif (effect == EFFECT_STUN) then
        effectres = MOD_STUNRES;
    elseif (effect == EFFECT_CHARM) then
        effectres = MOD_CHARMRES;
    elseif (effect == EFFECT_AMNESIA) then
        effectres = MOD_AMNESIARES;
    end

    if (effectres ~= 0) then
        return target:getMod(effectres);
    end

    return 0;
end;

-- Returns the bonus magic accuracy for any spell
function getSpellBonusAcc(caster, target, spell, params)
    local magicAccBonus = 0;
    local castersWeather = caster:getWeather();
    local skill = spell:getSkillType();
    local spellGroup = spell:getSpellGroup();

    params.AMIIaccBonus = params.AMIIaccBonus or 0
    params.element = params.element or 0

    if caster:hasStatusEffect(EFFECT_ALTRUISM) and spellGroup == SPELLGROUP_WHITE then
      magicAccBonus = magicAccBonus + caster:getStatusEffect(EFFECT_ALTRUISM):getPower();
    end

    if caster:hasStatusEffect(EFFECT_FOCALIZATION) and spellGroup == SPELLGROUP_BLACK then
      magicAccBonus = magicAccBonus + caster:getStatusEffect(EFFECT_FOCALIZATION):getPower();
    end

    local skillchainTier, skillchainCount = FormMagicBurst(element, target);

    --add acc for BLM AMII spells
    magicAccBonus = magicAccBonus + params.AMIIaccBonus;

    --add acc for skillchains
    if (skillchainTier > 0) then
        magicAccBonus = magicAccBonus + 25;
    end

    --Add acc for klimaform
<<<<<<< HEAD
    if (caster:hasStatusEffect(EFFECT_KLIMAFORM) and (castersWeather == singleWeatherStrong[params.element] or castersWeather == doubleWeatherStrong[params.element])) then
        magicAccBonus = magicAccBonus + 15;
=======
    if params.element > 0 then
        if caster:hasStatusEffect(EFFECT_KLIMAFORM) and (castersWeather == singleWeatherStrong[params.element] or castersWeather == doubleWeatherStrong[params.element]) then
            magicAccBonus = magicAccBonus + 15
        end
>>>>>>> 18b6ebf9
    end

    --Add acc for dark seal
    if (skill == DARK_MAGIC_SKILL and caster:hasStatusEffect(EFFECT_DARK_SEAL)) then
        magicAccBonus = magicAccBonus + 256;
    end

    --add acc for RDM group 1 merits
    if (params.element > 0 and params.element <= 6) then
        magicAccBonus = magicAccBonus + caster:getMerit(rdmMerit[params.element]);
    end

    -- BLU mag acc merits - nuke acc is handled in bluemagic.lua
    if (skill == BLUE_SKILL) then
        magicAccBonus = magicAccBonus + caster:getMerit(MERIT_MAGICAL_ACCURACY);
    end

    return magicAccBonus;
end;

function handleAfflatusMisery(caster, spell, dmg)
    if (caster:hasStatusEffect(EFFECT_AFFLATUS_MISERY)) then
        local misery = caster:getMod(MOD_AFFLATUS_MISERY);
        local miseryMax = caster:getMaxHP() / 4;

        -- BGwiki puts the boost capping at 200% bonus at 1/4th max HP.
        if (misery > miseryMax) then
            misery = miseryMax;
        end;

        -- Damage is 2x at boost cap.
        local boost = 1 + (misery / miseryMax);

        dmg = math.floor(dmg * boost);

        -- printf("AFFLATUS MISERY: Damage boosted by %f to %d", boost, dmg);

        --Afflatus Mod is Used Up...
        caster:setMod(MOD_AFFLATUS_MISERY, 0)
    end
    return dmg;
end;

 function finalMagicAdjustments(caster,target,spell,dmg)
    --Handles target's HP adjustment and returns UNSIGNED dmg (absorb message is set in this function)

    -- handle multiple targets
    if (caster:isSpellAoE(spell:getID())) then
        local total = spell:getTotalTargets();

        if (total > 9) then
            -- ga spells on 10+ targets = 0.4
            dmg = dmg * 0.4;
        elseif (total > 1) then
            -- -ga spells on 2 to 9 targets = 0.9 - 0.05T where T = number of targets
            dmg = dmg * (0.9 - 0.05 * total);
        end

        -- kill shadows
        -- target:delStatusEffect(EFFECT_COPY_IMAGE);
        -- target:delStatusEffect(EFFECT_BLINK);
    else
        -- this logic will eventually be moved here
        -- dmg = utils.takeShadows(target, dmg, 1);

        -- if (dmg == 0) then
            -- spell:setMsg(msgBasic.SHADOW_ABSORB);
            -- return 1;
        -- end
    end

    local skill = spell:getSkillType();
    if (skill == ELEMENTAL_MAGIC_SKILL) then
        dmg = dmg * ELEMENTAL_POWER;
    elseif (skill == DARK_MAGIC_SKILL) then
        dmg = dmg * DARK_POWER;
    elseif (skill == NINJUTSU_SKILL) then
        dmg = dmg * NINJUTSU_POWER;
    elseif (skill == DIVINE_MAGIC_SKILL) then
        dmg = dmg * DIVINE_POWER;
    end

    dmg = target:magicDmgTaken(dmg);

    if (dmg > 0) then
        dmg = dmg - target:getMod(MOD_PHALANX);
        dmg = utils.clamp(dmg, 0, 99999);
    end

    --handling stoneskin
    dmg = utils.stoneskin(target, dmg);
    dmg = utils.clamp(dmg, -99999, 99999);

    if (dmg < 0) then
        dmg = target:addHP(-dmg);
        spell:setMsg(msgBasic.MAGIC_RECOVERS_HP);
    else
        target:delHP(dmg);
        target:handleAfflatusMiseryDamage(dmg);
        target:updateEnmityFromDamage(caster,dmg);
        -- Only add TP if the target is a mob
        if (target:getObjType() ~= TYPE_PC) then
            target:addTP(100);
        end
    end

    return dmg;
 end;

function finalMagicNonSpellAdjustments(caster,target,ele,dmg)
    --Handles target's HP adjustment and returns SIGNED dmg (negative values on absorb)

    dmg = target:magicDmgTaken(dmg);

    if (dmg > 0) then
        dmg = dmg - target:getMod(MOD_PHALANX);
        dmg = utils.clamp(dmg, 0, 99999);
    end

    --handling stoneskin
    dmg = utils.stoneskin(target, dmg);

    dmg = utils.clamp(dmg, -99999, 99999);

    if (dmg < 0) then
        dmg = -(target:addHP(-dmg));
    else
        target:delHP(dmg);
    end
    --Not updating enmity from damage, as this is primarily used for additional effects (which don't generate emnity)
    -- in the case that updating enmity is needed, do it manually after calling this
    --target:updateEnmityFromDamage(caster,dmg);

    return dmg;
end;

function adjustForTarget(target,dmg,ele)
    if (dmg > 0 and math.random(0,99) < target:getMod(absorbMod[ele])) then
        return -dmg;
    end
    if (math.random(0,99) < target:getMod(nullMod[ele])) then
        return 0;
    end
    --Moved non element specific absorb and null mod checks to core
    --TODO: update all lua calls to magicDmgTaken with appropriate element and remove this function
    return dmg;
end;

function calculateMagicBurst(caster, spell, target, params)

    local burst = 1.0;
    local skillchainburst = 1.0;
    local modburst = 1.0;

    if (spell:getSpellGroup() == 3 and not caster:hasStatusEffect(EFFECT_BURST_AFFINITY)) then
        return burst;
    end

    -- Obtain first multiplier from gear, atma and job traits
    -- Add in bonus from BLM AMII merits (minimum 0, maximum 0.12 with 5/5 merits)
    modburst = (caster:getMod(MOD_MAG_BURST_BONUS) / 100) + params.AMIIburstBonus;

    -- Cap bonuses from first multiplier at 40% or 1.4
    if (modburst > 1.4) then
        modburst = 1.4;
    end

    -- Obtain second multiplier from skillchain
    -- Starts at 35% damage bonus, increases by 10% for every additional weaponskill in the chain
    local skillchainTier, skillchainCount = FormMagicBurst(spell:getElement(), target);

    if (skillchainTier > 0) then
        if (skillchainCount == 1) then -- two weaponskills
            skillchainburst = 1.35;
        elseif (skillchainCount == 2) then -- three weaponskills
            skillchainburst = 1.45;
        elseif (skillchainCount == 3) then -- four weaponskills
             skillchainburst = 1.55;
        elseif (skillchainCount == 4) then -- five weaponskills
            skillchainburst = 1.65;
        elseif (skillchainCount == 5) then -- six weaponskills
            skillchainburst = 1.75;
        else
            -- Something strange is going on if this occurs.
            skillchainburst = 1.0;
        end
    end

    -- Multiply
    if (skillchainburst > 1) then
        burst = burst * modburst * skillchainburst;
    end

    return burst;
end;

function addBonuses(caster, spell, target, dmg, params)
    local ele = spell:getElement();

    local affinityBonus = AffinityBonusDmg(caster, ele);
    dmg = math.floor(dmg * affinityBonus);

    params.bonusmab = params.bonusmab or 0
    params.AMIIaccBonus = params.AMIIaccBonus or 0
    params.AMIIburstBonus = params.AMIIburstBonus or 0

    local magicDefense = getElementalDamageReduction(target, ele);
    dmg = math.floor(dmg * magicDefense);

    local dayWeatherBonus = 1.00;
    local weather = caster:getWeather();

    if (weather == singleWeatherStrong[ele]) then
        if (caster:getMod(MOD_IRIDESCENCE) >= 1) then
            if (math.random() < 0.33 or caster:getMod(elementalObi[ele]) >= 1 or isHelixSpell(spell)) then
                dayWeatherBonus = dayWeatherBonus + 0.10;
            end
        end
        if (math.random() < 0.33 or caster:getMod(elementalObi[ele]) >= 1 or isHelixSpell(spell)) then
            dayWeatherBonus = dayWeatherBonus + 0.10;
        end
    elseif (caster:getWeather() == singleWeatherWeak[ele]) then
        if (math.random() < 0.33 or caster:getMod(elementalObiWeak[ele]) >= 1 or isHelixSpell(spell)) then
            dayWeatherBonus = dayWeatherBonus - 0.10;
        end
    elseif (weather == doubleWeatherStrong[ele]) then
        if (caster:getMod(MOD_IRIDESCENCE) >= 1) then
            if (math.random() < 0.33 or caster:getMod(elementalObi[ele]) >= 1 or isHelixSpell(spell)) then
                dayWeatherBonus = dayWeatherBonus + 0.10;
            end
        end
        if (math.random() < 0.33 or caster:getMod(elementalObi[ele]) >= 1 or isHelixSpell(spell)) then
            dayWeatherBonus = dayWeatherBonus + 0.25;
        end
    elseif (weather == doubleWeatherWeak[ele]) then
        if (math.random() < 0.33 or caster:getMod(elementalObiWeak[ele]) >= 1 or isHelixSpell(spell)) then
            dayWeatherBonus = dayWeatherBonus - 0.25;
        end
    end

    local dayElement = VanadielDayElement();
    if (dayElement == dayStrong[ele]) then
        dayWeatherBonus = dayWeatherBonus + caster:getMod(MOD_DAY_NUKE_BONUS)/100; -- sorc. tonban(+1)/zodiac ring
        if (math.random() < 0.33 or caster:getMod(elementalObi[ele]) >= 1 or isHelixSpell(spell)) then
            dayWeatherBonus = dayWeatherBonus + 0.10;
        end
    elseif (dayElement == dayWeak[ele]) then
        if (math.random() < 0.33 or caster:getMod(elementalObiWeak[ele]) >= 1 or isHelixSpell(spell)) then
            dayWeatherBonus = dayWeatherBonus - 0.10;
        end
    end

    if dayWeatherBonus > 1.4 then
        dayWeatherBonus = 1.4;
    end

    dmg = math.floor(dmg * dayWeatherBonus);

    local burst = calculateMagicBurst(caster, spell, target, params);

    if (burst > 1.0) then
        spell:setMsg(spell:getMagicBurstMessage()); -- "Magic Burst!"
    end

    dmg = math.floor(dmg * burst);
    local mabbonus = 0;

    if (spell:getID() >= 245 and spell:getID() <= 248) then -- Drain/Aspir (II)
        mabbonus = 1 + caster:getMod(MOD_ENH_DRAIN_ASPIR)/100;
        -- print(mabbonus);
    else
        local mab = caster:getMod(MOD_MATT) + params.bonusmab;

        local mab_crit = caster:getMod(MOD_MAGIC_CRITHITRATE);
        if ( math.random(1,100) < mab_crit ) then
           mab = mab + ( 10 + caster:getMod(MOD_MAGIC_CRIT_DMG_INCREASE ) );
        end

        local mdefBarBonus = 0;
        if (ele > 0 and ele <= 6) then
            mab = mab + caster:getMerit(blmMerit[ele]);
            if (target:hasStatusEffect(barSpells[ele])) then -- bar- spell magic defense bonus
                mdefBarBonus = target:getStatusEffect(barSpells[ele]):getSubPower();
            end
        end
        mabbonus = (100 + mab) / (100 + target:getMod(MOD_MDEF) + mdefBarBonus);
    end

    if (mabbonus < 0) then
        mabbonus = 0;
    end

    dmg = math.floor(dmg * mabbonus);

    if (caster:hasStatusEffect(EFFECT_EBULLIENCE)) then
        dmg = dmg * (1.2 + caster:getMod(MOD_EBULLIENCE_AMOUNT)/100);
        caster:delStatusEffectSilent(EFFECT_EBULLIENCE);
    end

    dmg = math.floor(dmg);

    -- print(affinityBonus);
    -- print(speciesReduction);
    -- print(dayWeatherBonus);
    -- print(burst);
    -- print(mab);
    -- print(magicDmgMod);

    return dmg;
end;

function addBonusesAbility(caster, ele, target, dmg, params)

    local affinityBonus = AffinityBonusDmg(caster, ele);
    dmg = math.floor(dmg * affinityBonus);

    local magicDefense = getElementalDamageReduction(target, ele);
    dmg = math.floor(dmg * magicDefense);

    local dayWeatherBonus = 1.00;
    local weather = caster:getWeather();

    if (weather == singleWeatherStrong[ele]) then
        if (caster:getMod(MOD_IRIDESCENCE) >= 1) then
            if (math.random() < 0.33 or caster:getMod(elementalObi[ele]) >= 1) then
                dayWeatherBonus = dayWeatherBonus + 0.10;
            end
        end
        if (math.random() < 0.33 or caster:getMod(elementalObi[ele]) >= 1) then
            dayWeatherBonus = dayWeatherBonus + 0.10;
        end
    elseif (caster:getWeather() == singleWeatherWeak[ele]) then
        if (math.random() < 0.33 or caster:getMod(elementalObiWeak[ele]) >= 1) then
            dayWeatherBonus = dayWeatherBonus - 0.10;
        end
    elseif (weather == doubleWeatherStrong[ele]) then
        if (caster:getMod(MOD_IRIDESCENCE) >= 1) then
            if (math.random() < 0.33 or caster:getMod(elementalObi[ele]) >= 1) then
                dayWeatherBonus = dayWeatherBonus + 0.10;
            end
        end
        if (math.random() < 0.33 or caster:getMod(elementalObi[ele]) >= 1) then
            dayWeatherBonus = dayWeatherBonus + 0.25;
        end
    elseif (weather == doubleWeatherWeak[ele]) then
        if (math.random() < 0.33 or caster:getMod(elementalObiWeak[ele]) >= 1) then
            dayWeatherBonus = dayWeatherBonus - 0.25;
        end
    end

    local dayElement = VanadielDayElement();
    if (dayElement == dayStrong[ele]) then
        dayWeatherBonus = dayWeatherBonus + caster:getMod(MOD_DAY_NUKE_BONUS)/100; -- sorc. tonban(+1)/zodiac ring
        if (math.random() < 0.33 or caster:getMod(elementalObi[ele]) >= 1) then
            dayWeatherBonus = dayWeatherBonus + 0.10;
        end
    elseif (dayElement == dayWeak[ele]) then
        if (math.random() < 0.33 or caster:getMod(elementalObiWeak[ele]) >= 1) then
            dayWeatherBonus = dayWeatherBonus - 0.10;
        end
    end

    if dayWeatherBonus > 1.4 then
        dayWeatherBonus = 1.4;
    end

    dmg = math.floor(dmg * dayWeatherBonus);

    local mab = 1;
    local mdefBarBonus = 0;
    if (ele > 0 and ele <= 6 and target:hasStatusEffect(barSpells[ele])) then -- bar- spell magic defense bonus
        mdefBarBonus = target:getStatusEffect(barSpells[ele]):getSubPower();
    end

    if (params ~= nil and params.bonusmab ~= nil and params.includemab == true) then
        mab = (100 + caster:getMod(MOD_MATT) + params.bonusmab) / (100 + target:getMod(MOD_MDEF) + mdefBarBonus);
    elseif (params == nil or (params ~= nil and params.includemab == true)) then
        mab = (100 + caster:getMod(MOD_MATT)) / (100 + target:getMod(MOD_MDEF) + mdefBarBonus);
    end

    if (mab < 0) then
        mab = 0;
    end

    dmg = math.floor(dmg * mab);

    -- print(affinityBonus);
    -- print(speciesReduction);
    -- print(dayWeatherBonus);
    -- print(burst);
    -- print(mab);
    -- print(magicDmgMod);

    return dmg;
end;

-- get elemental damage reduction
function getElementalDamageReduction(target, element)
    local defense = 1;
    if (element > 0) then
        defense = 1 - (target:getMod(defenseMod[element]) / 256);

        return utils.clamp(defense, 0.0, 2.0);
    end

    return defense;
end

---------------------------------------------
--  Elemental Debuff Potency functions
---------------------------------------------

function getElementalDebuffDOT(INT)
    local DOT = 0;
    if (INT<= 39) then
        DOT = 1;
    elseif (INT <= 69) then
        DOT = 2;
    elseif (INT <= 99) then
        DOT = 3;
    elseif (INT <= 149) then
        DOT = 4;
    else
        DOT = 5;
    end
    return DOT;
end;

function getElementalDebuffStatDownFromDOT(dot)
    local stat_down = 0;
    if (dot == 1) then
        stat_down = 5;
    elseif (dot == 2) then
        stat_down = 7;
    elseif (dot == 3) then
        stat_down = 9;
    elseif (dot == 4) then
        stat_down = 11;
    else
        stat_down = 13;
    end
    return stat_down;
end;

function getHelixDuration(caster)
    --Dark Arts will further increase Helix duration, but testing is ongoing.

    local casterLevel = caster:getMainLvl();
    local duration = 30; --fallthrough
    if (casterLevel <= 39) then
        duration = 30;
    elseif (casterLevel <= 59) then
        duration = 60;
    elseif (casterLevel <= 99) then
        duration = 90;
    end
    return duration;
end;

function isHelixSpell(spell)
    --Dark Arts will further increase Helix duration, but testing is ongoing.

    local id = spell:getID();
    if id >= 278 and id <= 285 then
        return true;
    end
    return false;
end;

function handleThrenody(caster, target, spell, basePower, baseDuration, modifier)
    -- Process resitances
    local staff = AffinityBonusAcc(caster, spell:getElement());
    -- print("staff=" .. staff);
    local dCHR = (caster:getStat(MOD_CHR) - target:getStat(MOD_CHR));
    -- print("dCHR=" .. dCHR);
    local params = {};
    params.attribute = MOD_CHR;
    params.skillType = SINGING_SKILL;
    params.bonus = staff;

    local resm = applyResistance(caster, target, spell, params);
    -- print("rsem=" .. resm);

    if (resm < 0.5) then
        -- print("resm resist");
        spell:setMsg(msgBasic.MAGIC_RESIST);
        return EFFECT_THRENODY;
    end

    -- Remove previous Threnody
    target:delStatusEffect(EFFECT_THRENODY);

    local iBoost = caster:getMod(MOD_THRENODY_EFFECT) + caster:getMod(MOD_ALL_SONGS_EFFECT);
    local power = basePower + iBoost*5;
    local duration = baseDuration * ((iBoost * 0.1) + (caster:getMod(MOD_SONG_DURATION_BONUS)/100) + 1);

    if (caster:hasStatusEffect(EFFECT_SOUL_VOICE)) then
        power = power * 2;
    elseif (caster:hasStatusEffect(EFFECT_MARCATO)) then
        power = power * 1.5;
    end

    if (caster:hasStatusEffect(EFFECT_TROUBADOUR)) then
        duration = duration * 2;
    end

    -- Set spell message and apply status effect
    target:addStatusEffect(EFFECT_THRENODY, power, 0, duration, 0, modifier, 0);

    return EFFECT_THRENODY;
end;

function handleNinjutsuDebuff(caster, target, spell, basePower, baseDuration, modifier)
    -- Add new
    target:addStatusEffectEx(EFFECT_NINJUTSU_ELE_DEBUFF, 0, basePower, 0, baseDuration, 0, modifier, 0);
    return EFFECT_NINJUTSU_ELE_DEBUFF;
end;

-- Returns true if you can overwrite the effect
-- Example: canOverwrite(target, EFFECT_SLOW, 25)
function canOverwrite(target, effect, power, mod)
    mod = mod or 1;

    local statusEffect = target:getStatusEffect(effect);

    -- effect not found so overwrite
    if (statusEffect == nil) then
        return true;
    end

    -- overwrite if its weaker
    if (statusEffect:getPower()*mod > power) then
        return false;
    end

    return true;
end

function doElementalNuke(caster, spell, target, spellParams)
    local DMG = 0;
    local V = 0;
    local M = 0;
    local dINT = caster:getStat(MOD_INT) - target:getStat(MOD_INT);
    local hasMultipleTargetReduction = spellParams.hasMultipleTargetReduction; --still unused!!!
    local resistBonus = spellParams.resistBonus;
    local AMIIaccBonus = spellParams.AMIIaccBonus;
    local mDMG = caster:getMod(MOD_MAGIC_DAMAGE);

    --[[
            Calculate base damage:
            D = mDMG + V + (dINT × M)
            D is then floored
            For dINT reduce by amount factored into the V value (example: at 134 INT, when using V100 in the calculation, use dINT = 134-100 = 34)
      ]]

    if (dINT <= 49) then
        V = spellParams.V0;
        M = spellParams.M0;
        DMG = math.floor(DMG + mDMG + V + (dINT * M));

        if (DMG <= 0) then
            return 0;
        end

    elseif (dINT >= 50 and dINT <= 99) then
        V = spellParams.V50;
        M = spellParams.M50;
        DMG = math.floor(DMG + mDMG + V + ((dINT - 50) * M));

    elseif (dINT >= 100 and dINT <= 199) then
        V = spellParams.V100;
        M = spellParams.M100;
        DMG = math.floor(DMG + mDMG + V + ((dINT - 100) * M));

    elseif (dINT > 199) then
        V = spellParams.V200;
        M = spellParams.M200;
        DMG = math.floor(DMG + mDMG + V + ((dINT - 200) * M));
    end

    --get resist multiplier (1x if no resist)
    local params = {};
    params.attribute = MOD_INT;
    params.skillType = ELEMENTAL_MAGIC_SKILL;
    params.resistBonus = resistBonus;
    params.AMIIaccBonus = AMIIaccBonus;

    local resist = applyResistance(caster, target, spell, params);

    --get the resisted damage
    DMG = DMG * resist;

    --add on bonuses (staff/day/weather/jas/mab/etc all go in this function)
    DMG = addBonuses(caster, spell, target, DMG, spellParams);

    --add in target adjustment
    local ele = spell:getElement();
    DMG = adjustForTarget(target, DMG, ele);

    --add in final adjustments
    DMG = finalMagicAdjustments(caster, target, spell, DMG);

    return DMG;
end

function doDivineNuke(caster, target, spell, params)
    params.skillType = DIVINE_MAGIC_SKILL;
    params.attribute = MOD_MND;

    return doNuke(caster, target, spell, params);
end

function doNinjutsuNuke(caster, target, spell, params)
    local mabBonus = params.mabBonus;

    mabBonus = mabBonus or 0;

    mabBonus = mabBonus + caster:getMod(MOD_NIN_NUKE_BONUS); -- "enhances ninjutsu damage" bonus
    if (caster:hasStatusEffect(EFFECT_INNIN) and caster:isBehind(target, 23)) then -- Innin mag atk bonus from behind, guesstimating angle at 23 degrees
        mabBonus = mabBonus + caster:getStatusEffect(EFFECT_INNIN):getPower();
    end
    params.skillType = NINJUTSU_SKILL;
    params.attribute = MOD_INT;
    params.mabBonus = mabBonus;

    return doNuke(caster, target, spell, params);
end

function doNuke(caster, target, spell, params)
    --calculate raw damage
    local dmg = calculateMagicDamage(caster, target, spell, params);
    --get resist multiplier (1x if no resist)
    local resist = applyResistance(caster, target, spell, params);
    --get the resisted damage
    dmg = dmg*resist;
    if (skill == NINJUTSU_SKILL) then
        if (caster:getMainJob() == JOBS.NIN) then -- NIN main gets a bonus to their ninjutsu nukes
            local ninSkillBonus = 100;
            if (spell:getID() % 3 == 2) then -- ichi nuke spell ids are 320, 323, 326, 329, 332, and 335
                ninSkillBonus = 100 + math.floor((caster:getSkillLevel(SKILL_NIN) - 50)/2); -- getSkillLevel includes bonuses from merits and modifiers (ie. gear)
            elseif (spell:getID() % 3 == 0) then -- ni nuke spell ids are 1 more than their corresponding ichi spell
                ninSkillBonus = 100 + math.floor((caster:getSkillLevel(SKILL_NIN) - 125)/2);
            else -- san nuke spell, also has ids 1 more than their corresponding ni spell
                ninSkillBonus = 100 + math.floor((caster:getSkillLevel(SKILL_NIN) - 275)/2);
            end
            ninSkillBonus = utils.clamp(ninSkillBonus, 100, 200); -- bonus caps at +100%, and does not go negative
            dmg = dmg * ninSkillBonus/100;
        end
        -- boost with Futae
        if (caster:hasStatusEffect(EFFECT_FUTAE)) then
            dmg = math.floor(dmg * 1.50);
            caster:delStatusEffect(EFFECT_FUTAE);
        end
    end

    --add on bonuses (staff/day/weather/jas/mab/etc all go in this function)
    dmg = addBonuses(caster, spell, target, dmg, params);
    --add in target adjustment
    dmg = adjustForTarget(target,dmg,spell:getElement());
    --add in final adjustments
    dmg = finalMagicAdjustments(caster,target,spell,dmg);
    return dmg;
end

function doDivineBanishNuke(caster, target, spell, params)
    params.skillType = DIVINE_MAGIC_SKILL;
    params.attribute = MOD_MND;

    --calculate raw damage
    local dmg = calculateMagicDamage(caster, target, spell, params);
    --get resist multiplier (1x if no resist)
    local resist = applyResistance(caster, target, spell, params);
    --get the resisted damage
    dmg = dmg*resist;

    --add on bonuses (staff/day/weather/jas/mab/etc all go in this function)
    dmg = addBonuses(caster, spell, target, dmg, params);
    --add in target adjustment
    dmg = adjustForTarget(target,dmg,spell:getElement());
    --handling afflatus misery
    dmg = handleAfflatusMisery(caster, spell, dmg);
    --add in final adjustments
    dmg = finalMagicAdjustments(caster,target,spell,dmg);
    return dmg;
end

function calculateDurationForLvl(duration, spellLvl, targetLvl)
    if (targetLvl < spellLvl) then
        return duration * targetLvl / spellLvl;
    end

    return duration;
end

function calculateBarspellPower(caster,enhanceSkill)
    local meritBonus = caster:getMerit(MERIT_BAR_SPELL_EFFECT);
    local equipBonus = caster:getMod(MOD_BARSPELL_AMOUNT);
    --printf("Barspell: Merit Bonus +%d", meritBonus);

    if (enhanceSkill == nil or enhanceSkill < 0) then
        enhanceSkill = 0;
    end

    local power = 40 + 0.2 * enhanceSkill + meritBonus + equipBonus;

    return power;
end

-- Output magic hit rate for all levels
function outputMagicHitRateInfo()
    for casterLvl = 1, 75 do

        printf("");
        printf("-------- CasterLvl: %d", casterLvl);

        for lvlMod = -5, 20 do

            local targetLvl = casterLvl + lvlMod;

            if (targetLvl >= 0) then
                -- assume BLM spell, A+
                local magicAcc = utils.getSkillLvl(6, casterLvl);
                -- assume default monster magic eva, D
                local magicEvaRank = 3;
                local rate = 0;

                local magicEva = utils.getMobSkillLvl(magicEvaRank, targetLvl);

                local dINT = (lvlMod + 1) * -1;

                if (dINT > 10) then
                    magicAcc = magicAcc + 10 + (dINT - 10)/2;
                else
                    magicAcc = magicAcc + dINT;
                end

                local magicHitRate = calculateMagicHitRate(magicAcc, magicEva, 0, casterLvl, targetLvl);

                printf("Lvl: %d vs %d, %d%%, MA: %d, ME: %d", casterLvl, targetLvl, magicHitRate, magicAcc, magicEva);
            end

        end
    end
end;

-- outputMagicHitRateInfo();<|MERGE_RESOLUTION|>--- conflicted
+++ resolved
@@ -540,15 +540,10 @@
     end
 
     --Add acc for klimaform
-<<<<<<< HEAD
-    if (caster:hasStatusEffect(EFFECT_KLIMAFORM) and (castersWeather == singleWeatherStrong[params.element] or castersWeather == doubleWeatherStrong[params.element])) then
-        magicAccBonus = magicAccBonus + 15;
-=======
     if params.element > 0 then
         if caster:hasStatusEffect(EFFECT_KLIMAFORM) and (castersWeather == singleWeatherStrong[params.element] or castersWeather == doubleWeatherStrong[params.element]) then
             magicAccBonus = magicAccBonus + 15
         end
->>>>>>> 18b6ebf9
     end
 
     --Add acc for dark seal
