--- conflicted
+++ resolved
@@ -212,11 +212,7 @@
         end
     end
     
-<<<<<<< HEAD
-    player:startEvent(csid, player:getCurrency(currency), player:getVar('[GUILD]currentGuild') - 1, gpItem, remainingPoints, cap, 0, keyitems);
-=======
-    player:startEvent(csid, player:getCurrency(currency), player:getVar('[GUILD]currentGuild'), gpItem, remainingPoints, cap, 0, kibits);
->>>>>>> 0dd588a7
+    player:startEvent(csid, player:getCurrency(currency), player:getVar('[GUILD]currentGuild') - 1, gpItem, remainingPoints, cap, 0, kibits);
 end
 
 function unionRepresentativeTriggerFinish(player, option, target, guildID, currency, keyitems, items)
