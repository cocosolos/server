--- conflicted
+++ resolved
@@ -96,13 +96,9 @@
         YOU_WISH_TO_EXCHANGE_SPARKS    = 15373, -- You wish to exchange your sparks?
         DO_NOT_POSSESS_ENOUGH          = 15402, -- You do not possess enough <item> to complete the transaction.
         NOT_ENOUGH_SPARKS              = 15403, -- You do not possess enough sparks of eminence to complete the transaction.
-<<<<<<< HEAD
         MAX_SPARKS_LIMIT_REACHED       = 15404, -- You have reached the maximum number of sparks that you can exchange this week (<number>). Your ability to purchase skill books and equipment will be restricted until next week.
         YOU_NOW_HAVE_AMT_CURRENCY      = 15414, -- You now have <number> [sparks of eminence/conquest points/points of imperial standing/Allied Notes/bayld/Fields of Valor points/assault points (Leujaoam)/assault points (Mamool Ja Training Grounds)/assault points (Lebros Cavern)/assault points (Periqia)/assault points (Ilrusi Atoll)/cruor/kinetic units/obsidian fragments/mweya plasm corpuscles/ballista points/Unity accolades/pinches of Escha silt/resistance credits].
-        TEAR_IN_FABRIC_OF_SPACE        = 16558, -- There appears to be a tear in the fabric of space...
-=======
         TEAR_IN_FABRIC_OF_SPACE        = 16481, -- There appears to be a tear in the fabric of space...
->>>>>>> 9977ee72
     },
     mob =
     {
