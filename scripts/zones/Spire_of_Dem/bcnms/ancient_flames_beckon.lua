--- conflicted
+++ resolved
@@ -53,25 +53,14 @@
         local name, clearTime, partySize = battlefield:getRecord()
         if (player:getCurrentMission(COP) == THE_MOTHERCRYSTALS) then    
             if (player:hasKeyItem(LIGHT_OF_MEA) and player:hasKeyItem(LIGHT_OF_HOLLA)) then 
-<<<<<<< HEAD
-                player:startEvent(0x7d01,battlefield:getArea(),clearTime,partySize,battlefield:getTimeInside(),0,0,3);
+                player:startEvent(32001,battlefield:getArea(),clearTime,partySize,battlefield:getTimeInside(),0,0,3);
             elseif (player:hasKeyItem(LIGHT_OF_MEA) or player:hasKeyItem(LIGHT_OF_HOLLA)) then 
-                player:startEvent(0x7d01,battlefield:getArea(),clearTime,partySize,battlefield:getTimeInside(),0,0,2); 
+                player:startEvent(32001,battlefield:getArea(),clearTime,partySize,battlefield:getTimeInside(),0,0,2); 
             end
         elseif (player:getCurrentMission(COP) == BELOW_THE_ARKS) then
-                player:startEvent(0x7d01,battlefield:getArea(),clearTime,partySize,battlefield:getTimeInside(),0,0,1); 
+                player:startEvent(32001,battlefield:getArea(),clearTime,partySize,battlefield:getTimeInside(),0,0,1); 
         else
-            player:startEvent(0x7d01,battlefield:getArea(),clearTime,partySize,battlefield:getTimeInside(),0,0,1); -- can't tell which cs is playing when you're doing it again to help 
-=======
-                player:startEvent(32001,0,0,0,instance:getTimeInside(),0,0,0,3);
-            elseif (player:hasKeyItem(LIGHT_OF_MEA) or player:hasKeyItem(LIGHT_OF_HOLLA)) then 
-                player:startEvent(32001,0,0,0,instance:getTimeInside(),0,0,0,2); 
-            end
-        elseif (player:getCurrentMission(COP) == BELOW_THE_ARKS) then
-                player:startEvent(32001,0,0,0,instance:getTimeInside(),0,0,0,1); 
-        else
-            player:startEvent(32001,0,0,0,instance:getTimeInside(),0,0,1); -- can't tell which cs is playing when you're doing it again to help 
->>>>>>> dd89310b
+            player:startEvent(32001,battlefield:getArea(),clearTime,partySize,battlefield:getTimeInside(),0,0,1); -- can't tell which cs is playing when you're doing it again to help 
         end
     elseif (leavecode == 4) then
         player:startEvent(32002);
