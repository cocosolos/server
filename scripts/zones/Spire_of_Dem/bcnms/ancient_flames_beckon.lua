--- conflicted
+++ resolved
@@ -16,13 +16,13 @@
 
 -----------------------------------
 -- EXAMPLE SCRIPT
---
+-- 
 -- What should go here:
 -- giving key items, playing ENDING cutscenes
 --
 -- What should NOT go here:
 -- Handling of "battlefield" status, spawning of monsters,
--- putting loot into treasure pool,
+-- putting loot into treasure pool, 
 -- enforcing ANY rules (SJ/number of people/etc), moving
 -- chars around, playing entrance CSes (entrance CSes go in bcnm.lua)
 
@@ -49,7 +49,6 @@
 function onBattlefieldLeave(player,battlefield,leavecode)
     -- printf("leavecode: %u",leavecode);
 
-<<<<<<< HEAD
     if leavecode == dsp.battlefield.leaveCode.WON then -- play end CS. Need time and battle id for record keeping + storage
         local name, clearTime, partySize = battlefield:getRecord()
         if (player:getCurrentMission(COP) == THE_MOTHERCRYSTALS) then    
@@ -62,19 +61,6 @@
                 player:startEvent(32001, battlefield:getArea(), clearTime, partySize, battlefield:getTimeInside(), 0, battlefield:getLocalVar("[cs]bit"), 1) 
         else
             player:startEvent(32001, battlefield:getArea(), clearTime, partySize, battlefield:getTimeInside(), 0, battlefield:getLocalVar("[cs]bit"), 1) -- can't tell which cs is playing when you're doing it again to help 
-=======
-    if (leavecode == 2) then -- play end CS. Need time and battle id for record keeping + storage
-        if (player:getCurrentMission(COP) == THE_MOTHERCRYSTALS) then
-            if (player:hasKeyItem(dsp.ki.LIGHT_OF_MEA) and player:hasKeyItem(dsp.ki.LIGHT_OF_HOLLA)) then
-                player:startEvent(32001,0,0,0,instance:getTimeInside(),0,0,0,3);
-            elseif (player:hasKeyItem(dsp.ki.LIGHT_OF_MEA) or player:hasKeyItem(dsp.ki.LIGHT_OF_HOLLA)) then
-                player:startEvent(32001,0,0,0,instance:getTimeInside(),0,0,0,2);
-            end
-        elseif (player:getCurrentMission(COP) == BELOW_THE_ARKS) then
-                player:startEvent(32001,0,0,0,instance:getTimeInside(),0,0,0,1);
-        else
-            player:startEvent(32001,0,0,0,instance:getTimeInside(),0,0,1); -- can't tell which cs is playing when you're doing it again to help
->>>>>>> 9c2ed4d5
         end
     elseif leavecode == dsp.battlefield.leaveCode.LOST then
         player:startEvent(32002);
@@ -90,7 +76,7 @@
     -- print("bc finish csid "..csid.." and option "..option);
 
     if (csid == 32001) then
-        if (player:getCurrentMission(COP) == THE_MOTHERCRYSTALS) then
+        if (player:getCurrentMission(COP) == THE_MOTHERCRYSTALS) then 
             if (player:hasKeyItem(dsp.ki.LIGHT_OF_MEA) and player:hasKeyItem(dsp.ki.LIGHT_OF_HOLLA)) then
                 player:addExp(1500);
                 player:addKeyItem(dsp.ki.LIGHT_OF_DEM);
