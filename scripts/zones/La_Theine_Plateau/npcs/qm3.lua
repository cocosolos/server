--- conflicted
+++ resolved
@@ -3,25 +3,17 @@
 --  NPC:??? (qm3)
 -- Involved in Quest: I Can Hear A Rainbow
 -----------------------------------
-<<<<<<< HEAD
 local ID = require("scripts/zones/La_Theine_Plateau/IDs")
-require("scripts/globals/icanheararainbow")
 require("scripts/globals/missions")
 require("scripts/globals/quests")
 require("scripts/globals/status")
 require("scripts/globals/titles")
-=======
-local ID = require("scripts/zones/La_Theine_Plateau/IDs");
-require("scripts/globals/missions");
-require("scripts/globals/quests");
-require("scripts/globals/status");
-require("scripts/globals/titles");
->>>>>>> decc2409
 -----------------------------------
 
 function onTrade(player, npc, trade)
     if (player:getQuestStatus(WINDURST, tpz.quest.id.windurst.I_CAN_HEAR_A_RAINBOW) == QUEST_ACCEPTED) then
-        if (trade:hasItemQty(1125, 1) and trade:getItemCount() == 1 and trade:getGil() == 0 and player:getCharVar("I_CAN_HEAR_A_RAINBOW") == 127) then
+        if (trade:hasItemQty(1125, 1) and trade:getItemCount() == 1 and trade:getGil() == 0 and
+            player:getCharVar("I_CAN_HEAR_A_RAINBOW") == 127) then
             player:startEvent(124)
         end
     end
@@ -38,17 +30,6 @@
 
 function onEventFinish(player, csid, option)
     if (csid == 124) then
-<<<<<<< HEAD
-        player:tradeComplete()
-        player:completeQuest(WINDURST, tpz.quest.id.windurst.I_CAN_HEAR_A_RAINBOW)
-        player:addTitle(tpz.title.RAINBOW_WEAVER)
-        player:unlockJob(tpz.job.SMN)
-        player:addSpell(296)
-        player:messageSpecial(ID.text.UNLOCK_SUMMONER)
-        player:messageSpecial(ID.text.UNLOCK_CARBUNCLE)
-        player:setCharVar("ICanHearARainbow", 0)
-        SetServerVariable("I_Can_Hear_a_Rainbow", 1)
-=======
         player:tradeComplete();
         player:completeQuest(WINDURST, tpz.quest.id.windurst.I_CAN_HEAR_A_RAINBOW);
         player:addTitle(tpz.title.RAINBOW_WEAVER);
@@ -56,11 +37,10 @@
         player:addSpell(296);
         player:messageSpecial(ID.text.UNLOCK_SUMMONER);
         player:messageSpecial(ID.text.UNLOCK_CARBUNCLE);
-        player:setCharVar("I_CAN_HEAR_A_RAINBOW",0);
+        player:setCharVar("I_CAN_HEAR_A_RAINBOW", 0);
 
         local rainbow = GetNPCByID(ID.npc.RAINBOW)
         rainbow:setLocalVar('setRainbow', 1)
->>>>>>> decc2409
     elseif (csid == 203) then
         player:setCharVar("COP_Tenzen_s_Path", 1)
     end
