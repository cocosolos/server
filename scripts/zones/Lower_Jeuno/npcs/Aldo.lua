-----------------------------------
-- Area: Lower Jeuno
--  NPC: Aldo
-- Involved in Mission: Magicite, Return to Delkfutt's Tower (Zilart)
-- !pos 20 3 -58 245
-----------------------------------
<<<<<<< HEAD
require("scripts/globals/keyitems");
require("scripts/globals/missions");
require("scripts/globals/quests")
local ID = require("scripts/zones/Lower_Jeuno/IDs");
=======
require("scripts/globals/keyitems")
require("scripts/globals/missions")
local ID = require("scripts/zones/Lower_Jeuno/IDs")
>>>>>>> 77063b0a
-----------------------------------

function onTrade(player, npc, trade)
end

function onTrigger(player, npc)

    local ZilartMission = player:getCurrentMission(ZILART)
    local ZilartStatus = player:getCharVar("ZilartStatus")

    if (player:hasKeyItem(tpz.ki.LETTERS_TO_ALDO)) then
        player:startEvent(152)
    elseif (player:getCurrentMission(player:getNation()) == tpz.mission.id.nation.MAGICITE and player:getCharVar("MissionStatus") == 3) then
        player:startEvent(183)
    elseif (ZilartMission == tpz.mission.id.zilart.RETURN_TO_DELKFUTTS_TOWER and ZilartStatus == 0) then
        player:startEvent(104)
    elseif (ZilartMission == tpz.mission.id.zilart.THE_SEALED_SHRINE and ZilartStatus == 1) then
<<<<<<< HEAD
        player:startEvent(111);
    elseif
        player:getQuestStatus(JEUNO,tpz.quest.id.jeuno.APOCALYPSE_NIGH) == QUEST_ACCEPTED and
        player:getCharVar('ApocalypseNigh') == 5 and
        player:getRank() >= 5
    then
        player:startEvent(10057)
    elseif player:getCharVar('ApocalypseNigh') == 6 then
        player:startEvent(10058)
    end
end

function onEventUpdate(player,csid,option)
=======
        player:startEvent(111)
    end
end

function onEventUpdate(player, csid, option)
>>>>>>> 77063b0a
end

function onEventFinish(player, csid, option)

    if (csid == 152) then
        player:delKeyItem(tpz.ki.LETTERS_TO_ALDO)
        player:addKeyItem(tpz.ki.SILVER_BELL)
        player:messageSpecial(ID.text.KEYITEM_OBTAINED, tpz.ki.SILVER_BELL)
        player:setCharVar("MissionStatus", 3)
    elseif (csid == 104) then
<<<<<<< HEAD
        player:setCharVar("ZilartStatus",1);
    elseif csid == 10057 then
        player:setCharVar("ApocalypseNigh", 6)
    end
=======
        player:setCharVar("ZilartStatus", 1)
    end

>>>>>>> 77063b0a
end<|MERGE_RESOLUTION|>--- conflicted
+++ resolved
@@ -4,16 +4,10 @@
 -- Involved in Mission: Magicite, Return to Delkfutt's Tower (Zilart)
 -- !pos 20 3 -58 245
 -----------------------------------
-<<<<<<< HEAD
-require("scripts/globals/keyitems");
-require("scripts/globals/missions");
-require("scripts/globals/quests")
-local ID = require("scripts/zones/Lower_Jeuno/IDs");
-=======
 require("scripts/globals/keyitems")
 require("scripts/globals/missions")
+require("scripts/globals/quests")
 local ID = require("scripts/zones/Lower_Jeuno/IDs")
->>>>>>> 77063b0a
 -----------------------------------
 
 function onTrade(player, npc, trade)
@@ -26,32 +20,22 @@
 
     if (player:hasKeyItem(tpz.ki.LETTERS_TO_ALDO)) then
         player:startEvent(152)
-    elseif (player:getCurrentMission(player:getNation()) == tpz.mission.id.nation.MAGICITE and player:getCharVar("MissionStatus") == 3) then
+    elseif (player:getCurrentMission(player:getNation()) == tpz.mission.id.nation.MAGICITE and
+        player:getCharVar("MissionStatus") == 3) then
         player:startEvent(183)
     elseif (ZilartMission == tpz.mission.id.zilart.RETURN_TO_DELKFUTTS_TOWER and ZilartStatus == 0) then
         player:startEvent(104)
     elseif (ZilartMission == tpz.mission.id.zilart.THE_SEALED_SHRINE and ZilartStatus == 1) then
-<<<<<<< HEAD
         player:startEvent(111);
-    elseif
-        player:getQuestStatus(JEUNO,tpz.quest.id.jeuno.APOCALYPSE_NIGH) == QUEST_ACCEPTED and
-        player:getCharVar('ApocalypseNigh') == 5 and
-        player:getRank() >= 5
-    then
+    elseif player:getQuestStatus(JEUNO, tpz.quest.id.jeuno.APOCALYPSE_NIGH) == QUEST_ACCEPTED and
+        player:getCharVar('ApocalypseNigh') == 5 and player:getRank() >= 5 then
         player:startEvent(10057)
     elseif player:getCharVar('ApocalypseNigh') == 6 then
         player:startEvent(10058)
     end
 end
 
-function onEventUpdate(player,csid,option)
-=======
-        player:startEvent(111)
-    end
-end
-
 function onEventUpdate(player, csid, option)
->>>>>>> 77063b0a
 end
 
 function onEventFinish(player, csid, option)
@@ -62,14 +46,8 @@
         player:messageSpecial(ID.text.KEYITEM_OBTAINED, tpz.ki.SILVER_BELL)
         player:setCharVar("MissionStatus", 3)
     elseif (csid == 104) then
-<<<<<<< HEAD
-        player:setCharVar("ZilartStatus",1);
+        player:setCharVar("ZilartStatus", 1);
     elseif csid == 10057 then
         player:setCharVar("ApocalypseNigh", 6)
     end
-=======
-        player:setCharVar("ZilartStatus", 1)
-    end
-
->>>>>>> 77063b0a
 end