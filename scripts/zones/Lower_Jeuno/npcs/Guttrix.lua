-----------------------------------
-- Area: Lower Jeuno
--  NPC: Guttrix
-- Starts and Finishes Quest: The Goblin Tailor
-- !pos -36.010 4.499 -139.714 245
-----------------------------------
require("scripts/globals/keyitems")
require("scripts/globals/npc_util")
require("scripts/globals/quests")
require("scripts/globals/status")
-----------------------------------

-----------------------------------
-- [race] = {body, hands, legs, feet}
-----------------------------------

local rse_map =
{
<<<<<<< HEAD
    [tpz.race.HUME_M]   = {12654,12761,12871,13015},
    [tpz.race.HUME_F]   = {12655,12762,12872,13016},
    [tpz.race.ELVAAN_M] = {12656,12763,12873,13017},
    [tpz.race.ELVAAN_F] = {12657,12764,12874,13018},
    [tpz.race.TARU_M]   = {12658,12765,12875,13019},
    [tpz.race.TARU_F]   = {12658,12765,12875,13019},
    [tpz.race.MITHRA]   = {12659,12766,12876,13020},
    [tpz.race.GALKA]    = {12660,12767,12877,13021},
=======
    [dsp.race.HUME_M]   = {12654, 12761, 12871, 13015},
    [dsp.race.HUME_F]   = {12655, 12762, 12872, 13016},
    [dsp.race.ELVAAN_M] = {12656, 12763, 12873, 13017},
    [dsp.race.ELVAAN_F] = {12657, 12764, 12874, 13018},
    [dsp.race.TARU_M]   = {12658, 12765, 12875, 13019},
    [dsp.race.TARU_F]   = {12658, 12765, 12875, 13019},
    [dsp.race.MITHRA]   = {12659, 12766, 12876, 13020},
    [dsp.race.GALKA]    = {12660, 12767, 12877, 13021},
>>>>>>> 4d0f1c89
}

local function hasRSE(player)
    local mask = 0
    local rse = rse_map[player:getRace()]

    for i = 1, #rse do
        if player:hasItem(rse[i]) then
            mask = mask + 2 ^ (i - 1)
        end
    end

    return mask
end

function onTrade(player, npc, trade)
end

<<<<<<< HEAD
function onTrigger(player,npc)
    local pFame = player:getFameLevel(JEUNO);
    local pRace = player:getRace();
    local pLevel = player:getMainLvl();
    local questStatus = player:getQuestStatus(JEUNO,tpz.quest.id.jeuno.THE_GOBLIN_TAILOR);
    local rseGear = hasRSE(player);
    local rseRace = VanadielRSERace();
    local rseLocation = VanadielRSELocation();

    if (pLevel >= 10 and pFame >= 3) then
        if (rseGear < 15 ) then
            if (questStatus == QUEST_AVAILABLE) then
                player:startEvent(10016,rseLocation,rseRace);
            elseif (questStatus >= QUEST_ACCEPTED and player:hasKeyItem(tpz.ki.MAGICAL_PATTERN) and rseRace == pRace) then
                player:startEvent(10018,rseGear);
=======
function onTrigger(player, npc)
    local pFame = player:getFameLevel(JEUNO)
    local pLevel = player:getMainLvl()
    local questStatus = player:getQuestStatus(JEUNO, dsp.quest.id.jeuno.THE_GOBLIN_TAILOR)
    local rseGear = hasRSE(player)
    local rseRace = VanadielRSERace()
    local rseLocation = VanadielRSELocation()

    if pLevel >= 10 and pFame >= 3 then
        if rseGear < 15 then
            if questStatus == QUEST_AVAILABLE then
                player:startEvent(10016, rseLocation, rseRace)
            elseif questStatus >= QUEST_ACCEPTED and player:hasKeyItem(dsp.ki.MAGICAL_PATTERN) then
                player:startEvent(10018, rseGear)
>>>>>>> 4d0f1c89
            else
                player:startEvent(10017, rseLocation, rseRace)
            end
        else
            player:startEvent(10019)
        end
    else
        player:startEvent(10020)
    end
end

<<<<<<< HEAD
function onEventFinish(player,csid,option)
    local questStatus = player:getQuestStatus(JEUNO,tpz.quest.id.jeuno.THE_GOBLIN_TAILOR);

    if (csid == 10016) then
        player:addQuest(JEUNO,tpz.quest.id.jeuno.THE_GOBLIN_TAILOR);
    elseif (csid == 10018 and option >= 1 and option <= 4) then
        local rseGear = rse_map[player:getRace()][option]

        if (player:getFreeSlotsCount() < 1) then
            player:messageSpecial(ID.text.ITEM_CANNOT_BE_OBTAINED,rseGear);
        else
            if (questStatus == QUEST_ACCEPTED) then
                player:addFame(JEUNO, 30);
                player:completeQuest(JEUNO,tpz.quest.id.jeuno.THE_GOBLIN_TAILOR);
            end

            player:delKeyItem(tpz.ki.MAGICAL_PATTERN);
            player:addItem(rseGear);
            player:messageSpecial(ID.text.ITEM_OBTAINED,rseGear);
=======
function onEventUpdate(player, csid, option)
end

function onEventFinish(player, csid, option)
    local questStatus = player:getQuestStatus(JEUNO, dsp.quest.id.jeuno.THE_GOBLIN_TAILOR)

    if csid == 10016 then
        player:addQuest(JEUNO, dsp.quest.id.jeuno.THE_GOBLIN_TAILOR)
    elseif
        csid == 10018 and
        option >= 1 and
        option <= 4 and
        questStatus >= QUEST_ACCEPTED and
        player:hasKeyItem(dsp.ki.MAGICAL_PATTERN)
    then
        if npcUtil.giveItem(player, rse_map[player:getRace()][option]) then
            if questStatus == QUEST_ACCEPTED then
                player:addFame(JEUNO, 30)
                player:completeQuest(JEUNO, dsp.quest.id.jeuno.THE_GOBLIN_TAILOR)
            end

            player:delKeyItem(dsp.ki.MAGICAL_PATTERN)
>>>>>>> 4d0f1c89
        end
    end
end<|MERGE_RESOLUTION|>--- conflicted
+++ resolved
@@ -16,25 +16,14 @@
 
 local rse_map =
 {
-<<<<<<< HEAD
-    [tpz.race.HUME_M]   = {12654,12761,12871,13015},
-    [tpz.race.HUME_F]   = {12655,12762,12872,13016},
-    [tpz.race.ELVAAN_M] = {12656,12763,12873,13017},
-    [tpz.race.ELVAAN_F] = {12657,12764,12874,13018},
-    [tpz.race.TARU_M]   = {12658,12765,12875,13019},
-    [tpz.race.TARU_F]   = {12658,12765,12875,13019},
-    [tpz.race.MITHRA]   = {12659,12766,12876,13020},
-    [tpz.race.GALKA]    = {12660,12767,12877,13021},
-=======
-    [dsp.race.HUME_M]   = {12654, 12761, 12871, 13015},
-    [dsp.race.HUME_F]   = {12655, 12762, 12872, 13016},
-    [dsp.race.ELVAAN_M] = {12656, 12763, 12873, 13017},
-    [dsp.race.ELVAAN_F] = {12657, 12764, 12874, 13018},
-    [dsp.race.TARU_M]   = {12658, 12765, 12875, 13019},
-    [dsp.race.TARU_F]   = {12658, 12765, 12875, 13019},
-    [dsp.race.MITHRA]   = {12659, 12766, 12876, 13020},
-    [dsp.race.GALKA]    = {12660, 12767, 12877, 13021},
->>>>>>> 4d0f1c89
+    [tpz.race.HUME_M]   = {12654, 12761, 12871, 13015},
+    [tpz.race.HUME_F]   = {12655, 12762, 12872, 13016},
+    [tpz.race.ELVAAN_M] = {12656, 12763, 12873, 13017},
+    [tpz.race.ELVAAN_F] = {12657, 12764, 12874, 13018},
+    [tpz.race.TARU_M]   = {12658, 12765, 12875, 13019},
+    [tpz.race.TARU_F]   = {12658, 12765, 12875, 13019},
+    [tpz.race.MITHRA]   = {12659, 12766, 12876, 13020},
+    [tpz.race.GALKA]    = {12660, 12767, 12877, 13021},
 }
 
 local function hasRSE(player)
@@ -53,27 +42,10 @@
 function onTrade(player, npc, trade)
 end
 
-<<<<<<< HEAD
-function onTrigger(player,npc)
-    local pFame = player:getFameLevel(JEUNO);
-    local pRace = player:getRace();
-    local pLevel = player:getMainLvl();
-    local questStatus = player:getQuestStatus(JEUNO,tpz.quest.id.jeuno.THE_GOBLIN_TAILOR);
-    local rseGear = hasRSE(player);
-    local rseRace = VanadielRSERace();
-    local rseLocation = VanadielRSELocation();
-
-    if (pLevel >= 10 and pFame >= 3) then
-        if (rseGear < 15 ) then
-            if (questStatus == QUEST_AVAILABLE) then
-                player:startEvent(10016,rseLocation,rseRace);
-            elseif (questStatus >= QUEST_ACCEPTED and player:hasKeyItem(tpz.ki.MAGICAL_PATTERN) and rseRace == pRace) then
-                player:startEvent(10018,rseGear);
-=======
 function onTrigger(player, npc)
     local pFame = player:getFameLevel(JEUNO)
     local pLevel = player:getMainLvl()
-    local questStatus = player:getQuestStatus(JEUNO, dsp.quest.id.jeuno.THE_GOBLIN_TAILOR)
+    local questStatus = player:getQuestStatus(JEUNO, tpz.quest.id.jeuno.THE_GOBLIN_TAILOR)
     local rseGear = hasRSE(player)
     local rseRace = VanadielRSERace()
     local rseLocation = VanadielRSELocation()
@@ -82,9 +54,8 @@
         if rseGear < 15 then
             if questStatus == QUEST_AVAILABLE then
                 player:startEvent(10016, rseLocation, rseRace)
-            elseif questStatus >= QUEST_ACCEPTED and player:hasKeyItem(dsp.ki.MAGICAL_PATTERN) then
+            elseif questStatus >= QUEST_ACCEPTED and player:hasKeyItem(tpz.ki.MAGICAL_PATTERN) then
                 player:startEvent(10018, rseGear)
->>>>>>> 4d0f1c89
             else
                 player:startEvent(10017, rseLocation, rseRace)
             end
@@ -96,50 +67,28 @@
     end
 end
 
-<<<<<<< HEAD
-function onEventFinish(player,csid,option)
-    local questStatus = player:getQuestStatus(JEUNO,tpz.quest.id.jeuno.THE_GOBLIN_TAILOR);
-
-    if (csid == 10016) then
-        player:addQuest(JEUNO,tpz.quest.id.jeuno.THE_GOBLIN_TAILOR);
-    elseif (csid == 10018 and option >= 1 and option <= 4) then
-        local rseGear = rse_map[player:getRace()][option]
-
-        if (player:getFreeSlotsCount() < 1) then
-            player:messageSpecial(ID.text.ITEM_CANNOT_BE_OBTAINED,rseGear);
-        else
-            if (questStatus == QUEST_ACCEPTED) then
-                player:addFame(JEUNO, 30);
-                player:completeQuest(JEUNO,tpz.quest.id.jeuno.THE_GOBLIN_TAILOR);
-            end
-
-            player:delKeyItem(tpz.ki.MAGICAL_PATTERN);
-            player:addItem(rseGear);
-            player:messageSpecial(ID.text.ITEM_OBTAINED,rseGear);
-=======
 function onEventUpdate(player, csid, option)
 end
 
 function onEventFinish(player, csid, option)
-    local questStatus = player:getQuestStatus(JEUNO, dsp.quest.id.jeuno.THE_GOBLIN_TAILOR)
+    local questStatus = player:getQuestStatus(JEUNO, tpz.quest.id.jeuno.THE_GOBLIN_TAILOR)
 
     if csid == 10016 then
-        player:addQuest(JEUNO, dsp.quest.id.jeuno.THE_GOBLIN_TAILOR)
+        player:addQuest(JEUNO, tpz.quest.id.jeuno.THE_GOBLIN_TAILOR)
     elseif
         csid == 10018 and
         option >= 1 and
         option <= 4 and
         questStatus >= QUEST_ACCEPTED and
-        player:hasKeyItem(dsp.ki.MAGICAL_PATTERN)
+        player:hasKeyItem(tpz.ki.MAGICAL_PATTERN)
     then
         if npcUtil.giveItem(player, rse_map[player:getRace()][option]) then
             if questStatus == QUEST_ACCEPTED then
                 player:addFame(JEUNO, 30)
-                player:completeQuest(JEUNO, dsp.quest.id.jeuno.THE_GOBLIN_TAILOR)
+                player:completeQuest(JEUNO, tpz.quest.id.jeuno.THE_GOBLIN_TAILOR)
             end
 
-            player:delKeyItem(dsp.ki.MAGICAL_PATTERN)
->>>>>>> 4d0f1c89
+            player:delKeyItem(tpz.ki.MAGICAL_PATTERN)
         end
     end
 end