-----------------------------------
-- Area: Caedarva_Mire
-----------------------------------
zones = zones or {}

zones[xi.zone.CAEDARVA_MIRE] =
{
    text =
    {
        NOTHING_HAPPENS               = 119,  -- Nothing happens...
        ITEM_CANNOT_BE_OBTAINED       = 6384, -- You cannot obtain the <item>. Come back after sorting your inventory.
        ITEM_OBTAINED                 = 6390, -- Obtained: <item>.
        GIL_OBTAINED                  = 6391, -- Obtained <number> gil.
        KEYITEM_OBTAINED              = 6393, -- Obtained key item: <keyitem>.
        NOTHING_OUT_OF_ORDINARY       = 6404, -- There is nothing out of the ordinary here.
        FELLOW_MESSAGE_OFFSET         = 6419, -- I'm ready. I suppose.
        CARRIED_OVER_POINTS           = 7001, -- You have carried over <number> login point[/s].
        LOGIN_CAMPAIGN_UNDERWAY       = 7002, -- The [/January/February/March/April/May/June/July/August/September/October/November/December] <number> Login Campaign is currently underway!
        LOGIN_NUMBER                  = 7003, -- In celebration of your most recent login (login no. <number>), we have provided you with <number> points! You currently have a total of <number> points.
        MEMBERS_LEVELS_ARE_RESTRICTED = 7023, -- Your party is unable to participate because certain members' levels are restricted.
        FISHING_MESSAGE_OFFSET        = 7057, -- You can't fish here.
        STAGING_GATE_CLOSER           = 7317, -- You must move closer.
        STAGING_GATE_INTERACT         = 7318, -- This gate guards an area under Imperial control.
        STAGING_GATE_AZOUPH           = 7319, -- Azouph Isle Staging Point.
        STAGING_GATE_DVUCCA           = 7322, -- Dvucca Isle Staging Point.
        CANNOT_LEAVE                  = 7328, -- You cannot leave this area while in the possession of <keyitem>.
        RESPONSE                      = 7337, -- There is no response...
        LOGGING_IS_POSSIBLE_HERE      = 7351, -- Logging is possible here if you have <item>.
        HAND_OVER_TO_IMMORTAL         = 7432, -- You hand over the % to the Immortal.
        YOUR_IMPERIAL_STANDING        = 7433, -- Your Imperial Standing has increased!
        CANNOT_ENTER                  = 7471, -- You cannot enter at this time. Please wait a while before trying again.
        AREA_FULL                     = 7472, -- This area is fully occupied. You were unable to enter.
        MEMBER_NO_REQS                = 7476, -- Not all of your party members meet the requirements for this objective. Unable to enter area.
        MEMBER_TOO_FAR                = 7480, -- One or more party members are too far away from the entrance. Unable to enter area.
        JAZARAATS_HEADSTONE           = 7532, -- The name Sir Jazaraat is engraved on the headstone...
        SEAPRINCES_TOMBSTONE          = 8056, -- It appears to be the grave of a great soul to an age long past.
        SHED_LEAVES                   = 8062, -- The ground is strewn with shed leaves...
        SICKLY_SWEET                  = 8067, -- A sickly sweet fragrance pervades the air...
        STIFLING_STENCH               = 8073, -- A stifling stench pervades the air...
        SHREDDED_SCRAPS               = 8080, -- Shredded scraps of paper are scattered all over...
        DRAWS_NEAR                    = 8089, -- Something draws near!
        HOMEPOINT_SET                 = 8982, -- Home point set!
        UNITY_WANTED_BATTLE_INTERACT  = 9040, -- Those who have accepted % must pay # Unity accolades to participate. The content for this Wanted battle is #. [Ready to begin?/You do not have the appropriate object set, so your rewards will be limited.]
        COMMON_SENSE_SURVIVAL         = 9062, -- It appears that you have arrived at a new survival guide provided by the Adventurers' Mutual Aid Network. Common sense dictates that you should now be able to teleport here from similar tomes throughout the world.
    },
    mob =
    {
<<<<<<< HEAD
        CHIGOES               =
        {
            ['Wild_Karakul']  = GetTableOfIDs('Chigoe', 5),
            ['Mosshorn']      = GetTableOfIDs('Chigoe', 5, 5),
        },
        PEALLAIDH_PH          =
=======
        PEALLAIDH_PH  =
>>>>>>> 796bf9db
        {
            [17100870] = 17101143, -- 333.885 -9.646 -447.557
            [17100871] = 17101143, -- 309.638 -8.548 -447.557
            [17100872] = 17101143, -- 307.320 -10.088 -451.786
            [17100873] = 17101143, -- 295.122 -12.271 -414.418
            [17100874] = 17101143, -- 287.607 -16.220 -387.671
            [17100875] = 17101143, -- 315.793 -16.336 -402.407
            [17100876] = 17101143, -- 321.809 -16.843 -373.780
        },

        AYNU_KAYSEY           = 17101099,
        CAEDARVA_TOAD         = 17101145,
        JAZARAAT              = 17101146,
        LAMIA_NO27            = 17101148,
        MOSHDAHN              = 17101149,
        KHIMAIRA              = 17101197,
        VERDELET              = 17101198,
        TYGER                 = 17101199,
        MAHJLAEF_THE_PAINTORN = 17101200,
        EXPERIMENTAL_LAMIA    = 17101201,
    },
    npc =
    {
        LOGGING             = GetTableOfIDs('Logging_Point'),
        RUNIC_PORTAL_AZOUPH = 17101318,
        RUNIC_PORTAL_DVUCCA = 17101321,
    },
}

return zones[xi.zone.CAEDARVA_MIRE]<|MERGE_RESOLUTION|>--- conflicted
+++ resolved
@@ -45,16 +45,12 @@
     },
     mob =
     {
-<<<<<<< HEAD
         CHIGOES               =
         {
             ['Wild_Karakul']  = GetTableOfIDs('Chigoe', 5),
             ['Mosshorn']      = GetTableOfIDs('Chigoe', 5, 5),
         },
         PEALLAIDH_PH          =
-=======
-        PEALLAIDH_PH  =
->>>>>>> 796bf9db
         {
             [17100870] = 17101143, -- 333.885 -9.646 -447.557
             [17100871] = 17101143, -- 309.638 -8.548 -447.557
