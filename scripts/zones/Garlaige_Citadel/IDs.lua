-----------------------------------
-- Area: Garlaige Citadel (200)
-----------------------------------
require("scripts/globals/zone")
-----------------------------------

zones = zones or {}

zones[dsp.zone.GARLAIGE_CITADEL] =
{
    text =
    {
<<<<<<< HEAD
        CONQUEST_BASE               = 0,     -- Tallying conquest results...
        ITEM_CANNOT_BE_OBTAINED     = 6541,  -- You cannot obtain the <item>. Come back after sorting your inventory.
        ITEM_OBTAINED               = 6547,  -- Obtained: <item>.
        GIL_OBTAINED                = 6548,  -- Obtained <number> gil.
        KEYITEM_OBTAINED            = 6550,  -- Obtained key item: <keyitem>.
        NOTHING_OUT_OF_ORDINARY     = 6561,  -- There is nothing out of the ordinary here.
        SENSE_OF_FOREBODING         = 6562,  -- You are suddenly overcome with a sense of foreboding...
        GEOMAGNETRON_ATTUNED        = 7169,  -- Your <keyitem> has been attuned to a geomagnetic fount in the corresponding locale.
        DEVICE_NOT_WORKING          = 7233,  -- The device is not working.
        SYS_OVERLOAD                = 7242,  -- Warning! Sys...verload! Enterin...fety mode. ID eras...d.
        YOU_LOST_THE                = 7247,  -- You lost the <item>.
        A_GATE_OF_STURDY_STEEL      = 7271,  -- A gate of sturdy steel.
        OPEN_WITH_THE_RIGHT_KEY     = 7277,  -- You might be able to open it with the right key.
        BANISHING_GATES             = 7286,  -- The first banishing gate begins to open...
        BANISHING_GATES_CLOSING     = 7289,  -- The first banishing gate starts to close.
        YOU_FIND_NOTHING            = 7293,  -- You find nothing special.
        PRESENCE_FROM_CEILING       = 7295,  -- You sense a presence from in the ceiling.
        HEAT_FROM_CEILING           = 7296,  -- You feel a terrible heat from the ceiling.
        CHEST_UNLOCKED              = 7326,  -- You unlock the chest!
        PLAYER_OBTAINS_ITEM         = 7519,  -- Player obtains <item>!
        UNABLE_TO_OBTAIN_ITEM       = 7520,  -- You were unable to obtain the item.
        PLAYER_OBTAINS_TEMP_ITEM    = 7521,  -- Player obtains the temporary item: <temp item>!
        ALREADY_POSSESS_TEMP        = 7522,  -- You already possess that temporary item.
        REGIME_REGISTERED           = 9605,  -- New training regime registered!
        COMMON_SENSE_SURVIVAL       = 11553, -- It appears that you have arrived at a new survival guide provided by the Adventurers' Mutual Aid Network. Common sense dictates that you should now be able to teleport here from similar tomes throughout the world.
=======
        CONQUEST_BASE           = 0,    -- Tallying conquest results...
        ITEM_CANNOT_BE_OBTAINED = 6541, -- You cannot obtain the <item>. Come back after sorting your inventory.
        ITEM_OBTAINED           = 6547, -- Obtained: <item>.
        GIL_OBTAINED            = 6548, -- Obtained <number> gil.
        KEYITEM_OBTAINED        = 6550, -- Obtained key item: <keyitem>.
        NOTHING_OUT_OF_ORDINARY = 6561, -- There is nothing out of the ordinary here.
        SENSE_OF_FOREBODING     = 6562, -- You are suddenly overcome with a sense of foreboding...
        GEOMAGNETRON_ATTUNED    = 7169, -- Your <keyitem> has been attuned to a geomagnetic fount in the corresponding locale.
        DEVICE_NOT_WORKING      = 7233, -- The device is not working.
        SYS_OVERLOAD            = 7242, -- Warning! Sys...verload! Enterin...fety mode. ID eras...d.
        YOU_LOST_THE            = 7247, -- You lost the <item>.
        SPARKLING_LIGHT         = 7259, -- The ground is sparkling with a strange light.
        A_GATE_OF_STURDY_STEEL  = 7271, -- A gate of sturdy steel.
        OPEN_WITH_THE_RIGHT_KEY = 7277, -- You might be able to open it with the right key.
        BANISHING_GATES         = 7286, -- The first banishing gate begins to open...
        BANISHING_GATES_CLOSING = 7289, -- The first banishing gate starts to close.
        YOU_FIND_NOTHING        = 7293, -- You find nothing special.
        PRESENCE_FROM_CEILING   = 7295, -- You sense a presence from in the ceiling.
        HEAT_FROM_CEILING       = 7296, -- You feel a terrible heat from the ceiling.
        CHEST_UNLOCKED          = 7326, -- You unlock the chest!
        REGIME_REGISTERED       = 9605, -- New training regime registered!
        COMMON_SENSE_SURVIVAL   = 11553, -- It appears that you have arrived at a new survival guide provided by the Adventurers' Mutual Aid Network. Common sense dictates that you should now be able to teleport here from similar tomes throughout the world.
>>>>>>> 8ad895e0
    },
    mob =
    {
        HAZMAT_PH =
        {
            [17596515] = 17596520,
        },
        HOVERING_HOTPOT_PH =
        {
            [17596623] = 17596628, -- 182.157 -0.012 29.941
            [17596625] = 17596628, -- 188.229 -0.018 20.151
        },
        OLD_TWO_WINGS       = 17596506,
        SKEWER_SAM          = 17596507,
        CHANDELIER          = 17596533,
        GUARDIAN_STATUE     = 17596643,
        SERKET              = 17596720,
        MIMIC               = 17596728,
        APPARATUS_ELEMENTAL = 17596729,
    },
    npc =
    {
        CASKET_BASE           = 17596738,
        BANISHING_GATE_OFFSET = 17596761,
        TREASURE_CHEST        = 17596812,
        TREASURE_COFFER       = 17596813,
        CHANDELIER_QM         = 17596830,
    },
}

return zones[dsp.zone.GARLAIGE_CITADEL]<|MERGE_RESOLUTION|>--- conflicted
+++ resolved
@@ -10,7 +10,6 @@
 {
     text =
     {
-<<<<<<< HEAD
         CONQUEST_BASE               = 0,     -- Tallying conquest results...
         ITEM_CANNOT_BE_OBTAINED     = 6541,  -- You cannot obtain the <item>. Come back after sorting your inventory.
         ITEM_OBTAINED               = 6547,  -- Obtained: <item>.
@@ -22,6 +21,7 @@
         DEVICE_NOT_WORKING          = 7233,  -- The device is not working.
         SYS_OVERLOAD                = 7242,  -- Warning! Sys...verload! Enterin...fety mode. ID eras...d.
         YOU_LOST_THE                = 7247,  -- You lost the <item>.
+        SPARKLING_LIGHT         = 7259, -- The ground is sparkling with a strange light.
         A_GATE_OF_STURDY_STEEL      = 7271,  -- A gate of sturdy steel.
         OPEN_WITH_THE_RIGHT_KEY     = 7277,  -- You might be able to open it with the right key.
         BANISHING_GATES             = 7286,  -- The first banishing gate begins to open...
@@ -36,30 +36,6 @@
         ALREADY_POSSESS_TEMP        = 7522,  -- You already possess that temporary item.
         REGIME_REGISTERED           = 9605,  -- New training regime registered!
         COMMON_SENSE_SURVIVAL       = 11553, -- It appears that you have arrived at a new survival guide provided by the Adventurers' Mutual Aid Network. Common sense dictates that you should now be able to teleport here from similar tomes throughout the world.
-=======
-        CONQUEST_BASE           = 0,    -- Tallying conquest results...
-        ITEM_CANNOT_BE_OBTAINED = 6541, -- You cannot obtain the <item>. Come back after sorting your inventory.
-        ITEM_OBTAINED           = 6547, -- Obtained: <item>.
-        GIL_OBTAINED            = 6548, -- Obtained <number> gil.
-        KEYITEM_OBTAINED        = 6550, -- Obtained key item: <keyitem>.
-        NOTHING_OUT_OF_ORDINARY = 6561, -- There is nothing out of the ordinary here.
-        SENSE_OF_FOREBODING     = 6562, -- You are suddenly overcome with a sense of foreboding...
-        GEOMAGNETRON_ATTUNED    = 7169, -- Your <keyitem> has been attuned to a geomagnetic fount in the corresponding locale.
-        DEVICE_NOT_WORKING      = 7233, -- The device is not working.
-        SYS_OVERLOAD            = 7242, -- Warning! Sys...verload! Enterin...fety mode. ID eras...d.
-        YOU_LOST_THE            = 7247, -- You lost the <item>.
-        SPARKLING_LIGHT         = 7259, -- The ground is sparkling with a strange light.
-        A_GATE_OF_STURDY_STEEL  = 7271, -- A gate of sturdy steel.
-        OPEN_WITH_THE_RIGHT_KEY = 7277, -- You might be able to open it with the right key.
-        BANISHING_GATES         = 7286, -- The first banishing gate begins to open...
-        BANISHING_GATES_CLOSING = 7289, -- The first banishing gate starts to close.
-        YOU_FIND_NOTHING        = 7293, -- You find nothing special.
-        PRESENCE_FROM_CEILING   = 7295, -- You sense a presence from in the ceiling.
-        HEAT_FROM_CEILING       = 7296, -- You feel a terrible heat from the ceiling.
-        CHEST_UNLOCKED          = 7326, -- You unlock the chest!
-        REGIME_REGISTERED       = 9605, -- New training regime registered!
-        COMMON_SENSE_SURVIVAL   = 11553, -- It appears that you have arrived at a new survival guide provided by the Adventurers' Mutual Aid Network. Common sense dictates that you should now be able to teleport here from similar tomes throughout the world.
->>>>>>> 8ad895e0
     },
     mob =
     {
