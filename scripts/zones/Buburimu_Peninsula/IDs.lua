-----------------------------------
-- Area: Buburimu_Peninsula
-----------------------------------
require("scripts/globals/zone")
-----------------------------------

zones = zones or {}

zones[xi.zone.BUBURIMU_PENINSULA] =
{
    text =
    {
        NOTHING_HAPPENS                = 141,   -- Nothing happens...
        ITEM_CANNOT_BE_OBTAINED        = 6418,  -- You cannot obtain the <item>. Come back after sorting your inventory.
        ITEM_OBTAINED                  = 6424,  -- Obtained: <item>.
        GIL_OBTAINED                   = 6425,  -- Obtained <number> gil.
        KEYITEM_OBTAINED               = 6427,  -- Obtained key item: <keyitem>.
        KEYITEM_LOST                   = 6428,  -- Lost key item: <keyitem>.
        FELLOW_MESSAGE_OFFSET          = 6453,  -- I'm ready. I suppose.
<<<<<<< HEAD
        CARRIED_OVER_POINTS            = 7035, -- You have carried over <number> login point[/s].
        LOGIN_CAMPAIGN_UNDERWAY        = 7036, -- The [/January/February/March/April/May/June/July/August/September/October/November/December] <number> Login Campaign is currently underway!<space>
        LOGIN_NUMBER                   = 7037, -- In celebration of your most recent login (login no. <number>), we have provided you with <number> points! You currently have a total of <number> points.
        CONQUEST_BASE                  = 7085,  -- Tallying conquest results...
        BEASTMEN_BANNER                = 7166,  -- There is a beastmen's banner.
        FIVEOFSPADES_DIALOG            = 7244,  -- GiMmefIvE! FiVe isA cArdIanOF WiN-DuRst! FIvEiS OnpA-tRol!
        FISHING_MESSAGE_OFFSET         = 7250,  -- You can't fish here.
        DIG_THROW_AWAY                 = 7263,  -- You dig up <item>, but your inventory is full. You regretfully throw the <item> away.
        FIND_NOTHING                   = 7265,  -- You dig and you dig, but find nothing.
        SONG_RUNES_DEFAULT             = 7370,  -- An old momument. A melancholy song of two separated lovers is written upon it.
        SONG_RUNES_REQUIRE             = 7384,  -- If only you had <item>, you could jot down the lyrics.
        SONG_RUNES_WRITING             = 7385,  -- You write down the lyrics on the <item>.
        SIGN_1                         = 7392,  -- West: Tahrongi Canyon Southeast: Mhaura
        SIGN_2                         = 7393,  -- West: Tahrongi Canyon South: Mhaura
        SIGN_3                         = 7394,  -- West: Tahrongi Canyon Southwest: Mhaura
        SIGN_4                         = 7395,  -- West: Mhaura and Tahrongi Canyon
        SIGN_5                         = 7396,  -- West: Mhaura Northwest: Tahrongi Canyon
        LOGGING_IS_POSSIBLE_HERE       = 7397,  -- Logging is possible here if you have <item>.
        CONQUEST                       = 7413,  -- You've earned conquest points!
        YOU_CANNOT_ENTER_DYNAMIS       = 7907,  -- You cannot enter Dynamis - [Dummy/San d'Oria/Bastok/Windurst/Jeuno/Beaucedine/Xarcabard/Valkurm/Buburimu/Qufim/Tavnazia] for <number> [day/days] (Vana'diel time).
        PLAYERS_HAVE_NOT_REACHED_LEVEL = 7909,  -- Players who have not reached level <number> are prohibited from entering Dynamis.
        DYNA_NPC_DEFAULT_MESSAGE       = 8031,  -- There is a strange symbol drawn here. A haunting chill sweeps through you as you gaze upon it...
        PLAYER_OBTAINS_ITEM            = 8119,  -- <name> obtains <item>!
        UNABLE_TO_OBTAIN_ITEM          = 8120,  -- You were unable to obtain the item.
        PLAYER_OBTAINS_TEMP_ITEM       = 8121,  -- <name> obtains the temporary item: <item>!
        ALREADY_POSSESS_TEMP           = 8122,  -- You already possess that temporary item.
        NO_COMBINATION                 = 8127,  -- You were unable to enter a combination.
        REGIME_REGISTERED              = 10305, -- New training regime registered!
        COMMON_SENSE_SURVIVAL          = 12326, -- It appears that you have arrived at a new survival guide provided by the Adventurers' Mutual Aid Network. Common sense dictates that you should now be able to teleport here from similar tomes throughout the world.
=======
        CARRIED_OVER_POINTS            = 7035,  -- You have carried over <number> login point[/s].
        LOGIN_CAMPAIGN_UNDERWAY        = 7036,  -- The [/January/February/March/April/May/June/July/August/September/October/November/December] <number> Login Campaign is currently underway!<space>
        LOGIN_NUMBER                   = 7037,  -- In celebration of your most recent login (login no. <number>), we have provided you with <number> points! You currently have a total of <number> points.
        CONQUEST_BASE                  = 7088,  -- Tallying conquest results...
        BEASTMEN_BANNER                = 7169,  -- There is a beastmen's banner.
        FIVEOFSPADES_DIALOG            = 7247,  -- GiMmefIvE! FiVe isA cArdIanOF WiN-DuRst! FIvEiS OnpA-tRol!
        FISHING_MESSAGE_OFFSET         = 7253,  -- You can't fish here.
        DIG_THROW_AWAY                 = 7266,  -- You dig up <item>, but your inventory is full. You regretfully throw the <item> away.
        FIND_NOTHING                   = 7268,  -- You dig and you dig, but find nothing.
        SONG_RUNES_DEFAULT             = 7373,  -- An old momument. A melancholy song of two separated lovers is written upon it.
        SONG_RUNES_REQUIRE             = 7387,  -- If only you had <item>, you could jot down the lyrics.
        SONG_RUNES_WRITING             = 7388,  -- You write down the lyrics on the <item>.
        SIGN_1                         = 7395,  -- West: Tahrongi Canyon Southeast: Mhaura
        SIGN_2                         = 7396,  -- West: Tahrongi Canyon South: Mhaura
        SIGN_3                         = 7397,  -- West: Tahrongi Canyon Southwest: Mhaura
        SIGN_4                         = 7398,  -- West: Mhaura and Tahrongi Canyon
        SIGN_5                         = 7399,  -- West: Mhaura Northwest: Tahrongi Canyon
        LOGGING_IS_POSSIBLE_HERE       = 7400,  -- Logging is possible here if you have <item>.
        CONQUEST                       = 7416,  -- You've earned conquest points!
        YOU_CANNOT_ENTER_DYNAMIS       = 7910,  -- You cannot enter Dynamis - [Dummy/San d'Oria/Bastok/Windurst/Jeuno/Beaucedine/Xarcabard/Valkurm/Buburimu/Qufim/Tavnazia] for <number> [day/days] (Vana'diel time).
        DYNA_NPC_DEFAULT_MESSAGE       = 7911,  -- You hear a mysterious, floating voice: The guiding aura has not yet faded... Bring forth the <item>.
        PLAYERS_HAVE_NOT_REACHED_LEVEL = 7912,  -- Players who have not reached level <number> are prohibited from entering Dynamis.
        PLAYER_OBTAINS_ITEM            = 8122,  -- <name> obtains <item>!
        UNABLE_TO_OBTAIN_ITEM          = 8123,  -- You were unable to obtain the item.
        PLAYER_OBTAINS_TEMP_ITEM       = 8124,  -- <name> obtains the temporary item: <item>!
        ALREADY_POSSESS_TEMP           = 8125,  -- You already possess that temporary item.
        NO_COMBINATION                 = 8130,  -- You were unable to enter a combination.
        REGIME_REGISTERED              = 10308, -- New training regime registered!
        COMMON_SENSE_SURVIVAL          = 12329, -- It appears that you have arrived at a new survival guide provided by the Adventurers' Mutual Aid Network. Common sense dictates that you should now be able to teleport here from similar tomes throughout the world.
>>>>>>> 03aa78c7
    },
    mob =
    {
        BACKOO        = 17260613,
        HELLDIVER_PH  =
        {
            [17260886] = 17260907, -- 439.685 -0.200 -271.203
            [17260906] = 17260907, -- 509.641 0.151 -267.664
            [17260905] = 17260907, -- 503.268 -0.981 -211.204
            [17260868] = 17260907, -- 395.297 -0.037 -149.776
            [17260887] = 17260907, -- 445.199 -0.323 -306.818
        },
        BUBURIMBOO_PH =
        {
            [17261000] = 17261003, -- 443.429 19.500 135.322
            [17261002] = 17261003, -- 442.901 19.500 109.075
            [17261001] = 17261003, -- 443.004 19.500 96.000
            [17260999] = 17261003, -- 444.224 19.499 76.000
        },
    },
    npc =
    {
        CASKET_BASE     = 17261112,
        OVERSEER_BASE   = 17261149, -- Bonbavour_RK in npc_list
        SIGNPOST_OFFSET = 17261164,
        LOGGING =
        {
            17261174,
            17261175,
            17261176,
            17261177,
            17261178,
            17261179,
        },
    },
}

return zones[xi.zone.BUBURIMU_PENINSULA]<|MERGE_RESOLUTION|>--- conflicted
+++ resolved
@@ -17,37 +17,6 @@
         KEYITEM_OBTAINED               = 6427,  -- Obtained key item: <keyitem>.
         KEYITEM_LOST                   = 6428,  -- Lost key item: <keyitem>.
         FELLOW_MESSAGE_OFFSET          = 6453,  -- I'm ready. I suppose.
-<<<<<<< HEAD
-        CARRIED_OVER_POINTS            = 7035, -- You have carried over <number> login point[/s].
-        LOGIN_CAMPAIGN_UNDERWAY        = 7036, -- The [/January/February/March/April/May/June/July/August/September/October/November/December] <number> Login Campaign is currently underway!<space>
-        LOGIN_NUMBER                   = 7037, -- In celebration of your most recent login (login no. <number>), we have provided you with <number> points! You currently have a total of <number> points.
-        CONQUEST_BASE                  = 7085,  -- Tallying conquest results...
-        BEASTMEN_BANNER                = 7166,  -- There is a beastmen's banner.
-        FIVEOFSPADES_DIALOG            = 7244,  -- GiMmefIvE! FiVe isA cArdIanOF WiN-DuRst! FIvEiS OnpA-tRol!
-        FISHING_MESSAGE_OFFSET         = 7250,  -- You can't fish here.
-        DIG_THROW_AWAY                 = 7263,  -- You dig up <item>, but your inventory is full. You regretfully throw the <item> away.
-        FIND_NOTHING                   = 7265,  -- You dig and you dig, but find nothing.
-        SONG_RUNES_DEFAULT             = 7370,  -- An old momument. A melancholy song of two separated lovers is written upon it.
-        SONG_RUNES_REQUIRE             = 7384,  -- If only you had <item>, you could jot down the lyrics.
-        SONG_RUNES_WRITING             = 7385,  -- You write down the lyrics on the <item>.
-        SIGN_1                         = 7392,  -- West: Tahrongi Canyon Southeast: Mhaura
-        SIGN_2                         = 7393,  -- West: Tahrongi Canyon South: Mhaura
-        SIGN_3                         = 7394,  -- West: Tahrongi Canyon Southwest: Mhaura
-        SIGN_4                         = 7395,  -- West: Mhaura and Tahrongi Canyon
-        SIGN_5                         = 7396,  -- West: Mhaura Northwest: Tahrongi Canyon
-        LOGGING_IS_POSSIBLE_HERE       = 7397,  -- Logging is possible here if you have <item>.
-        CONQUEST                       = 7413,  -- You've earned conquest points!
-        YOU_CANNOT_ENTER_DYNAMIS       = 7907,  -- You cannot enter Dynamis - [Dummy/San d'Oria/Bastok/Windurst/Jeuno/Beaucedine/Xarcabard/Valkurm/Buburimu/Qufim/Tavnazia] for <number> [day/days] (Vana'diel time).
-        PLAYERS_HAVE_NOT_REACHED_LEVEL = 7909,  -- Players who have not reached level <number> are prohibited from entering Dynamis.
-        DYNA_NPC_DEFAULT_MESSAGE       = 8031,  -- There is a strange symbol drawn here. A haunting chill sweeps through you as you gaze upon it...
-        PLAYER_OBTAINS_ITEM            = 8119,  -- <name> obtains <item>!
-        UNABLE_TO_OBTAIN_ITEM          = 8120,  -- You were unable to obtain the item.
-        PLAYER_OBTAINS_TEMP_ITEM       = 8121,  -- <name> obtains the temporary item: <item>!
-        ALREADY_POSSESS_TEMP           = 8122,  -- You already possess that temporary item.
-        NO_COMBINATION                 = 8127,  -- You were unable to enter a combination.
-        REGIME_REGISTERED              = 10305, -- New training regime registered!
-        COMMON_SENSE_SURVIVAL          = 12326, -- It appears that you have arrived at a new survival guide provided by the Adventurers' Mutual Aid Network. Common sense dictates that you should now be able to teleport here from similar tomes throughout the world.
-=======
         CARRIED_OVER_POINTS            = 7035,  -- You have carried over <number> login point[/s].
         LOGIN_CAMPAIGN_UNDERWAY        = 7036,  -- The [/January/February/March/April/May/June/July/August/September/October/November/December] <number> Login Campaign is currently underway!<space>
         LOGIN_NUMBER                   = 7037,  -- In celebration of your most recent login (login no. <number>), we have provided you with <number> points! You currently have a total of <number> points.
@@ -68,8 +37,8 @@
         LOGGING_IS_POSSIBLE_HERE       = 7400,  -- Logging is possible here if you have <item>.
         CONQUEST                       = 7416,  -- You've earned conquest points!
         YOU_CANNOT_ENTER_DYNAMIS       = 7910,  -- You cannot enter Dynamis - [Dummy/San d'Oria/Bastok/Windurst/Jeuno/Beaucedine/Xarcabard/Valkurm/Buburimu/Qufim/Tavnazia] for <number> [day/days] (Vana'diel time).
-        DYNA_NPC_DEFAULT_MESSAGE       = 7911,  -- You hear a mysterious, floating voice: The guiding aura has not yet faded... Bring forth the <item>.
         PLAYERS_HAVE_NOT_REACHED_LEVEL = 7912,  -- Players who have not reached level <number> are prohibited from entering Dynamis.
+        DYNA_NPC_DEFAULT_MESSAGE       = 8034,  -- There is a strange symbol drawn here. A haunting chill sweeps through you as you gaze upon it...
         PLAYER_OBTAINS_ITEM            = 8122,  -- <name> obtains <item>!
         UNABLE_TO_OBTAIN_ITEM          = 8123,  -- You were unable to obtain the item.
         PLAYER_OBTAINS_TEMP_ITEM       = 8124,  -- <name> obtains the temporary item: <item>!
@@ -77,7 +46,6 @@
         NO_COMBINATION                 = 8130,  -- You were unable to enter a combination.
         REGIME_REGISTERED              = 10308, -- New training regime registered!
         COMMON_SENSE_SURVIVAL          = 12329, -- It appears that you have arrived at a new survival guide provided by the Adventurers' Mutual Aid Network. Common sense dictates that you should now be able to teleport here from similar tomes throughout the world.
->>>>>>> 03aa78c7
     },
     mob =
     {
