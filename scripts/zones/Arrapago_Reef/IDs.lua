--- conflicted
+++ resolved
@@ -19,33 +19,6 @@
         CARRIED_OVER_POINTS     = 7000, -- You have carried over <number> login point[/s].
         LOGIN_CAMPAIGN_UNDERWAY = 7001, -- The [/January/February/March/April/May/June/July/August/September/October/November/December] <number> Login Campaign is currently underway!<space>
         LOGIN_NUMBER            = 7002, -- In celebration of your most recent login (login no. <number>), we have provided you with <number> points! You currently have a total of <number> points.
-<<<<<<< HEAD
-        FISHING_MESSAGE_OFFSET  = 7050, -- You can't fish here.
-        STAGING_GATE_CLOSER     = 7310, -- You must move closer.
-        STAGING_GATE_INTERACT   = 7311, -- This gate guards an area under Imperial control.
-        STAGING_GATE_ILRUSI     = 7316, -- "Ilrusi Atoll Staging Point"
-        CANNOT_LEAVE            = 7321, -- You cannot leave this area while in the possession of <keyItem>.
-        RESPONSE                = 7330, -- There is no response...
-        DOOR_IS_LOCKED          = 7459, -- The door is locked.  You might be able to open it with <item>.
-        DOOR_IS_LOCKED2         = 7460, -- The door is locked.  You might be able to open it with <item> or <item>.
-        KEY_BREAKS              = 7461, -- The <item> breaks!
-        YOU_UNLOCK_DOOR         = 7464, -- You unlock the door from the inside.
-        LOCK_SUCCESS            = 7465, -- <name> successfully opened the lock with the <item>!
-        LOCK_FAIL               = 7466, -- <name> failed to open the lock with the <item>...
-        YOU_NO_REQS             = 7896, -- You do not meet the requirements to enter the battlefield with your party members. Access is denied.
-        HAND_OVER_TO_IMMORTAL   = 8428, -- You hand over the % to the Immortal.
-        YOUR_IMPERIAL_STANDING  = 8429, -- Your Imperial Standing has increased!
-        CANNOT_ENTER            = 8447, -- You cannot enter at this time. Please wait a while before trying again.
-        AREA_FULL               = 8448, -- This area is fully occupied. You were unable to enter.
-        MEMBER_NO_REQS          = 8452, -- Not all of your party members meet the requirements for this objective. Unable to enter area.
-        MEMBER_TOO_FAR          = 8456, -- One or more party members are too far away from the entrance. Unable to enter area.
-        MEDUSA_ENGAGE           = 8558, -- Foolish two-legs... Have you forgotten the terrible power of the gorgons you created? It is time you were reminded...
-        MEDUSA_DEATH            = 8559, -- No... I cannot leave my sisters...
-        GLITTERING_FRAGMENTS    = 8882, -- Minute glittering fragments are scattered all over...
-        SLIMY_TOUCH             = 8900, -- The ground here is slimy to the touch...
-        DRAWS_NEAR              = 8911, -- Something draws near!
-        COMMON_SENSE_SURVIVAL   = 9782, -- It appears that you have arrived at a new survival guide provided by the Adventurers' Mutual Aid Network. Common sense dictates that you should now be able to teleport here from similar tomes throughout the world.
-=======
         FISHING_MESSAGE_OFFSET  = 7053, -- You can't fish here.
         STAGING_GATE_CLOSER     = 7313, -- You must move closer.
         STAGING_GATE_INTERACT   = 7314, -- This gate guards an area under Imperial control.
@@ -59,6 +32,8 @@
         LOCK_SUCCESS            = 7468, -- <name> successfully opened the lock with the <item>!
         LOCK_FAIL               = 7469, -- <name> failed to open the lock with the <item>...
         YOU_NO_REQS             = 7899, -- You do not meet the requirements to enter the battlefield with your party members. Access is denied.
+        HAND_OVER_TO_IMMORTAL   = 8428, -- You hand over the % to the Immortal.
+        YOUR_IMPERIAL_STANDING  = 8429, -- Your Imperial Standing has increased!
         CANNOT_ENTER            = 8450, -- You cannot enter at this time. Please wait a while before trying again.
         AREA_FULL               = 8451, -- This area is fully occupied. You were unable to enter.
         MEMBER_NO_REQS          = 8455, -- Not all of your party members meet the requirements for this objective. Unable to enter area.
@@ -69,7 +44,6 @@
         SLIMY_TOUCH             = 8903, -- The ground here is slimy to the touch...
         DRAWS_NEAR              = 8914, -- Something draws near!
         COMMON_SENSE_SURVIVAL   = 9785, -- It appears that you have arrived at a new survival guide provided by the Adventurers' Mutual Aid Network. Common sense dictates that you should now be able to teleport here from similar tomes throughout the world.
->>>>>>> a63a3b81
     },
     mob =
     {
