-----------------------------------
-- Area: Al'Taieu
--  NPC: Swirling_Vortex
-- Type: Standard NPC
-- !pos ? ? ? 33
-----------------------------------
package.loaded["scripts/zones/AlTaieu/TextIDs"] = nil;
-----------------------------------
require("scripts/zones/AlTaieu/TextIDs");
require("scripts/globals/limbus");

-----------------------------------
-- onTrade Action
-----------------------------------

function onTrade(player,npc,trade)
end;

-----------------------------------
-- onTrigger Action
-----------------------------------

function onTrigger(player,npc)
    if (npc:getID() == 16912908) then
        player:startEvent(159);
    else
        player:startEvent(160);
    end
end;

-----------------------------------
-- onEventUpdate
-----------------------------------

function onEventUpdate(player,csid,option)
    -- printf("CSID: %u",csid);
    -- printf("RESULT: %u",option);
end;

-----------------------------------
-- onEventFinish
-----------------------------------

function onEventFinish(player,csid,option)
    -- printf("CSID: %u",csid);
    -- printf("RESULT: %u",option);
<<<<<<< HEAD
    if (csid == 0x00A0 and option == 1 ) then
        enterApollyon(player,APOLLYON_NW_SW);
    elseif (csid == 0x009F and option == 1 ) then
        enterApollyon(player,APOLLYON_SE_NE);
=======
    if (csid == 160 and option == 1 ) then
        ResetPlayerLimbusVariable(player);
        LimbusEntrance(player,APPOLLYON_NW_SW);
    elseif (csid == 159 and option == 1 ) then
        ResetPlayerLimbusVariable(player);
        LimbusEntrance(player,APPOLLYON_SE_NE);
>>>>>>> dd89310b
    end
end;<|MERGE_RESOLUTION|>--- conflicted
+++ resolved
@@ -44,18 +44,9 @@
 function onEventFinish(player,csid,option)
     -- printf("CSID: %u",csid);
     -- printf("RESULT: %u",option);
-<<<<<<< HEAD
-    if (csid == 0x00A0 and option == 1 ) then
+    if (csid == 160 and option == 1 ) then
         enterApollyon(player,APOLLYON_NW_SW);
-    elseif (csid == 0x009F and option == 1 ) then
+    elseif (csid == 159 and option == 1 ) then
         enterApollyon(player,APOLLYON_SE_NE);
-=======
-    if (csid == 160 and option == 1 ) then
-        ResetPlayerLimbusVariable(player);
-        LimbusEntrance(player,APPOLLYON_NW_SW);
-    elseif (csid == 159 and option == 1 ) then
-        ResetPlayerLimbusVariable(player);
-        LimbusEntrance(player,APPOLLYON_SE_NE);
->>>>>>> dd89310b
     end
 end;