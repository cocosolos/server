--- conflicted
+++ resolved
@@ -7,17 +7,6 @@
 -----------------------------------
 
 function onMobFight(mob,target)
-<<<<<<< HEAD
-    local warp = mob:getLocalVar("warp");
-
-    if (mob:getHPP() <= 50 and mob:getLocalVar("powerup") == 0) then
-        target:showText(mob,ID.text.KARABABA_ENOUGH);
-        target:showText(mob,ID.text.KARABABA_ROUGH);
-        mob:addStatusEffect(tpz.effect.MAGIC_ATK_BOOST,15,0,1800);
-        mob:setLocalVar("powerup",1);
-    elseif (mob:getHPP() <= 20 and warp == 0) then
-        mob:setLocalVar("warp",1);
-=======
     local warp = mob:getLocalVar("warp")
     local wait = mob:getLocalVar("wait")
     if mob:getLocalVar("warp") == 2 and wait < os.time() then
@@ -26,11 +15,10 @@
     if mob:getHPP() <= 50 and mob:getLocalVar("powerup") == 0 then
         target:showText(mob,ID.text.KARABABA_ENOUGH)
         target:showText(mob,ID.text.KARABABA_ROUGH)
-        mob:addStatusEffect(dsp.effect.MAGIC_ATK_BOOST,15,0,1800)
+        mob:addStatusEffect(tpz.effect.MAGIC_ATK_BOOST,15,0,1800)
         mob:setLocalVar("powerup",1)
     elseif mob:getHPP() <= 20 and warp == 0 then
         mob:setLocalVar("warp",1)
->>>>>>> 31b12467
     end
 end
 
