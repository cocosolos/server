--- conflicted
+++ resolved
@@ -10,11 +10,7 @@
 -----------------------------------
 local entity = {}
 
-<<<<<<< HEAD
 entity.onTrade = function(player, npc, trade)
-=======
-function onTrade(player, npc, trade)
->>>>>>> 63b32679
 end
 
 entity.onTrigger = function(player, npc)
@@ -38,11 +34,7 @@
 entity.onEventUpdate = function(player, csid, option)
 end
 
-<<<<<<< HEAD
 entity.onEventFinish = function(player, csid, option)
-=======
-function onEventFinish(player, csid, option)
->>>>>>> 63b32679
     if csid == 225 then
         player:addQuest(OUTLANDS, tpz.quest.id.outlands.AN_UNDYING_PLEDGE)
         player:setCharVar("anUndyingPledgeCS", 1)
@@ -57,10 +49,6 @@
     then
         player:delKeyItem(tpz.ki.CALIGINOUS_BLADE)
     end
-<<<<<<< HEAD
 end
 
-return entity
-=======
-end
->>>>>>> 63b32679
+return entity