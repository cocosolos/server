--- conflicted
+++ resolved
@@ -25,13 +25,8 @@
     if (player:getXPos() == 0 and player:getYPos() == 0 and player:getZPos() == 0) then
         player:setPos(-19.238, -2.163, -63.964, 187)
     end
-<<<<<<< HEAD
     if (player:getCurrentMission(ZILART) == tpz.mission.id.zilart.THE_NEW_FRONTIER and player:getRank(player:getNation()) >= 6) then
-        cs = 1;
-=======
-    if (player:getCurrentMission(ZILART) == tpz.mission.id.zilart.THE_NEW_FRONTIER) then
         cs = 1
->>>>>>> d81e2c7b
     elseif (player:getCurrentMission(ZILART) == tpz.mission.id.zilart.AWAKENING and player:getCharVar("ZilartStatus") == 0 or player:getCharVar("ZilartStatus") == 2) then
         cs = 176
     end
