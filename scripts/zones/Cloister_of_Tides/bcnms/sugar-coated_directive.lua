--- conflicted
+++ resolved
@@ -30,19 +30,12 @@
 
 function onBattlefieldLeave(player,battlefield,leavecode)
     -- print("leave code "..leavecode);
-<<<<<<< HEAD
 
     if leavecode == dsp.battlefield.leaveCode.WON then -- play end CS. Need time and battle id for record keeping + storage
 
         local name, clearTime, partySize = battlefield:getRecord()
-        if (player:hasCompletedQuest(ASA,SUGAR_COATED_DIRECTIVE)) then
+        if (player:hasCompletedMission(ASA,dsp.mission.id.asa.SUGAR_COATED_DIRECTIVE)) then
             player:startEvent(32001, battlefield:getArea(), clearTime, partySize, battlefield:getTimeInside(), 1, battlefield:getLocalVar("[cs]bit"), 1)
-=======
-    
-    if (leavecode == 2) then -- play end CS. Need time and battle id for record keeping + storage
-        if (player:hasCompletedMission(ASA,dsp.mission.id.asa.SUGAR_COATED_DIRECTIVE)) then
-            player:startEvent(32001,1,1,1,instance:getTimeInside(),1,3,1);
->>>>>>> 264b3422
         else
             player:startEvent(32001, battlefield:getArea(), clearTime, partySize, battlefield:getTimeInside(), 1, battlefield:getLocalVar("[cs]bit"), 0)
         end
