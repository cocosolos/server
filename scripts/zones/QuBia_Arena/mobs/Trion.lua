--- conflicted
+++ resolved
@@ -8,13 +8,8 @@
 -----------------------------------
 
 function onMobInitialize(mob)
-<<<<<<< HEAD
-    mob:addMod(tpz.mod.REGAIN, 30);
-end;
-=======
-    mob:addMod(dsp.mod.REGAIN, 30)
+    mob:addMod(tpz.mod.REGAIN, 30)
 end
->>>>>>> 31b12467
 
 function onMobSpawn(mob)
     mob:addListener("WEAPONSKILL_STATE_ENTER", "WS_START_MSG", function(mob, skillID)
