-----------------------------------
-- Area: QuBia_Arena
--  Mob: Death Clan Destroyer
-----------------------------------
local ID = require("scripts/zones/QuBia_Arena/IDs")
require("scripts/globals/status")

function onMobInitialize(mob)
<<<<<<< HEAD
    mob:setMobMod(tpz.mobMod.HP_STANDBACK, 60);
end;
=======
    mob:setMobMod(dsp.mobMod.HP_STANDBACK, 60)
end
>>>>>>> 31b12467

function allHeirMobsDead(player)
    local inst = player:getBattlefield():getArea()
    local instOffset = ID.mob.HEIR_TO_THE_LIGHT_OFFSET + (14 * (inst-1))
    for i = instOffset + 3, instOffset + 13 do
        if not GetMobByID(i):isDead() then
            return false
        end
    end
    return true
end

function onMobFight(mob, target)
    local inst = mob:getBattlefield():getArea()
    local instOffset = ID.mob.HEIR_TO_THE_LIGHT_OFFSET + (14 * (inst-1))
    mob:setMP(9999)

    -- queue curaga II on any sleeping ally
    for i = instOffset + 3, instOffset + 12 do
<<<<<<< HEAD
        if (GetMobByID(i):getCurrentAction() == tpz.act.SLEEP) then
            if (mob:actionQueueEmpty()) then
                if (mob:getLocalVar("cooldown") == 0) then
                    mob:castSpell(8, GetMobByID(i));
                    mob:setLocalVar("cooldown", 20);
=======
        if GetMobByID(i):getCurrentAction() == dsp.act.SLEEP then
            if mob:actionQueueEmpty() then
                if mob:getLocalVar("cooldown") == 0 then
                    mob:castSpell(8, GetMobByID(i))
                    mob:setLocalVar("cooldown", 20)
>>>>>>> 31b12467
                end
            else
                mob:setLocalVar("cooldown",20)
            end
        end
    end
    if mob:getLocalVar("cooldown") > 0 then
        mob:setLocalVar("cooldown", mob:getLocalVar("cooldown") - 1)
    end
end

function onMobDeath(mob, player, isKiller)
    if allHeirMobsDead(player) then
        player:release() -- prevents event collision if player kills multiple remaining mobs with an AOE move/spell
        player:startEvent(32004,0,0,4)
    end
end<|MERGE_RESOLUTION|>--- conflicted
+++ resolved
@@ -6,13 +6,8 @@
 require("scripts/globals/status")
 
 function onMobInitialize(mob)
-<<<<<<< HEAD
-    mob:setMobMod(tpz.mobMod.HP_STANDBACK, 60);
-end;
-=======
-    mob:setMobMod(dsp.mobMod.HP_STANDBACK, 60)
+    mob:setMobMod(tpz.mobMod.HP_STANDBACK, 60)
 end
->>>>>>> 31b12467
 
 function allHeirMobsDead(player)
     local inst = player:getBattlefield():getArea()
@@ -32,19 +27,11 @@
 
     -- queue curaga II on any sleeping ally
     for i = instOffset + 3, instOffset + 12 do
-<<<<<<< HEAD
-        if (GetMobByID(i):getCurrentAction() == tpz.act.SLEEP) then
-            if (mob:actionQueueEmpty()) then
-                if (mob:getLocalVar("cooldown") == 0) then
-                    mob:castSpell(8, GetMobByID(i));
-                    mob:setLocalVar("cooldown", 20);
-=======
-        if GetMobByID(i):getCurrentAction() == dsp.act.SLEEP then
+        if GetMobByID(i):getCurrentAction() == tpz.act.SLEEP then
             if mob:actionQueueEmpty() then
                 if mob:getLocalVar("cooldown") == 0 then
                     mob:castSpell(8, GetMobByID(i))
                     mob:setLocalVar("cooldown", 20)
->>>>>>> 31b12467
                 end
             else
                 mob:setLocalVar("cooldown",20)
