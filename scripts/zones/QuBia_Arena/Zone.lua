--- conflicted
+++ resolved
@@ -50,13 +50,8 @@
             -- spawn trion and set ally positions
             local allies = battlefield:getAllies()
             if #allies == 0 then
-<<<<<<< HEAD
-                local trion = battlefield:insertEntity(14183, true, true)
-                trion:setSpawn(unpack(allyPos[inst].trionPos))
-=======
                 local trion = battlefield:insertEntity(75, true, true)
                 trion:setSpawn(allyPos[inst].trionPos)
->>>>>>> c2b9e5d8
                 trion:spawn()
             end
             player:setPos(unpack(allyPos[inst].playerPos))
