-----------------------------------
--
-- Zone: Qu'Bia Arena (206)
--
-----------------------------------
local ID = require("scripts/zones/QuBia_Arena/IDs")
require("scripts/globals/conquest")
-----------------------------------

function onInitialize(zone)
end

function onZoneIn(player,prevZone)
    local cs = -1
    if player:getXPos() == 0 and player:getYPos() == 0 and player:getZPos() == 0 then
        player:setPos(-241.046,-25.86,19.991,0)
    end
    return cs
end

function onConquestUpdate(zone, updatetype)
<<<<<<< HEAD
    tpz.conq.onConquestUpdate(zone, updatetype)
end;
=======
    dsp.conq.onConquestUpdate(zone, updatetype)
end
>>>>>>> 31b12467

function onRegionEnter(player, region)
end

function onEventUpdate(player, csid, option)
end

function onEventFinish(player, csid, option)
    if csid == 32004 then
        local battlefield = player:getBattlefield()
        if battlefield then
            local inst = battlefield:getArea()
            local instOffset = ID.mob.HEIR_TO_THE_LIGHT_OFFSET + (14 * (inst-1))
            local allyPos =
            {
                [1] = { trionPos = {-403, -201,  413, 58}, playerPos = {-400, -201,  419, 61} },
                [2] = { trionPos = {  -3,   -1,    4, 61}, playerPos = {   0,   -1,   10, 61} },
                [3] = { trionPos = { 397,  198, -395, 64}, playerPos = { 399,  198, -381, 57} },
            }
            
            -- spawn Warlord Rojnoj and its right and left hands.
            for i = instOffset + 0, instOffset + 2 do
                SpawnMob(i)
            end

            -- spawn trion and set ally positions
            local allies = battlefield:getAllies()
            if #allies == 0 then
                local trion = battlefield:insertEntity(14183, true, true)
                trion:setSpawn(allyPos[inst].trionPos)
                trion:spawn()
            end
            player:setPos(allyPos[inst].playerPos)
        end
    end
end<|MERGE_RESOLUTION|>--- conflicted
+++ resolved
@@ -19,13 +19,8 @@
 end
 
 function onConquestUpdate(zone, updatetype)
-<<<<<<< HEAD
     tpz.conq.onConquestUpdate(zone, updatetype)
-end;
-=======
-    dsp.conq.onConquestUpdate(zone, updatetype)
 end
->>>>>>> 31b12467
 
 function onRegionEnter(player, region)
 end
