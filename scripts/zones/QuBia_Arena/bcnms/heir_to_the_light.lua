-----------------------------------
-- Name: Mission 9-2 SANDO
-----------------------------------
require("scripts/globals/battlefield")
require("scripts/globals/keyitems");
require("scripts/globals/missions");

function onBattlefieldTick(battlefield, tick)
    dsp.battlefield.onBattlefieldTick(battlefield, tick)
end

-- After registering the BCNM via bcnmRegister(bcnmid)


function onBattlefieldRegister(player,battlefield)
end;




-- Physically entering the BCNM via bcnmEnter(bcnmid)
function onBattlefieldEnter(player,battlefield)
end;

-- Leaving the BCNM by every mean possible, given by the LeaveCode
-- 1=Select Exit on circle
-- 2=Winning the BC
-- 3=Disconnected or warped out
-- 4=Losing the BC
-- via bcnmLeave(1) or bcnmLeave(2). LeaveCodes 3 and 4 are called
-- from the core when a player disconnects or the time limit is up, etc

function onBattlefieldLeave(player,battlefield,leavecode)
    --print("leave code "..leavecode);
    local currentMission = player:getCurrentMission(SANDORIA);
    if leavecode == dsp.battlefield.leaveCode.WON then
        local name, clearTime, partySize = battlefield:getRecord()
        --printf("win");
<<<<<<< HEAD
        if (currentMission == THE_HEIR_TO_THE_LIGHT)    then
            player:startEvent(32001, battlefield:getArea(), clearTime, partySize, battlefield:getTimeInside(), 1, battlefield:getLocalVar("[cs]bit"), 0)
=======
        if (currentMission == dsp.mission.id.sandoria.THE_HEIR_TO_THE_LIGHT)    then
            player:startEvent(32001,1,1,1,instance:getTimeInside(),1,4,0);
>>>>>>> 264b3422
        else
            player:startEvent(32001, battlefield:getArea(), clearTime, partySize, battlefield:getTimeInside(), 1, battlefield:getLocalVar("[cs]bit"), 1)
        end
    elseif leavecode == dsp.battlefield.leaveCode.LOST then
        player:startEvent(32002);
    end
end;

function onEventUpdate(player,csid,option)
    --print("bc update csid "..csid.." and option "..option);
end;

function onEventFinish(player,csid,option)
    --print("bc finish csid "..csid.." and option "..option);
    local currentMission = player:getCurrentMission(SANDORIA);
    local MissionStatus = player:getVar("MissionStatus");

    if (csid == 32001) then
        if (currentMission == dsp.mission.id.sandoria.THE_HEIR_TO_THE_LIGHT and MissionStatus == 3)    then
            player:setVar("MissionStatus",4);
        end
    end
end;<|MERGE_RESOLUTION|>--- conflicted
+++ resolved
@@ -36,13 +36,8 @@
     if leavecode == dsp.battlefield.leaveCode.WON then
         local name, clearTime, partySize = battlefield:getRecord()
         --printf("win");
-<<<<<<< HEAD
-        if (currentMission == THE_HEIR_TO_THE_LIGHT)    then
+        if (currentMission == dsp.mission.id.sandoria.THE_HEIR_TO_THE_LIGHT)    then
             player:startEvent(32001, battlefield:getArea(), clearTime, partySize, battlefield:getTimeInside(), 1, battlefield:getLocalVar("[cs]bit"), 0)
-=======
-        if (currentMission == dsp.mission.id.sandoria.THE_HEIR_TO_THE_LIGHT)    then
-            player:startEvent(32001,1,1,1,instance:getTimeInside(),1,4,0);
->>>>>>> 264b3422
         else
             player:startEvent(32001, battlefield:getArea(), clearTime, partySize, battlefield:getTimeInside(), 1, battlefield:getLocalVar("[cs]bit"), 1)
         end
