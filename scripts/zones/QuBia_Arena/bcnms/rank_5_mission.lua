--- conflicted
+++ resolved
@@ -34,16 +34,10 @@
 
 function onBattlefieldLeave(player,battlefield,leavecode)
 -- print("leave code "..leavecode);
-<<<<<<< HEAD
     if leavecode == dsp.battlefield.leaveCode.WON then -- play end CS. Need time and battle id for record keeping + storage
         local name, clearTime, partySize = battlefield:getRecord()
-        if (player:hasKeyItem(NEW_FEIYIN_SEAL)) then
+        if (player:hasKeyItem(dsp.ki.NEW_FEIYIN_SEAL)) then
             player:startEvent(32001, battlefield:getArea(), clearTime, partySize, battlefield:getTimeInside(), 1, battlefield:getLocalVar("[cs]bit"), 0)
-=======
-    if (leavecode == 2) then -- play end CS. Need time and battle id for record keeping + storage
-        if (player:hasKeyItem(dsp.ki.NEW_FEIYIN_SEAL)) then
-            player:startEvent(32001,1,1,1,instance:getTimeInside(),1,0,0);
->>>>>>> 3c34ec73
         else -- Gives skip dialogue if previously completed
             player:startEvent(32001, battlefield:getArea(), clearTime, partySize, battlefield:getTimeInside(), 1, battlefield:getLocalVar("[cs]bit"), 1)
         end
