-----------------------------------
--
-- Zone: RuAun_Gardens (130)
--
-----------------------------------
package.loaded["scripts/zones/RuAun_Gardens/TextIDs"] = nil;
-----------------------------------

require("scripts/globals/settings");
require("scripts/globals/missions");
require("scripts/globals/conquest");
require("scripts/zones/RuAun_Gardens/TextIDs");

-----------------------------------
-- onInitialize
-----------------------------------

function onInitialize(zone)

<<<<<<< HEAD
    local manuals = {17310099,17310100,17310101,17310102,17310103,17310104};
    
    SetFieldManual(manuals);

    -- Blue portal timers (2 minutes)
    -- counterclockwise
    SetServerVariable("Main-to-Seiryu-BlueTeleport",0);
    SetServerVariable("Seiryu-to-Genbu-BlueTeleport",0);
    SetServerVariable("Genbu-to-Byakko-BlueTeleport",0);
    SetServerVariable("Byakko-to-Suzaku-BlueTeleport",0);
    SetServerVariable("Suzaku-to-Main-BlueTeleport",0);
    -- clockwise
    SetServerVariable("Main-to-Suzaku-BlueTeleport",0);
    SetServerVariable("Suzaku-to-Byakko-BlueTeleport",0);
    SetServerVariable("Byakko-to-Genbu-BlueTeleport",0);
    SetServerVariable("Genbu-to-Seiryu-BlueTeleport",0);
    SetServerVariable("Seiryu-to-Main-BlueTeleport",0);

    ------------------------------
    -- Red teleports
    ------------------------------
    zone:registerRegion(1,-3,-54,-583,1,-50,-579);
    zone:registerRegion(2,147,-26,-449,151,-22,-445);
    zone:registerRegion(3,186,-43,-405,190,-39,-401);
    zone:registerRegion(4,272,-42,-379,276,-38,-375);
    zone:registerRegion(5,306,-39,-317,310,-35,-313);
    zone:registerRegion(6,393,-39,193,397,-35,197);
    zone:registerRegion(7,62,-39,434,66,-35,438);
    zone:registerRegion(8,-2,-42,464,2,-38,468);
    zone:registerRegion(9,-65,-39,434,-61,-35,438);
    zone:registerRegion(10,-397,-39,193,-393,-35,197);
    zone:registerRegion(11,-445,-42,142,-441,-38,146);
    zone:registerRegion(12,-276,-42,-379,-272,-38,-375);
    zone:registerRegion(13,-191,-43,-405,-187,-39,-401);
    zone:registerRegion(14,-151,-26,-449,-147,-22,-445);
    zone:registerRegion(15,543,-73,-19,547,-69,-15);
    zone:registerRegion(16,182,-73,511,186,-69,515);
    zone:registerRegion(17,-432,-73,332,-428,-69,336);
    zone:registerRegion(18,-453,-73,-308,-449,-69,-304);
    zone:registerRegion(19,-436,-39,71,-432,-35,75);
    zone:registerRegion(20,-310,-39,-317,-306,-35,-313);
    zone:registerRegion(21,441,-42,142,445,-38,146);
    zone:registerRegion(22,432,-39,71,436,-35,75);
    ------------------------------
    -- Blue teleports
    ------------------------------
    zone:registerRegion(23,162.5,-31,-353.5,168.5,-30,-347.5); -- Main To Seriyu
    zone:registerRegion(24,374.5,-25,61.5,380.5,-24,67.5); -- Seriyu to Genbu
    zone:registerRegion(25,52.5,-25,376.5,58.5,-24,382.5); -- Genbu to Byakko
    zone:registerRegion(26,-346.5,-25,166.5,-340.5,-24,172.5); -- Byakko to Suzaku
    zone:registerRegion(27,-270.5,-25,-277.5,-264.5,-24,-271.5); -- Suzaku to Main
    zone:registerRegion(28,-170,-31,-354.4,-162,-30,-347.2); -- Main to Suzaku
    zone:registerRegion(29,-381,-25,61.5,-374.5,-24,67.5); -- Suzaku to Byakko
    zone:registerRegion(30,-58,-25,376.5,-52,-24,382.5); -- Byakko to Genbu
    zone:registerRegion(31,340.5,-25,166.5,346.5,-24,172.5); --Genbu to Seriyu
    zone:registerRegion(32,264.5,-25,-277.5,270.5,-24,-271.5); -- Seriyu to Main
    ------------------------------
    -- Yellow teleports
    ------------------------------
    zone:registerRegion(33,454,-5,-149,456,-3,-147);
    zone:registerRegion(34,278,-5,383,281,-3,386);
    zone:registerRegion(35,-283,-5,386,-280,-3,389);
    zone:registerRegion(36,-456,-5,-149,-454,-3,-147);
    ---432,-72,335,-429,-70,333
    ------------------------------
    -- Green teleports
    ------------------------------
    zone:registerRegion(37,-145,-41,-156,-142,-39,-153);
    zone:registerRegion(38,142,-41,-156,145,-39,-153 );
    
    UpdateTreasureSpawnPoint(17310019);
    
    SetRegionalConquestOverseers(zone:getRegionID())
=======


------------------------------
-- Red teleports
------------------------------
zone:registerRegion(1,-3,-54,-583,1,-50,-579);
zone:registerRegion(2,147,-26,-449,151,-22,-445);
zone:registerRegion(3,186,-43,-405,190,-39,-401);
zone:registerRegion(4,272,-42,-379,276,-38,-375);
zone:registerRegion(5,306,-39,-317,310,-35,-313);
zone:registerRegion(6,393,-39,193,397,-35,197);
zone:registerRegion(7,62,-39,434,66,-35,438);
zone:registerRegion(8,-2,-42,464,2,-38,468);
zone:registerRegion(9,-65,-39,434,-61,-35,438);
zone:registerRegion(10,-397,-39,193,-393,-35,197);
zone:registerRegion(11,-445,-42,142,-441,-38,146);
zone:registerRegion(12,-276,-42,-379,-272,-38,-375);
zone:registerRegion(13,-191,-43,-405,-187,-39,-401);
zone:registerRegion(14,-151,-26,-449,-147,-22,-445);
zone:registerRegion(15,543,-73,-19,547,-69,-15);
zone:registerRegion(16,182,-73,511,186,-69,515);
zone:registerRegion(17,-432,-73,332,-428,-69,336);
zone:registerRegion(18,-453,-73,-308,-449,-69,-304);
zone:registerRegion(19,-436,-39,71,-432,-35,75);
zone:registerRegion(20,-310,-39,-317,-306,-35,-313);
zone:registerRegion(21,441,-42,142,445,-38,146);
zone:registerRegion(22,432,-39,71,436,-35,75);
------------------------------
-- Blue teleports
------------------------------
zone:registerRegion(23,162.5,-31,-353.5,168.5,-30,-347.5); -- Main To Seriyu
zone:registerRegion(24,374.5,-25,61.5,380.5,-24,67.5); -- Seriyu to Genbu
zone:registerRegion(25,52.5,-25,376.5,58.5,-24,382.5); -- Genbu to Byakko
zone:registerRegion(26,-346.5,-25,166.5,-340.5,-24,172.5); -- Byakko to Suzaku
zone:registerRegion(27,-270.5,-25,-277.5,-264.5,-24,-271.5); -- Suzaku to Main
zone:registerRegion(28,-170,-31,-354.4,-162,-30,-347.2); -- Main to Suzaku
zone:registerRegion(29,-381,-25,61.5,-374.5,-24,67.5); -- Suzaku to Byakko
zone:registerRegion(30,-58,-25,376.5,-52,-24,382.5); -- Byakko to Genbu
zone:registerRegion(31,340.5,-25,166.5,346.5,-24,172.5); --Genbu to Seriyu
zone:registerRegion(32,264.5,-25,-277.5,270.5,-24,-271.5); -- Seriyu to Main
------------------------------
-- Yellow teleports
------------------------------
zone:registerRegion(33,454,-5,-149,456,-3,-147);
zone:registerRegion(34,278,-5,383,281,-3,386);
zone:registerRegion(35,-283,-5,386,-280,-3,389);
zone:registerRegion(36,-456,-5,-149,-454,-3,-147);
---432,-72,335,-429,-70,333
------------------------------
-- Green teleports
------------------------------
zone:registerRegion(37,-145,-41,-156,-142,-39,-153);
zone:registerRegion(38,142,-41,-156,145,-39,-153 );
>>>>>>> 793d589d

end;

-----------------------------------		
-- onConquestUpdate		
-----------------------------------		

function onConquestUpdate(zone, updatetype)
    local players = zone:getPlayers();
    
    for name, player in pairs(players) do
        conquestUpdate(zone, player, updatetype, CONQUEST_BASE);
    end
end;

-----------------------------------		
-- onZoneIn		
-----------------------------------		

function onZoneIn(player,prevZone)		

	cs = -1;

	if((player:getXPos() == 0) and (player:getYPos() == 0) and (player:getZPos() == 0)) then	
		player:setPos(333.017,-44.896,-458.35,164);
	end	
	if(player:getCurrentMission(ZILART) == THE_GATE_OF_THE_GODS and player:getVar("ZilartStatus") == 1) then
		cs = 0x0033;
	end
	
	return cs;
	
end;		

-----------------------------------		
-- onRegionEnter		
-----------------------------------		

function onRegionEnter(player,region)

	switch (region:GetRegionID()): caseof
	{
		---------------------------------
		[1] = function (x)  -- Portal --
		---------------------------------
			player:startEvent(0x0000);
		end,
		---------------------------------
		[2] = function (x)  -- Portal --
		---------------------------------
			player:startEvent(0x0001);
		end,
		---------------------------------
		[3] = function (x)  -- Portal --
		---------------------------------
			player:startEvent(0x0002);
		end,
		---------------------------------
		[4] = function (x)  -- Portal --
		---------------------------------
			if(math.random(0,1) == 0) then
				player:startEvent(0x0004);
			else
				player:startEvent(0x0005);
			end	
		end,
		---------------------------------
		[5] = function (x)  -- Portal --
		---------------------------------
			player:startEvent(0x0006);
		end,
		---------------------------------
		[6] = function (x)  -- Portal --
		---------------------------------
			player:startEvent(0x0009);
		end,
		---------------------------------
		[7] = function (x)  -- Portal --
		---------------------------------
			player:startEvent(0x0010);
		end,
		---------------------------------
		[8] = function (x)  -- Portal --
		---------------------------------
			if(math.random(0,1) == 0) then
				player:startEvent(0x0012);
			else
				player:startEvent(0x0013);
			end	
		end,
		---------------------------------
		[9] = function (x)  -- Portal --
		---------------------------------
			player:startEvent(0x0014);
		end,
		---------------------------------
		[10] = function (x)  -- Portal --
		---------------------------------
			player:startEvent(0x0017);
		end,
		---------------------------------
		[11] = function (x)  -- Portal --
		---------------------------------
			if(math.random(0,1) == 0) then
				player:startEvent(0x0019);
			else
				player:startEvent(0x001A);
			end
		end,
		---------------------------------
		[12] = function (x)  -- Portal --
		---------------------------------
			if(math.random(0,1) == 0) then
				player:startEvent(0x0020);
			else
				player:startEvent(0x0021);
			end	
		end,
		---------------------------------
		[13] = function (x)  -- Portal --
		---------------------------------
			player:startEvent(0x0022);
		end,
		---------------------------------
		[14] = function (x)  -- Portal --
		---------------------------------
			player:startEvent(0x0024);
		end,
		---------------------------------
		[15] = function (x)  -- Portal --
		---------------------------------
			player:startEvent(0x0025);
		end,
		---------------------------------
		[16] = function (x)  -- Portal --
		---------------------------------
			player:startEvent(0x0026);
		end,
		---------------------------------
		[17] = function (x)  -- Portal --
		---------------------------------
			player:startEvent(0x0027);
		end,
		---------------------------------
		[18] = function (x)  -- Portal --
		---------------------------------
			player:startEvent(0x0028);
		end,
		---------------------------------
		[19] = function (x)  -- Portal --
		---------------------------------
			player:startEvent(0x001B);
		end,
		---------------------------------
		[20] = function (x)  -- Portal --
		---------------------------------
			player:startEvent(0x001E);
		end,
		---------------------------------
		[21] = function (x)  -- Portal --
		---------------------------------
			if(math.random(0,1) == 0) then
				player:startEvent(0x000B);
			else
				player:startEvent(0x000C);
			end
		end,
		---------------------------------
		[22] = function (x)  -- Portal --
		---------------------------------
			player:startEvent(0x0009);
		end,
		----------- BLUE portals --------------
		---------------------------------
		[23] = function (x)  -- Portal -- Main To Seriyu
		---------------------------------
			if(GetNPCByID(17310053):getAnimation() == 8) then 
				player:startEvent(0x0003); 
			end
		end,
		---------------------------------
		[24] = function (x)  -- Portal -- Seriyu to Genbu
		---------------------------------
			if(GetNPCByID(17310056):getAnimation() == 8) then
				player:startEvent(0x000A);
			end
		end,
		---------------------------------
		[25] = function (x)  -- Portal -- Genbu to Byakko
		---------------------------------
			if(GetNPCByID(17310059):getAnimation() == 8) then
				player:startEvent(0x0011);
			end
		end,
		---------------------------------
		[26] = function (x)  -- Portal -- Byakko to Suzaku
		---------------------------------
			if(GetNPCByID(17310062):getAnimation() == 8) then
				player:startEvent(0x0018);
			end
		end,
		---------------------------------
		[27] = function (x)  -- Portal -- Suzaku to Main
		---------------------------------
			if(GetNPCByID(17310065):getAnimation() == 8) then
				player:startEvent(0x001F);
			end
		end,
		---------------------------------
		[28] = function (x)  -- Portal -- Main to Suzaku
		---------------------------------
			if(GetNPCByID(17310066):getAnimation() == 8) then
				player:startEvent(0x0023);
			end
		end,
		---------------------------------
		[29] = function (x)  -- Portal -- Suzaku to Byakko
		---------------------------------
			if(GetNPCByID(17310063):getAnimation() == 8) then
				player:startEvent(0x001C);
			end
		end,
		--------------------------------- 
		[30] = function (x)  -- Portal -- Byakko to Genbu
		---------------------------------
			if(GetNPCByID(17310060):getAnimation() == 8) then
				player:startEvent(0x0015);
			end
		end,
		---------------------------------
		[31] = function (x)  -- Portal -- Genbu to Seriyu
		---------------------------------
			if(GetNPCByID(17310057):getAnimation() == 8) then
				player:startEvent(0x000E);
			end
		end,
		---------------------------------
		[32] = function (x)  -- Portal -- Seriyu to Main
		---------------------------------
			if(GetNPCByID(17310054):getAnimation() == 8) then
				player:startEvent(0x0007);
			end
		end,
		---------------------------------
		[33] = function (x)  -- Seiryu's Portal --
		---------------------------------
			player:startEvent(0x0008);
		end,

		---------------------------------
		[34] = function (x)  -- Genbu's Portal --
		---------------------------------
			player:startEvent(0x000f);
		end,

		---------------------------------
		[35] = function (x)  -- Byakko's Portal --
		---------------------------------
			player:startEvent(0x0016);
		end,

		---------------------------------
		[36] = function (x)  -- Suzaku's Portal --
		---------------------------------
			player:startEvent(0x001d);
		end,

		---------------------------------
		[37] = function (x)  
		---------------------------------
			if(player:getVar("skyShortcut") == 1) then
				player:startEvent(0x002a);
			else
				title = player:getTitle();
				if(title == 401) then
					player:startEvent(0x0029,title);
				else
					player:startEvent(0x002b,title);
				end
			end
		end,

		---------------------------------
		[38] = function (x)  
		---------------------------------
			if(player:getVar("skyShortcut") == 1) then
				player:startEvent(0x002a);
			else
				title = player:getTitle();
				if(title == 401) then
					player:startEvent(0x0029,title);
				else
					player:startEvent(0x002b,title);
				end
			end
		end,
		
		default = function (x)
		end,
	}
	
end;

-----------------------------------	
-- onRegionLeave	
-----------------------------------	

function onRegionLeave(player,region)
end;

-----------------------------------	
-- onEventUpdate	
-----------------------------------	

function onEventUpdate(player,csid,option)	
--printf("CSID: %u",csid);
--printf("RESULT: %u",option);
end;	

-----------------------------------	
-- onEventFinish	
-----------------------------------	

function onEventFinish(player,csid,option)	
--printf("CSID: %u",csid);
--printf("RESULT: %u",option);
	
	if(csid == 0x0029 and option ~= 0) then
		player:setVar("skyShortcut",1);
	elseif(csid == 0x0033) then
		player:setVar("ZilartStatus",0);
		player:completeMission(ZILART,THE_GATE_OF_THE_GODS);
		player:addMission(ZILART,ARK_ANGELS);
	end
	
end;		<|MERGE_RESOLUTION|>--- conflicted
+++ resolved
@@ -1,484 +1,428 @@
------------------------------------
---
--- Zone: RuAun_Gardens (130)
---
------------------------------------
-package.loaded["scripts/zones/RuAun_Gardens/TextIDs"] = nil;
------------------------------------
-
-require("scripts/globals/settings");
-require("scripts/globals/missions");
-require("scripts/globals/conquest");
-require("scripts/zones/RuAun_Gardens/TextIDs");
-
------------------------------------
--- onInitialize
------------------------------------
-
-function onInitialize(zone)
-
-<<<<<<< HEAD
-    local manuals = {17310099,17310100,17310101,17310102,17310103,17310104};
-    
-    SetFieldManual(manuals);
-
-    -- Blue portal timers (2 minutes)
-    -- counterclockwise
-    SetServerVariable("Main-to-Seiryu-BlueTeleport",0);
-    SetServerVariable("Seiryu-to-Genbu-BlueTeleport",0);
-    SetServerVariable("Genbu-to-Byakko-BlueTeleport",0);
-    SetServerVariable("Byakko-to-Suzaku-BlueTeleport",0);
-    SetServerVariable("Suzaku-to-Main-BlueTeleport",0);
-    -- clockwise
-    SetServerVariable("Main-to-Suzaku-BlueTeleport",0);
-    SetServerVariable("Suzaku-to-Byakko-BlueTeleport",0);
-    SetServerVariable("Byakko-to-Genbu-BlueTeleport",0);
-    SetServerVariable("Genbu-to-Seiryu-BlueTeleport",0);
-    SetServerVariable("Seiryu-to-Main-BlueTeleport",0);
-
-    ------------------------------
-    -- Red teleports
-    ------------------------------
-    zone:registerRegion(1,-3,-54,-583,1,-50,-579);
-    zone:registerRegion(2,147,-26,-449,151,-22,-445);
-    zone:registerRegion(3,186,-43,-405,190,-39,-401);
-    zone:registerRegion(4,272,-42,-379,276,-38,-375);
-    zone:registerRegion(5,306,-39,-317,310,-35,-313);
-    zone:registerRegion(6,393,-39,193,397,-35,197);
-    zone:registerRegion(7,62,-39,434,66,-35,438);
-    zone:registerRegion(8,-2,-42,464,2,-38,468);
-    zone:registerRegion(9,-65,-39,434,-61,-35,438);
-    zone:registerRegion(10,-397,-39,193,-393,-35,197);
-    zone:registerRegion(11,-445,-42,142,-441,-38,146);
-    zone:registerRegion(12,-276,-42,-379,-272,-38,-375);
-    zone:registerRegion(13,-191,-43,-405,-187,-39,-401);
-    zone:registerRegion(14,-151,-26,-449,-147,-22,-445);
-    zone:registerRegion(15,543,-73,-19,547,-69,-15);
-    zone:registerRegion(16,182,-73,511,186,-69,515);
-    zone:registerRegion(17,-432,-73,332,-428,-69,336);
-    zone:registerRegion(18,-453,-73,-308,-449,-69,-304);
-    zone:registerRegion(19,-436,-39,71,-432,-35,75);
-    zone:registerRegion(20,-310,-39,-317,-306,-35,-313);
-    zone:registerRegion(21,441,-42,142,445,-38,146);
-    zone:registerRegion(22,432,-39,71,436,-35,75);
-    ------------------------------
-    -- Blue teleports
-    ------------------------------
-    zone:registerRegion(23,162.5,-31,-353.5,168.5,-30,-347.5); -- Main To Seriyu
-    zone:registerRegion(24,374.5,-25,61.5,380.5,-24,67.5); -- Seriyu to Genbu
-    zone:registerRegion(25,52.5,-25,376.5,58.5,-24,382.5); -- Genbu to Byakko
-    zone:registerRegion(26,-346.5,-25,166.5,-340.5,-24,172.5); -- Byakko to Suzaku
-    zone:registerRegion(27,-270.5,-25,-277.5,-264.5,-24,-271.5); -- Suzaku to Main
-    zone:registerRegion(28,-170,-31,-354.4,-162,-30,-347.2); -- Main to Suzaku
-    zone:registerRegion(29,-381,-25,61.5,-374.5,-24,67.5); -- Suzaku to Byakko
-    zone:registerRegion(30,-58,-25,376.5,-52,-24,382.5); -- Byakko to Genbu
-    zone:registerRegion(31,340.5,-25,166.5,346.5,-24,172.5); --Genbu to Seriyu
-    zone:registerRegion(32,264.5,-25,-277.5,270.5,-24,-271.5); -- Seriyu to Main
-    ------------------------------
-    -- Yellow teleports
-    ------------------------------
-    zone:registerRegion(33,454,-5,-149,456,-3,-147);
-    zone:registerRegion(34,278,-5,383,281,-3,386);
-    zone:registerRegion(35,-283,-5,386,-280,-3,389);
-    zone:registerRegion(36,-456,-5,-149,-454,-3,-147);
-    ---432,-72,335,-429,-70,333
-    ------------------------------
-    -- Green teleports
-    ------------------------------
-    zone:registerRegion(37,-145,-41,-156,-142,-39,-153);
-    zone:registerRegion(38,142,-41,-156,145,-39,-153 );
-    
-    UpdateTreasureSpawnPoint(17310019);
-    
-    SetRegionalConquestOverseers(zone:getRegionID())
-=======
-
-
-------------------------------
--- Red teleports
-------------------------------
-zone:registerRegion(1,-3,-54,-583,1,-50,-579);
-zone:registerRegion(2,147,-26,-449,151,-22,-445);
-zone:registerRegion(3,186,-43,-405,190,-39,-401);
-zone:registerRegion(4,272,-42,-379,276,-38,-375);
-zone:registerRegion(5,306,-39,-317,310,-35,-313);
-zone:registerRegion(6,393,-39,193,397,-35,197);
-zone:registerRegion(7,62,-39,434,66,-35,438);
-zone:registerRegion(8,-2,-42,464,2,-38,468);
-zone:registerRegion(9,-65,-39,434,-61,-35,438);
-zone:registerRegion(10,-397,-39,193,-393,-35,197);
-zone:registerRegion(11,-445,-42,142,-441,-38,146);
-zone:registerRegion(12,-276,-42,-379,-272,-38,-375);
-zone:registerRegion(13,-191,-43,-405,-187,-39,-401);
-zone:registerRegion(14,-151,-26,-449,-147,-22,-445);
-zone:registerRegion(15,543,-73,-19,547,-69,-15);
-zone:registerRegion(16,182,-73,511,186,-69,515);
-zone:registerRegion(17,-432,-73,332,-428,-69,336);
-zone:registerRegion(18,-453,-73,-308,-449,-69,-304);
-zone:registerRegion(19,-436,-39,71,-432,-35,75);
-zone:registerRegion(20,-310,-39,-317,-306,-35,-313);
-zone:registerRegion(21,441,-42,142,445,-38,146);
-zone:registerRegion(22,432,-39,71,436,-35,75);
-------------------------------
--- Blue teleports
-------------------------------
-zone:registerRegion(23,162.5,-31,-353.5,168.5,-30,-347.5); -- Main To Seriyu
-zone:registerRegion(24,374.5,-25,61.5,380.5,-24,67.5); -- Seriyu to Genbu
-zone:registerRegion(25,52.5,-25,376.5,58.5,-24,382.5); -- Genbu to Byakko
-zone:registerRegion(26,-346.5,-25,166.5,-340.5,-24,172.5); -- Byakko to Suzaku
-zone:registerRegion(27,-270.5,-25,-277.5,-264.5,-24,-271.5); -- Suzaku to Main
-zone:registerRegion(28,-170,-31,-354.4,-162,-30,-347.2); -- Main to Suzaku
-zone:registerRegion(29,-381,-25,61.5,-374.5,-24,67.5); -- Suzaku to Byakko
-zone:registerRegion(30,-58,-25,376.5,-52,-24,382.5); -- Byakko to Genbu
-zone:registerRegion(31,340.5,-25,166.5,346.5,-24,172.5); --Genbu to Seriyu
-zone:registerRegion(32,264.5,-25,-277.5,270.5,-24,-271.5); -- Seriyu to Main
-------------------------------
--- Yellow teleports
-------------------------------
-zone:registerRegion(33,454,-5,-149,456,-3,-147);
-zone:registerRegion(34,278,-5,383,281,-3,386);
-zone:registerRegion(35,-283,-5,386,-280,-3,389);
-zone:registerRegion(36,-456,-5,-149,-454,-3,-147);
----432,-72,335,-429,-70,333
-------------------------------
--- Green teleports
-------------------------------
-zone:registerRegion(37,-145,-41,-156,-142,-39,-153);
-zone:registerRegion(38,142,-41,-156,145,-39,-153 );
->>>>>>> 793d589d
-
-end;
-
------------------------------------		
--- onConquestUpdate		
------------------------------------		
-
-function onConquestUpdate(zone, updatetype)
-    local players = zone:getPlayers();
-    
-    for name, player in pairs(players) do
-        conquestUpdate(zone, player, updatetype, CONQUEST_BASE);
-    end
-end;
-
------------------------------------		
--- onZoneIn		
------------------------------------		
-
-function onZoneIn(player,prevZone)		
-
-	cs = -1;
-
-	if((player:getXPos() == 0) and (player:getYPos() == 0) and (player:getZPos() == 0)) then	
-		player:setPos(333.017,-44.896,-458.35,164);
-	end	
-	if(player:getCurrentMission(ZILART) == THE_GATE_OF_THE_GODS and player:getVar("ZilartStatus") == 1) then
-		cs = 0x0033;
-	end
-	
-	return cs;
-	
-end;		
-
------------------------------------		
--- onRegionEnter		
------------------------------------		
-
-function onRegionEnter(player,region)
-
-	switch (region:GetRegionID()): caseof
-	{
-		---------------------------------
-		[1] = function (x)  -- Portal --
-		---------------------------------
-			player:startEvent(0x0000);
-		end,
-		---------------------------------
-		[2] = function (x)  -- Portal --
-		---------------------------------
-			player:startEvent(0x0001);
-		end,
-		---------------------------------
-		[3] = function (x)  -- Portal --
-		---------------------------------
-			player:startEvent(0x0002);
-		end,
-		---------------------------------
-		[4] = function (x)  -- Portal --
-		---------------------------------
-			if(math.random(0,1) == 0) then
-				player:startEvent(0x0004);
-			else
-				player:startEvent(0x0005);
-			end	
-		end,
-		---------------------------------
-		[5] = function (x)  -- Portal --
-		---------------------------------
-			player:startEvent(0x0006);
-		end,
-		---------------------------------
-		[6] = function (x)  -- Portal --
-		---------------------------------
-			player:startEvent(0x0009);
-		end,
-		---------------------------------
-		[7] = function (x)  -- Portal --
-		---------------------------------
-			player:startEvent(0x0010);
-		end,
-		---------------------------------
-		[8] = function (x)  -- Portal --
-		---------------------------------
-			if(math.random(0,1) == 0) then
-				player:startEvent(0x0012);
-			else
-				player:startEvent(0x0013);
-			end	
-		end,
-		---------------------------------
-		[9] = function (x)  -- Portal --
-		---------------------------------
-			player:startEvent(0x0014);
-		end,
-		---------------------------------
-		[10] = function (x)  -- Portal --
-		---------------------------------
-			player:startEvent(0x0017);
-		end,
-		---------------------------------
-		[11] = function (x)  -- Portal --
-		---------------------------------
-			if(math.random(0,1) == 0) then
-				player:startEvent(0x0019);
-			else
-				player:startEvent(0x001A);
-			end
-		end,
-		---------------------------------
-		[12] = function (x)  -- Portal --
-		---------------------------------
-			if(math.random(0,1) == 0) then
-				player:startEvent(0x0020);
-			else
-				player:startEvent(0x0021);
-			end	
-		end,
-		---------------------------------
-		[13] = function (x)  -- Portal --
-		---------------------------------
-			player:startEvent(0x0022);
-		end,
-		---------------------------------
-		[14] = function (x)  -- Portal --
-		---------------------------------
-			player:startEvent(0x0024);
-		end,
-		---------------------------------
-		[15] = function (x)  -- Portal --
-		---------------------------------
-			player:startEvent(0x0025);
-		end,
-		---------------------------------
-		[16] = function (x)  -- Portal --
-		---------------------------------
-			player:startEvent(0x0026);
-		end,
-		---------------------------------
-		[17] = function (x)  -- Portal --
-		---------------------------------
-			player:startEvent(0x0027);
-		end,
-		---------------------------------
-		[18] = function (x)  -- Portal --
-		---------------------------------
-			player:startEvent(0x0028);
-		end,
-		---------------------------------
-		[19] = function (x)  -- Portal --
-		---------------------------------
-			player:startEvent(0x001B);
-		end,
-		---------------------------------
-		[20] = function (x)  -- Portal --
-		---------------------------------
-			player:startEvent(0x001E);
-		end,
-		---------------------------------
-		[21] = function (x)  -- Portal --
-		---------------------------------
-			if(math.random(0,1) == 0) then
-				player:startEvent(0x000B);
-			else
-				player:startEvent(0x000C);
-			end
-		end,
-		---------------------------------
-		[22] = function (x)  -- Portal --
-		---------------------------------
-			player:startEvent(0x0009);
-		end,
-		----------- BLUE portals --------------
-		---------------------------------
-		[23] = function (x)  -- Portal -- Main To Seriyu
-		---------------------------------
-			if(GetNPCByID(17310053):getAnimation() == 8) then 
-				player:startEvent(0x0003); 
-			end
-		end,
-		---------------------------------
-		[24] = function (x)  -- Portal -- Seriyu to Genbu
-		---------------------------------
-			if(GetNPCByID(17310056):getAnimation() == 8) then
-				player:startEvent(0x000A);
-			end
-		end,
-		---------------------------------
-		[25] = function (x)  -- Portal -- Genbu to Byakko
-		---------------------------------
-			if(GetNPCByID(17310059):getAnimation() == 8) then
-				player:startEvent(0x0011);
-			end
-		end,
-		---------------------------------
-		[26] = function (x)  -- Portal -- Byakko to Suzaku
-		---------------------------------
-			if(GetNPCByID(17310062):getAnimation() == 8) then
-				player:startEvent(0x0018);
-			end
-		end,
-		---------------------------------
-		[27] = function (x)  -- Portal -- Suzaku to Main
-		---------------------------------
-			if(GetNPCByID(17310065):getAnimation() == 8) then
-				player:startEvent(0x001F);
-			end
-		end,
-		---------------------------------
-		[28] = function (x)  -- Portal -- Main to Suzaku
-		---------------------------------
-			if(GetNPCByID(17310066):getAnimation() == 8) then
-				player:startEvent(0x0023);
-			end
-		end,
-		---------------------------------
-		[29] = function (x)  -- Portal -- Suzaku to Byakko
-		---------------------------------
-			if(GetNPCByID(17310063):getAnimation() == 8) then
-				player:startEvent(0x001C);
-			end
-		end,
-		--------------------------------- 
-		[30] = function (x)  -- Portal -- Byakko to Genbu
-		---------------------------------
-			if(GetNPCByID(17310060):getAnimation() == 8) then
-				player:startEvent(0x0015);
-			end
-		end,
-		---------------------------------
-		[31] = function (x)  -- Portal -- Genbu to Seriyu
-		---------------------------------
-			if(GetNPCByID(17310057):getAnimation() == 8) then
-				player:startEvent(0x000E);
-			end
-		end,
-		---------------------------------
-		[32] = function (x)  -- Portal -- Seriyu to Main
-		---------------------------------
-			if(GetNPCByID(17310054):getAnimation() == 8) then
-				player:startEvent(0x0007);
-			end
-		end,
-		---------------------------------
-		[33] = function (x)  -- Seiryu's Portal --
-		---------------------------------
-			player:startEvent(0x0008);
-		end,
-
-		---------------------------------
-		[34] = function (x)  -- Genbu's Portal --
-		---------------------------------
-			player:startEvent(0x000f);
-		end,
-
-		---------------------------------
-		[35] = function (x)  -- Byakko's Portal --
-		---------------------------------
-			player:startEvent(0x0016);
-		end,
-
-		---------------------------------
-		[36] = function (x)  -- Suzaku's Portal --
-		---------------------------------
-			player:startEvent(0x001d);
-		end,
-
-		---------------------------------
-		[37] = function (x)  
-		---------------------------------
-			if(player:getVar("skyShortcut") == 1) then
-				player:startEvent(0x002a);
-			else
-				title = player:getTitle();
-				if(title == 401) then
-					player:startEvent(0x0029,title);
-				else
-					player:startEvent(0x002b,title);
-				end
-			end
-		end,
-
-		---------------------------------
-		[38] = function (x)  
-		---------------------------------
-			if(player:getVar("skyShortcut") == 1) then
-				player:startEvent(0x002a);
-			else
-				title = player:getTitle();
-				if(title == 401) then
-					player:startEvent(0x0029,title);
-				else
-					player:startEvent(0x002b,title);
-				end
-			end
-		end,
-		
-		default = function (x)
-		end,
-	}
-	
-end;
-
------------------------------------	
--- onRegionLeave	
------------------------------------	
-
-function onRegionLeave(player,region)
-end;
-
------------------------------------	
--- onEventUpdate	
------------------------------------	
-
-function onEventUpdate(player,csid,option)	
---printf("CSID: %u",csid);
---printf("RESULT: %u",option);
-end;	
-
------------------------------------	
--- onEventFinish	
------------------------------------	
-
-function onEventFinish(player,csid,option)	
---printf("CSID: %u",csid);
---printf("RESULT: %u",option);
-	
-	if(csid == 0x0029 and option ~= 0) then
-		player:setVar("skyShortcut",1);
-	elseif(csid == 0x0033) then
-		player:setVar("ZilartStatus",0);
-		player:completeMission(ZILART,THE_GATE_OF_THE_GODS);
-		player:addMission(ZILART,ARK_ANGELS);
-	end
-	
+-----------------------------------
+--
+-- Zone: RuAun_Gardens (130)
+--
+-----------------------------------
+package.loaded["scripts/zones/RuAun_Gardens/TextIDs"] = nil;
+-----------------------------------
+
+require("scripts/globals/settings");
+require("scripts/globals/missions");
+require("scripts/globals/conquest");
+require("scripts/zones/RuAun_Gardens/TextIDs");
+
+-----------------------------------
+-- onInitialize
+-----------------------------------
+
+function onInitialize(zone)
+
+    local manuals = {17310099,17310100,17310101,17310102,17310103,17310104};
+    
+    SetFieldManual(manuals);
+
+    -- Blue portal timers (2 minutes)
+    -- counterclockwise
+    SetServerVariable("Main-to-Seiryu-BlueTeleport",0);
+    SetServerVariable("Seiryu-to-Genbu-BlueTeleport",0);
+    SetServerVariable("Genbu-to-Byakko-BlueTeleport",0);
+    SetServerVariable("Byakko-to-Suzaku-BlueTeleport",0);
+    SetServerVariable("Suzaku-to-Main-BlueTeleport",0);
+    -- clockwise
+    SetServerVariable("Main-to-Suzaku-BlueTeleport",0);
+    SetServerVariable("Suzaku-to-Byakko-BlueTeleport",0);
+    SetServerVariable("Byakko-to-Genbu-BlueTeleport",0);
+    SetServerVariable("Genbu-to-Seiryu-BlueTeleport",0);
+    SetServerVariable("Seiryu-to-Main-BlueTeleport",0);
+
+    ------------------------------
+    -- Red teleports
+    ------------------------------
+    zone:registerRegion(1,-3,-54,-583,1,-50,-579);
+    zone:registerRegion(2,147,-26,-449,151,-22,-445);
+    zone:registerRegion(3,186,-43,-405,190,-39,-401);
+    zone:registerRegion(4,272,-42,-379,276,-38,-375);
+    zone:registerRegion(5,306,-39,-317,310,-35,-313);
+    zone:registerRegion(6,393,-39,193,397,-35,197);
+    zone:registerRegion(7,62,-39,434,66,-35,438);
+    zone:registerRegion(8,-2,-42,464,2,-38,468);
+    zone:registerRegion(9,-65,-39,434,-61,-35,438);
+    zone:registerRegion(10,-397,-39,193,-393,-35,197);
+    zone:registerRegion(11,-445,-42,142,-441,-38,146);
+    zone:registerRegion(12,-276,-42,-379,-272,-38,-375);
+    zone:registerRegion(13,-191,-43,-405,-187,-39,-401);
+    zone:registerRegion(14,-151,-26,-449,-147,-22,-445);
+    zone:registerRegion(15,543,-73,-19,547,-69,-15);
+    zone:registerRegion(16,182,-73,511,186,-69,515);
+    zone:registerRegion(17,-432,-73,332,-428,-69,336);
+    zone:registerRegion(18,-453,-73,-308,-449,-69,-304);
+    zone:registerRegion(19,-436,-39,71,-432,-35,75);
+    zone:registerRegion(20,-310,-39,-317,-306,-35,-313);
+    zone:registerRegion(21,441,-42,142,445,-38,146);
+    zone:registerRegion(22,432,-39,71,436,-35,75);
+    ------------------------------
+    -- Blue teleports
+    ------------------------------
+    zone:registerRegion(23,162.5,-31,-353.5,168.5,-30,-347.5); -- Main To Seriyu
+    zone:registerRegion(24,374.5,-25,61.5,380.5,-24,67.5); -- Seriyu to Genbu
+    zone:registerRegion(25,52.5,-25,376.5,58.5,-24,382.5); -- Genbu to Byakko
+    zone:registerRegion(26,-346.5,-25,166.5,-340.5,-24,172.5); -- Byakko to Suzaku
+    zone:registerRegion(27,-270.5,-25,-277.5,-264.5,-24,-271.5); -- Suzaku to Main
+    zone:registerRegion(28,-170,-31,-354.4,-162,-30,-347.2); -- Main to Suzaku
+    zone:registerRegion(29,-381,-25,61.5,-374.5,-24,67.5); -- Suzaku to Byakko
+    zone:registerRegion(30,-58,-25,376.5,-52,-24,382.5); -- Byakko to Genbu
+    zone:registerRegion(31,340.5,-25,166.5,346.5,-24,172.5); --Genbu to Seriyu
+    zone:registerRegion(32,264.5,-25,-277.5,270.5,-24,-271.5); -- Seriyu to Main
+    ------------------------------
+    -- Yellow teleports
+    ------------------------------
+    zone:registerRegion(33,454,-5,-149,456,-3,-147);
+    zone:registerRegion(34,278,-5,383,281,-3,386);
+    zone:registerRegion(35,-283,-5,386,-280,-3,389);
+    zone:registerRegion(36,-456,-5,-149,-454,-3,-147);
+    ---432,-72,335,-429,-70,333
+    ------------------------------
+    -- Green teleports
+    ------------------------------
+    zone:registerRegion(37,-145,-41,-156,-142,-39,-153);
+    zone:registerRegion(38,142,-41,-156,145,-39,-153 );
+    
+    UpdateTreasureSpawnPoint(17310019);
+    
+    SetRegionalConquestOverseers(zone:getRegionID())
+
+end;
+
+-----------------------------------		
+-- onConquestUpdate		
+-----------------------------------		
+
+function onConquestUpdate(zone, updatetype)
+    local players = zone:getPlayers();
+    
+    for name, player in pairs(players) do
+        conquestUpdate(zone, player, updatetype, CONQUEST_BASE);
+    end
+end;
+
+-----------------------------------		
+-- onZoneIn		
+-----------------------------------		
+
+function onZoneIn(player,prevZone)		
+
+	cs = -1;
+
+	if((player:getXPos() == 0) and (player:getYPos() == 0) and (player:getZPos() == 0)) then	
+		player:setPos(333.017,-44.896,-458.35,164);
+	end	
+	if(player:getCurrentMission(ZILART) == THE_GATE_OF_THE_GODS and player:getVar("ZilartStatus") == 1) then
+		cs = 0x0033;
+	end
+	
+	return cs;
+	
+end;		
+
+-----------------------------------		
+-- onRegionEnter		
+-----------------------------------		
+
+function onRegionEnter(player,region)
+
+	switch (region:GetRegionID()): caseof
+	{
+		---------------------------------
+		[1] = function (x)  -- Portal --
+		---------------------------------
+			player:startEvent(0x0000);
+		end,
+		---------------------------------
+		[2] = function (x)  -- Portal --
+		---------------------------------
+			player:startEvent(0x0001);
+		end,
+		---------------------------------
+		[3] = function (x)  -- Portal --
+		---------------------------------
+			player:startEvent(0x0002);
+		end,
+		---------------------------------
+		[4] = function (x)  -- Portal --
+		---------------------------------
+			if(math.random(0,1) == 0) then
+				player:startEvent(0x0004);
+			else
+				player:startEvent(0x0005);
+			end	
+		end,
+		---------------------------------
+		[5] = function (x)  -- Portal --
+		---------------------------------
+			player:startEvent(0x0006);
+		end,
+		---------------------------------
+		[6] = function (x)  -- Portal --
+		---------------------------------
+			player:startEvent(0x0009);
+		end,
+		---------------------------------
+		[7] = function (x)  -- Portal --
+		---------------------------------
+			player:startEvent(0x0010);
+		end,
+		---------------------------------
+		[8] = function (x)  -- Portal --
+		---------------------------------
+			if(math.random(0,1) == 0) then
+				player:startEvent(0x0012);
+			else
+				player:startEvent(0x0013);
+			end	
+		end,
+		---------------------------------
+		[9] = function (x)  -- Portal --
+		---------------------------------
+			player:startEvent(0x0014);
+		end,
+		---------------------------------
+		[10] = function (x)  -- Portal --
+		---------------------------------
+			player:startEvent(0x0017);
+		end,
+		---------------------------------
+		[11] = function (x)  -- Portal --
+		---------------------------------
+			if(math.random(0,1) == 0) then
+				player:startEvent(0x0019);
+			else
+				player:startEvent(0x001A);
+			end
+		end,
+		---------------------------------
+		[12] = function (x)  -- Portal --
+		---------------------------------
+			if(math.random(0,1) == 0) then
+				player:startEvent(0x0020);
+			else
+				player:startEvent(0x0021);
+			end	
+		end,
+		---------------------------------
+		[13] = function (x)  -- Portal --
+		---------------------------------
+			player:startEvent(0x0022);
+		end,
+		---------------------------------
+		[14] = function (x)  -- Portal --
+		---------------------------------
+			player:startEvent(0x0024);
+		end,
+		---------------------------------
+		[15] = function (x)  -- Portal --
+		---------------------------------
+			player:startEvent(0x0025);
+		end,
+		---------------------------------
+		[16] = function (x)  -- Portal --
+		---------------------------------
+			player:startEvent(0x0026);
+		end,
+		---------------------------------
+		[17] = function (x)  -- Portal --
+		---------------------------------
+			player:startEvent(0x0027);
+		end,
+		---------------------------------
+		[18] = function (x)  -- Portal --
+		---------------------------------
+			player:startEvent(0x0028);
+		end,
+		---------------------------------
+		[19] = function (x)  -- Portal --
+		---------------------------------
+			player:startEvent(0x001B);
+		end,
+		---------------------------------
+		[20] = function (x)  -- Portal --
+		---------------------------------
+			player:startEvent(0x001E);
+		end,
+		---------------------------------
+		[21] = function (x)  -- Portal --
+		---------------------------------
+			if(math.random(0,1) == 0) then
+				player:startEvent(0x000B);
+			else
+				player:startEvent(0x000C);
+			end
+		end,
+		---------------------------------
+		[22] = function (x)  -- Portal --
+		---------------------------------
+			player:startEvent(0x0009);
+		end,
+		----------- BLUE portals --------------
+		---------------------------------
+		[23] = function (x)  -- Portal -- Main To Seriyu
+		---------------------------------
+			if(GetNPCByID(17310053):getAnimation() == 8) then 
+				player:startEvent(0x0003); 
+			end
+		end,
+		---------------------------------
+		[24] = function (x)  -- Portal -- Seriyu to Genbu
+		---------------------------------
+			if(GetNPCByID(17310056):getAnimation() == 8) then
+				player:startEvent(0x000A);
+			end
+		end,
+		---------------------------------
+		[25] = function (x)  -- Portal -- Genbu to Byakko
+		---------------------------------
+			if(GetNPCByID(17310059):getAnimation() == 8) then
+				player:startEvent(0x0011);
+			end
+		end,
+		---------------------------------
+		[26] = function (x)  -- Portal -- Byakko to Suzaku
+		---------------------------------
+			if(GetNPCByID(17310062):getAnimation() == 8) then
+				player:startEvent(0x0018);
+			end
+		end,
+		---------------------------------
+		[27] = function (x)  -- Portal -- Suzaku to Main
+		---------------------------------
+			if(GetNPCByID(17310065):getAnimation() == 8) then
+				player:startEvent(0x001F);
+			end
+		end,
+		---------------------------------
+		[28] = function (x)  -- Portal -- Main to Suzaku
+		---------------------------------
+			if(GetNPCByID(17310066):getAnimation() == 8) then
+				player:startEvent(0x0023);
+			end
+		end,
+		---------------------------------
+		[29] = function (x)  -- Portal -- Suzaku to Byakko
+		---------------------------------
+			if(GetNPCByID(17310063):getAnimation() == 8) then
+				player:startEvent(0x001C);
+			end
+		end,
+		--------------------------------- 
+		[30] = function (x)  -- Portal -- Byakko to Genbu
+		---------------------------------
+			if(GetNPCByID(17310060):getAnimation() == 8) then
+				player:startEvent(0x0015);
+			end
+		end,
+		---------------------------------
+		[31] = function (x)  -- Portal -- Genbu to Seriyu
+		---------------------------------
+			if(GetNPCByID(17310057):getAnimation() == 8) then
+				player:startEvent(0x000E);
+			end
+		end,
+		---------------------------------
+		[32] = function (x)  -- Portal -- Seriyu to Main
+		---------------------------------
+			if(GetNPCByID(17310054):getAnimation() == 8) then
+				player:startEvent(0x0007);
+			end
+		end,
+		---------------------------------
+		[33] = function (x)  -- Seiryu's Portal --
+		---------------------------------
+			player:startEvent(0x0008);
+		end,
+
+		---------------------------------
+		[34] = function (x)  -- Genbu's Portal --
+		---------------------------------
+			player:startEvent(0x000f);
+		end,
+
+		---------------------------------
+		[35] = function (x)  -- Byakko's Portal --
+		---------------------------------
+			player:startEvent(0x0016);
+		end,
+
+		---------------------------------
+		[36] = function (x)  -- Suzaku's Portal --
+		---------------------------------
+			player:startEvent(0x001d);
+		end,
+
+		---------------------------------
+		[37] = function (x)  
+		---------------------------------
+			if(player:getVar("skyShortcut") == 1) then
+				player:startEvent(0x002a);
+			else
+				title = player:getTitle();
+				if(title == 401) then
+					player:startEvent(0x0029,title);
+				else
+					player:startEvent(0x002b,title);
+				end
+			end
+		end,
+
+		---------------------------------
+		[38] = function (x)  
+		---------------------------------
+			if(player:getVar("skyShortcut") == 1) then
+				player:startEvent(0x002a);
+			else
+				title = player:getTitle();
+				if(title == 401) then
+					player:startEvent(0x0029,title);
+				else
+					player:startEvent(0x002b,title);
+				end
+			end
+		end,
+		
+		default = function (x)
+		end,
+	}
+	
+end;
+
+-----------------------------------	
+-- onRegionLeave	
+-----------------------------------	
+
+function onRegionLeave(player,region)
+end;
+
+-----------------------------------	
+-- onEventUpdate	
+-----------------------------------	
+
+function onEventUpdate(player,csid,option)	
+--printf("CSID: %u",csid);
+--printf("RESULT: %u",option);
+end;	
+
+-----------------------------------	
+-- onEventFinish	
+-----------------------------------	
+
+function onEventFinish(player,csid,option)	
+--printf("CSID: %u",csid);
+--printf("RESULT: %u",option);
+	
+	if(csid == 0x0029 and option ~= 0) then
+		player:setVar("skyShortcut",1);
+	elseif(csid == 0x0033) then
+		player:setVar("ZilartStatus",0);
+		player:completeMission(ZILART,THE_GATE_OF_THE_GODS);
+		player:addMission(ZILART,ARK_ANGELS);
+	end
+	
 end;		