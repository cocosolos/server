--- conflicted
+++ resolved
@@ -21,31 +21,6 @@
         CARRIED_OVER_POINTS        = 7000, -- You have carried over <number> login point[/s].
         LOGIN_CAMPAIGN_UNDERWAY    = 7001, -- The [/January/February/March/April/May/June/July/August/September/October/November/December] <number> Login Campaign is currently underway!<space>
         LOGIN_NUMBER               = 7002, -- In celebration of your most recent login (login no. <number>), we have provided you with <number> points! You currently have a total of <number> points.
-<<<<<<< HEAD
-        TIME_TO_COMPLETE           = 7404, -- You have <number> [minute/minutes] (Earth time) to complete this mission.
-        MISSION_FAILED             = 7405, -- The mission has failed. Leaving area.
-        TIME_REMAINING_MINUTES     = 7409, -- ime remaining: <number> [minute/minutes] (Earth time).
-        TIME_REMAINING_SECONDS     = 7410, -- ime remaining: <number> [second/seconds] (Earth time).
-        FADES_INTO_NOTHINGNESS     = 7411, -- The <keyitem> fades into nothingness...
-        PARTY_FALLEN               = 7412, -- ll party members have fallen in battle. Mission failure in <number> [minute/minutes].
-        GOWAM_DEATH                = 7559, -- Ugh...
-        YAZQUHL_DEATH              = 7562, -- Defeated...by a corsair...?
-        TAKE_THIS                  = 7563, -- Take this!
-        REST_BENEATH               = 7564, -- Time for you to rest beneath the waves!
-        STOP_US                    = 7565, -- There's nothing you can do to stop us!
-        BATTLE_HIGH_SEAS           = 7567, -- A battle on the high seas? My warrior's spirit soars in anticipation!
-        TIME_IS_NEAR               = 7568, -- My time is near...
-        SO_I_FALL                  = 7569, -- And so I fall...
-        SWIFT_AS_LIGHTNING         = 7570, -- Swift as lightning...!
-        HARNESS_THE_WHIRLWIND      = 7571, -- Harness the whirlwind...!
-        STING_OF_MY_BLADE          = 7572, -- Feel the sting of my blade!
-        UNNATURAL_CURS             = 7573, -- Unnatural curs!
-        OVERPOWERED_CREW           = 7574, -- You have overpowered my crew...
-        TEST_YOUR_BLADES           = 7575, -- I will test your blades. Prepare to join your ancestors...
-        FOR_THE_BLACK_COFFIN       = 7576, -- For the Black Coffin!
-        FOR_EPHRAMAD               = 7577, -- For Ephramad!
-        TROUBLESOME_SQUABS         = 7578, -- Troublesome squabs...
-=======
         TIME_TO_COMPLETE           = 7407, -- You have <number> [minute/minutes] (Earth time) to complete this mission.
         MISSION_FAILED             = 7408, -- The mission has failed. Leaving area.
         TIME_REMAINING_MINUTES     = 7412, -- ime remaining: <number> [minute/minutes] (Earth time).
@@ -69,7 +44,6 @@
         FOR_THE_BLACK_COFFIN       = 7579, -- For the Black Coffin!
         FOR_EPHRAMAD               = 7580, -- For Ephramad!
         TROUBLESOME_SQUABS         = 7581, -- Troublesome squabs...
->>>>>>> a63a3b81
     },
     mob =
     {
