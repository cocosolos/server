-----------------------------------
--
-- Zone: Quicksand_Caves (208)
--
-----------------------------------
package.loaded["scripts/zones/Quicksand_Caves/TextIDs"] = nil;
-----------------------------------

require("scripts/globals/settings");
require("scripts/globals/keyitems");
require("scripts/globals/zone");
require("scripts/zones/Quicksand_Caves/TextIDs");

base_id = 17629681;

-----------------------------------
-- onInitialize
-----------------------------------

function onInitialize(zone)
<<<<<<< HEAD

    local tomes = {17629762,17629763,17629764,17629765,17629766,17629767};
    
    SetGroundsTome(tomes);

	-- Weight Door System (RegionID, X, Radius, Z)
	zone:registerRegion(1,   -15, 5, -60, 0,0,0); -- 0x010D01EF Door
	zone:registerRegion(3, 	  15, 5,-180, 0,0,0); -- 0x010D01F1 Door
	zone:registerRegion(5, 	-580, 5,-420, 0,0,0); -- 0x010D01F3 Door
	zone:registerRegion(7, 	-700, 5,-420, 0,0,0); -- 0x010D01F5 Door
	zone:registerRegion(9, 	-700, 5,-380, 0,0,0); -- 0x010D01F7 Door
	zone:registerRegion(11, -780, 5,-460, 0,0,0); -- 0x010D01F9 Door
	zone:registerRegion(13, -820, 5,-380, 0,0,0); -- 0x010D01FB Door
	zone:registerRegion(15, -260, 5, 740, 0,0,0); -- 0x010D01FD Door
	zone:registerRegion(17, -340, 5, 660, 0,0,0); -- 0x010D01FF Door
	zone:registerRegion(19, -420, 5, 740, 0,0,0); -- 0x010D0201 Door
	zone:registerRegion(21, -340, 5, 820, 0,0,0); -- 0x010D0203 Door
	zone:registerRegion(23, -409, 5, 800, 0,0,0); -- 0x010D0205 Door
	zone:registerRegion(25, -400, 5, 670, 0,0,0); -- 0x010D0207 Door
	
	--[[ -- (Old)
=======
	-- Weight Door System (RegionID, X, Radius, Z)
	zone:registerRegion(1,   -15, 5, -60, 0,0,0); -- 0x010D01EF Door
	zone:registerRegion(3, 	  15, 5,-180, 0,0,0); -- 0x010D01F1 Door
	zone:registerRegion(5, 	-580, 5,-420, 0,0,0); -- 0x010D01F3 Door
	zone:registerRegion(7, 	-700, 5,-420, 0,0,0); -- 0x010D01F5 Door
	zone:registerRegion(9, 	-700, 5,-380, 0,0,0); -- 0x010D01F7 Door
	zone:registerRegion(11, -780, 5,-460, 0,0,0); -- 0x010D01F9 Door
	zone:registerRegion(13, -820, 5,-380, 0,0,0); -- 0x010D01FB Door
	zone:registerRegion(15, -260, 5, 740, 0,0,0); -- 0x010D01FD Door
	zone:registerRegion(17, -340, 5, 660, 0,0,0); -- 0x010D01FF Door
	zone:registerRegion(19, -420, 5, 740, 0,0,0); -- 0x010D0201 Door
	zone:registerRegion(21, -340, 5, 820, 0,0,0); -- 0x010D0203 Door
	zone:registerRegion(23, -409, 5, 800, 0,0,0); -- 0x010D0205 Door
	zone:registerRegion(25, -400, 5, 670, 0,0,0); -- 0x010D0207 Door
	
	--[[ -- (Old)
>>>>>>> 793d589d
	zone:registerRegion(1,-18,-1, -62,-13,1, -57);
	zone:registerRegion(3, 13,-1, -183, 18,1, -177);
	zone:registerRegion(5,-583,-1,-422,-577,1,-418);
	zone:registerRegion(7,-703,-1,-423,-697,1,-417);
	zone:registerRegion(9,-703,-1,-383,-697,1,-377);
	zone:registerRegion(11,-782,-1,-462,-777,1,-457);
	zone:registerRegion(13,-823,-1,-383,-817,1,-377);
	zone:registerRegion(15,-262,-1, 737,-257,1, 742);
	zone:registerRegion(17,-343,-1, 657,-337,1, 662);
	zone:registerRegion(19,-343,-1, 818,-337,1, 822);
	zone:registerRegion(21,-411,-1, 797,-406,1, 803);
	zone:registerRegion(23,-422,-1, 737,-417,1, 742);
	zone:registerRegion(25,-403,-1, 669,-397,1, 674);
	]]--
	
	-- Hole in the Sand
	zone:registerRegion(30,495,-9,-817,497,-7,-815); 	-- E-11 (Map 2)
	zone:registerRegion(31,815,-9,-744,817,-7,-742); 	-- M-9 (Map 2)
	zone:registerRegion(32,215,6,-17,217,8,-15); 		-- K-6 (Map 3)
	zone:registerRegion(33,-297,6,415,-295,8,417); 		-- E-7 (Map 6)
	zone:registerRegion(34,-137,6,-177,-135,8,-175); 	-- G-7 (Map 8)
<<<<<<< HEAD
	
	SetServerVariable("BastokFight8_1" ,0);
	SetServerVariable("Bastok8-1LastClear", os.time()-QM_RESET_TIME); -- Set a delay on ??? mission NM pop.
    
    UpdateTreasureSpawnPoint(17629731);

=======
	
	SetServerVariable("BastokFight8_1" ,0);
	SetServerVariable("Bastok8-1LastClear", os.time()-QM_RESET_TIME); -- Set a delay on ??? mission NM pop.
end;

-----------------------------------		
-- onConquestUpdate		
-----------------------------------		

function onConquestUpdate(zone, updatetype)
    local players = zone:getPlayers();
    
    for name, player in pairs(players) do
        conquestUpdate(zone, player, updatetype, CONQUEST_BASE);
    end
>>>>>>> 793d589d
end;

-----------------------------------		
-- onZoneIn		
-----------------------------------		

function onZoneIn(player,prevZone)		
	local cs = -1;	
	if((player:getXPos() == 0) and (player:getYPos() == 0) and (player:getZPos() == 0)) then	
		player:setPos(-980.193,14.913,-282.863,60);
	end	
	return cs;	
end;		

-----------------------------------		
-- onRegionEnter		
-----------------------------------		

function onRegionEnter(player,region)
	
	local RegionID = region:GetRegionID();	
	
	if(RegionID >= 30) then
		switch (RegionID): caseof
		{
			[30] = function (x)
			player:setPos(496,-6,-816);
			end,
			[31] = function (x)
			player:setPos(816,-6,-743);
			end,
			[32] = function (x)
			player:setPos(216,9,-16);
			end,
			[33] = function (x)
			player:setPos(-296,9,416);
			end,
			[34] = function (x)
			player:setPos(-136,9,-176);
			end,
		}
	else
		local race = player:getRace();
		 printf("entering region %u",RegionID);
		
		if(race == 8) then -- Galka
			weight = 3;
		elseif(race == 5 or race == 6) then -- Taru male or female
			weight = 1;
		else -- Hume/Elvaan/Mithra
			weight = 2;
		end
		
		local varname = "[DOOR]Weight_Sensor_"..RegionID;
		w = GetServerVariable(varname);
		w = w + weight;
		SetServerVariable(varname,w);
		
		if(player:hasKeyItem(2051) or w >= 3) then
			local door = GetNPCByID(base_id + RegionID - 1);
			door:openDoor(15); -- open door with a 15 second time delay.
			--platform = GetNPCByID(base_id + RegionID + 1);
			--platform:setAnimation(8); -- this is supposed to light up the platform but it's not working. Tried other values too.
		end
	end
	
end;

-----------------------------------		
-- OnRegionLeave		
-----------------------------------		

function onRegionLeave(player,region)

	local RegionID = region:GetRegionID();
	
	if(RegionID < 30) then
		local race = player:getRace();
		-- printf("exiting region %u",RegionID);
		
		if(race == 8) then -- Galka
			weight = 3;
		elseif(race == 5 or race == 6) then -- Taru male or female
			weight = 1;
		else -- Hume/Elvaan/Mithra
			weight = 2;
		end;
		local varname = "[DOOR]Weight_Sensor_"..RegionID;
		w = GetServerVariable(varname);
		lastWeight = w;
		w = w - weight;
		SetServerVariable(varname,w);
		
		if(lastWeight >= 3 and w < 3) then
			--platform = GetNPCByID(base_id + RegionID + 1);
			--platform:setAnimation(9);
		end
	end
	
end;

-----------------------------------	
-- onEventUpdate	
-----------------------------------	

function onEventUpdate(player,csid,option)	
	--printf("CSID: %u",csid);
	--printf("RESULT: %u",option);
end;	

-----------------------------------	
-- onEventFinish	
-----------------------------------	

function onEventFinish(player,csid,option)	
	--printf("CSID: %u",csid);
	--printf("RESULT: %u",option);
end;	
<|MERGE_RESOLUTION|>--- conflicted
+++ resolved
@@ -1,29 +1,28 @@
------------------------------------
---
--- Zone: Quicksand_Caves (208)
---
------------------------------------
-package.loaded["scripts/zones/Quicksand_Caves/TextIDs"] = nil;
------------------------------------
-
-require("scripts/globals/settings");
-require("scripts/globals/keyitems");
-require("scripts/globals/zone");
-require("scripts/zones/Quicksand_Caves/TextIDs");
-
+-----------------------------------
+--
+-- Zone: Quicksand_Caves (208)
+--
+-----------------------------------
+package.loaded["scripts/zones/Quicksand_Caves/TextIDs"] = nil;
+-----------------------------------
+
+require("scripts/globals/settings");
+require("scripts/globals/keyitems");
+require("scripts/globals/zone");
+require("scripts/zones/Quicksand_Caves/TextIDs");
+
 base_id = 17629681;
-
------------------------------------
--- onInitialize
------------------------------------
-
-function onInitialize(zone)
-<<<<<<< HEAD
-
-    local tomes = {17629762,17629763,17629764,17629765,17629766,17629767};
-    
-    SetGroundsTome(tomes);
-
+
+-----------------------------------
+-- onInitialize
+-----------------------------------
+
+function onInitialize(zone)
+
+    local tomes = {17629762,17629763,17629764,17629765,17629766,17629767};
+    
+    SetGroundsTome(tomes);
+
 	-- Weight Door System (RegionID, X, Radius, Z)
 	zone:registerRegion(1,   -15, 5, -60, 0,0,0); -- 0x010D01EF Door
 	zone:registerRegion(3, 	  15, 5,-180, 0,0,0); -- 0x010D01F1 Door
@@ -40,184 +39,160 @@
 	zone:registerRegion(25, -400, 5, 670, 0,0,0); -- 0x010D0207 Door
 	
 	--[[ -- (Old)
-=======
-	-- Weight Door System (RegionID, X, Radius, Z)
-	zone:registerRegion(1,   -15, 5, -60, 0,0,0); -- 0x010D01EF Door
-	zone:registerRegion(3, 	  15, 5,-180, 0,0,0); -- 0x010D01F1 Door
-	zone:registerRegion(5, 	-580, 5,-420, 0,0,0); -- 0x010D01F3 Door
-	zone:registerRegion(7, 	-700, 5,-420, 0,0,0); -- 0x010D01F5 Door
-	zone:registerRegion(9, 	-700, 5,-380, 0,0,0); -- 0x010D01F7 Door
-	zone:registerRegion(11, -780, 5,-460, 0,0,0); -- 0x010D01F9 Door
-	zone:registerRegion(13, -820, 5,-380, 0,0,0); -- 0x010D01FB Door
-	zone:registerRegion(15, -260, 5, 740, 0,0,0); -- 0x010D01FD Door
-	zone:registerRegion(17, -340, 5, 660, 0,0,0); -- 0x010D01FF Door
-	zone:registerRegion(19, -420, 5, 740, 0,0,0); -- 0x010D0201 Door
-	zone:registerRegion(21, -340, 5, 820, 0,0,0); -- 0x010D0203 Door
-	zone:registerRegion(23, -409, 5, 800, 0,0,0); -- 0x010D0205 Door
-	zone:registerRegion(25, -400, 5, 670, 0,0,0); -- 0x010D0207 Door
-	
-	--[[ -- (Old)
->>>>>>> 793d589d
-	zone:registerRegion(1,-18,-1, -62,-13,1, -57);
-	zone:registerRegion(3, 13,-1, -183, 18,1, -177);
-	zone:registerRegion(5,-583,-1,-422,-577,1,-418);
-	zone:registerRegion(7,-703,-1,-423,-697,1,-417);
-	zone:registerRegion(9,-703,-1,-383,-697,1,-377);
-	zone:registerRegion(11,-782,-1,-462,-777,1,-457);
-	zone:registerRegion(13,-823,-1,-383,-817,1,-377);
-	zone:registerRegion(15,-262,-1, 737,-257,1, 742);
-	zone:registerRegion(17,-343,-1, 657,-337,1, 662);
-	zone:registerRegion(19,-343,-1, 818,-337,1, 822);
-	zone:registerRegion(21,-411,-1, 797,-406,1, 803);
-	zone:registerRegion(23,-422,-1, 737,-417,1, 742);
-	zone:registerRegion(25,-403,-1, 669,-397,1, 674);
+	zone:registerRegion(1,-18,-1, -62,-13,1, -57);
+	zone:registerRegion(3, 13,-1, -183, 18,1, -177);
+	zone:registerRegion(5,-583,-1,-422,-577,1,-418);
+	zone:registerRegion(7,-703,-1,-423,-697,1,-417);
+	zone:registerRegion(9,-703,-1,-383,-697,1,-377);
+	zone:registerRegion(11,-782,-1,-462,-777,1,-457);
+	zone:registerRegion(13,-823,-1,-383,-817,1,-377);
+	zone:registerRegion(15,-262,-1, 737,-257,1, 742);
+	zone:registerRegion(17,-343,-1, 657,-337,1, 662);
+	zone:registerRegion(19,-343,-1, 818,-337,1, 822);
+	zone:registerRegion(21,-411,-1, 797,-406,1, 803);
+	zone:registerRegion(23,-422,-1, 737,-417,1, 742);
+	zone:registerRegion(25,-403,-1, 669,-397,1, 674);
 	]]--
 	
-	-- Hole in the Sand
-	zone:registerRegion(30,495,-9,-817,497,-7,-815); 	-- E-11 (Map 2)
-	zone:registerRegion(31,815,-9,-744,817,-7,-742); 	-- M-9 (Map 2)
-	zone:registerRegion(32,215,6,-17,217,8,-15); 		-- K-6 (Map 3)
-	zone:registerRegion(33,-297,6,415,-295,8,417); 		-- E-7 (Map 6)
-	zone:registerRegion(34,-137,6,-177,-135,8,-175); 	-- G-7 (Map 8)
-<<<<<<< HEAD
+	-- Hole in the Sand
+	zone:registerRegion(30,495,-9,-817,497,-7,-815); 	-- E-11 (Map 2)
+	zone:registerRegion(31,815,-9,-744,817,-7,-742); 	-- M-9 (Map 2)
+	zone:registerRegion(32,215,6,-17,217,8,-15); 		-- K-6 (Map 3)
+	zone:registerRegion(33,-297,6,415,-295,8,417); 		-- E-7 (Map 6)
+	zone:registerRegion(34,-137,6,-177,-135,8,-175); 	-- G-7 (Map 8)
 	
 	SetServerVariable("BastokFight8_1" ,0);
-	SetServerVariable("Bastok8-1LastClear", os.time()-QM_RESET_TIME); -- Set a delay on ??? mission NM pop.
-    
-    UpdateTreasureSpawnPoint(17629731);
+	SetServerVariable("Bastok8-1LastClear", os.time()-QM_RESET_TIME); -- Set a delay on ??? mission NM pop.
+    
+    UpdateTreasureSpawnPoint(17629731);
 
-=======
-	
-	SetServerVariable("BastokFight8_1" ,0);
-	SetServerVariable("Bastok8-1LastClear", os.time()-QM_RESET_TIME); -- Set a delay on ??? mission NM pop.
-end;
-
------------------------------------		
--- onConquestUpdate		
------------------------------------		
-
-function onConquestUpdate(zone, updatetype)
-    local players = zone:getPlayers();
-    
-    for name, player in pairs(players) do
-        conquestUpdate(zone, player, updatetype, CONQUEST_BASE);
-    end
->>>>>>> 793d589d
-end;
-
------------------------------------		
--- onZoneIn		
------------------------------------		
-
-function onZoneIn(player,prevZone)		
+end;
+
+-----------------------------------		
+-- onConquestUpdate		
+-----------------------------------		
+
+function onConquestUpdate(zone, updatetype)
+    local players = zone:getPlayers();
+    
+    for name, player in pairs(players) do
+        conquestUpdate(zone, player, updatetype, CONQUEST_BASE);
+    end
+end;
+
+-----------------------------------		
+-- onZoneIn		
+-----------------------------------		
+
+function onZoneIn(player,prevZone)		
 	local cs = -1;	
-	if((player:getXPos() == 0) and (player:getYPos() == 0) and (player:getZPos() == 0)) then	
-		player:setPos(-980.193,14.913,-282.863,60);
-	end	
-	return cs;	
-end;		
-
------------------------------------		
--- onRegionEnter		
------------------------------------		
-
-function onRegionEnter(player,region)
-	
+	if((player:getXPos() == 0) and (player:getYPos() == 0) and (player:getZPos() == 0)) then	
+		player:setPos(-980.193,14.913,-282.863,60);
+	end	
+	return cs;	
+end;		
+
+-----------------------------------		
+-- onRegionEnter		
+-----------------------------------		
+
+function onRegionEnter(player,region)
+	
 	local RegionID = region:GetRegionID();	
-	
-	if(RegionID >= 30) then
+	
+	if(RegionID >= 30) then
 		switch (RegionID): caseof
-		{
-			[30] = function (x)
-			player:setPos(496,-6,-816);
-			end,
-			[31] = function (x)
-			player:setPos(816,-6,-743);
-			end,
-			[32] = function (x)
-			player:setPos(216,9,-16);
-			end,
-			[33] = function (x)
-			player:setPos(-296,9,416);
-			end,
-			[34] = function (x)
-			player:setPos(-136,9,-176);
-			end,
-		}
-	else
+		{
+			[30] = function (x)
+			player:setPos(496,-6,-816);
+			end,
+			[31] = function (x)
+			player:setPos(816,-6,-743);
+			end,
+			[32] = function (x)
+			player:setPos(216,9,-16);
+			end,
+			[33] = function (x)
+			player:setPos(-296,9,416);
+			end,
+			[34] = function (x)
+			player:setPos(-136,9,-176);
+			end,
+		}
+	else
 		local race = player:getRace();
-		 printf("entering region %u",RegionID);
-		
-		if(race == 8) then -- Galka
-			weight = 3;
-		elseif(race == 5 or race == 6) then -- Taru male or female
-			weight = 1;
-		else -- Hume/Elvaan/Mithra
-			weight = 2;
-		end
-		
+		 printf("entering region %u",RegionID);
+		
+		if(race == 8) then -- Galka
+			weight = 3;
+		elseif(race == 5 or race == 6) then -- Taru male or female
+			weight = 1;
+		else -- Hume/Elvaan/Mithra
+			weight = 2;
+		end
+		
 		local varname = "[DOOR]Weight_Sensor_"..RegionID;
-		w = GetServerVariable(varname);
-		w = w + weight;
-		SetServerVariable(varname,w);
-		
-		if(player:hasKeyItem(2051) or w >= 3) then
+		w = GetServerVariable(varname);
+		w = w + weight;
+		SetServerVariable(varname,w);
+		
+		if(player:hasKeyItem(2051) or w >= 3) then
 			local door = GetNPCByID(base_id + RegionID - 1);
-			door:openDoor(15); -- open door with a 15 second time delay.
-			--platform = GetNPCByID(base_id + RegionID + 1);
-			--platform:setAnimation(8); -- this is supposed to light up the platform but it's not working. Tried other values too.
-		end
-	end
-	
-end;
-
------------------------------------		
--- OnRegionLeave		
------------------------------------		
-
-function onRegionLeave(player,region)
-
+			door:openDoor(15); -- open door with a 15 second time delay.
+			--platform = GetNPCByID(base_id + RegionID + 1);
+			--platform:setAnimation(8); -- this is supposed to light up the platform but it's not working. Tried other values too.
+		end
+	end
+	
+end;
+
+-----------------------------------		
+-- OnRegionLeave		
+-----------------------------------		
+
+function onRegionLeave(player,region)
+
 	local RegionID = region:GetRegionID();
-	
-	if(RegionID < 30) then
+	
+	if(RegionID < 30) then
 		local race = player:getRace();
-		-- printf("exiting region %u",RegionID);
-		
-		if(race == 8) then -- Galka
-			weight = 3;
-		elseif(race == 5 or race == 6) then -- Taru male or female
-			weight = 1;
-		else -- Hume/Elvaan/Mithra
-			weight = 2;
-		end;
+		-- printf("exiting region %u",RegionID);
+		
+		if(race == 8) then -- Galka
+			weight = 3;
+		elseif(race == 5 or race == 6) then -- Taru male or female
+			weight = 1;
+		else -- Hume/Elvaan/Mithra
+			weight = 2;
+		end;
 		local varname = "[DOOR]Weight_Sensor_"..RegionID;
-		w = GetServerVariable(varname);
-		lastWeight = w;
-		w = w - weight;
-		SetServerVariable(varname,w);
-		
-		if(lastWeight >= 3 and w < 3) then
-			--platform = GetNPCByID(base_id + RegionID + 1);
-			--platform:setAnimation(9);
-		end
-	end
-	
-end;
-
------------------------------------	
--- onEventUpdate	
------------------------------------	
-
-function onEventUpdate(player,csid,option)	
-	--printf("CSID: %u",csid);
-	--printf("RESULT: %u",option);
-end;	
-
------------------------------------	
--- onEventFinish	
------------------------------------	
-
-function onEventFinish(player,csid,option)	
-	--printf("CSID: %u",csid);
-	--printf("RESULT: %u",option);
-end;	
+		w = GetServerVariable(varname);
+		lastWeight = w;
+		w = w - weight;
+		SetServerVariable(varname,w);
+		
+		if(lastWeight >= 3 and w < 3) then
+			--platform = GetNPCByID(base_id + RegionID + 1);
+			--platform:setAnimation(9);
+		end
+	end
+	
+end;
+
+-----------------------------------	
+-- onEventUpdate	
+-----------------------------------	
+
+function onEventUpdate(player,csid,option)	
+	--printf("CSID: %u",csid);
+	--printf("RESULT: %u",option);
+end;	
+
+-----------------------------------	
+-- onEventFinish	
+-----------------------------------	
+
+function onEventFinish(player,csid,option)	
+	--printf("CSID: %u",csid);
+	--printf("RESULT: %u",option);
+end;	