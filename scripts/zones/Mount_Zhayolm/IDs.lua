-----------------------------------
-- Area: Mount_Zhayolm
-----------------------------------
require("scripts/globals/zone")
-----------------------------------

zones = zones or {}

zones[xi.zone.MOUNT_ZHAYOLM] =
{
    text =
    {
        NOTHING_HAPPENS         = 119,  -- Nothing happens...
        ITEM_CANNOT_BE_OBTAINED = 6383, -- You cannot obtain the <item>. Come back after sorting your inventory.
        ITEM_OBTAINED           = 6389, -- Obtained: <item>.
        GIL_OBTAINED            = 6390, -- Obtained <number> gil.
        KEYITEM_OBTAINED        = 6392, -- Obtained key item: <keyitem>.
        FELLOW_MESSAGE_OFFSET   = 6418, -- I'm ready. I suppose.
        CARRIED_OVER_POINTS     = 7000, -- You have carried over <number> login point[/s].
        LOGIN_CAMPAIGN_UNDERWAY = 7001, -- The [/January/February/March/April/May/June/July/August/September/October/November/December] <number> Login Campaign is currently underway!<space>
        LOGIN_NUMBER            = 7002, -- In celebration of your most recent login (login no. <number>), we have provided you with <number> points! You currently have a total of <number> points.
<<<<<<< HEAD
        FISHING_MESSAGE_OFFSET  = 7050, -- You can't fish here.
        STAGING_GATE_CLOSER     = 7310, -- You must move closer.
        STAGING_GATE_INTERACT   = 7311, -- This gate guards an area under Imperial control.
        STAGING_GATE_HALVUNG    = 7314, -- "Halvung Staging Point"
        CANNOT_LEAVE            = 7321, -- You cannot leave this area while in the possession of <keyItem>.
        RESPONSE                = 7330, -- There is no response...
        HAND_OVER_TO_IMMORTAL   = 7417, -- You hand over the % to the Immortal.
        YOUR_IMPERIAL_STANDING  = 7418, -- Your Imperial Standing has increased!
        MINING_IS_POSSIBLE_HERE = 7419, -- Mining is possible here if you have <item>.
        CANNOT_ENTER            = 7478, -- You cannot enter at this time. Please wait a while before trying again.
        AREA_FULL               = 7479, -- This area is fully occupied. You were unable to enter.
        MEMBER_NO_REQS          = 7483, -- Not all of your party members meet the requirements for this objective. Unable to enter area.
        MEMBER_TOO_FAR          = 7487, -- One or more party members are too far away from the entrance. Unable to enter area.
        SHED_LEAVES             = 7549, -- The ground is strewn with shed leaves...
        SICKLY_SWEET            = 7554, -- A sickly sweet fragrance pervades the air...
        DRAWS_NEAR              = 7576, -- Something draws near!
        HOMEPOINT_SET           = 8725, -- Home point set!
=======
        FISHING_MESSAGE_OFFSET  = 7053, -- You can't fish here.
        STAGING_GATE_CLOSER     = 7313, -- You must move closer.
        STAGING_GATE_INTERACT   = 7314, -- This gate guards an area under Imperial control.
        STAGING_GATE_HALVUNG    = 7317, -- Halvung Staging Point.
        CANNOT_LEAVE            = 7324, -- You cannot leave this area while in the possession of <keyitem>.
        RESPONSE                = 7333, -- There is no response...
        MINING_IS_POSSIBLE_HERE = 7422, -- Mining is possible here if you have <item>.
        CANNOT_ENTER            = 7481, -- You cannot enter at this time. Please wait a while before trying again.
        AREA_FULL               = 7482, -- This area is fully occupied. You were unable to enter.
        MEMBER_NO_REQS          = 7486, -- Not all of your party members meet the requirements for this objective. Unable to enter area.
        MEMBER_TOO_FAR          = 7490, -- One or more party members are too far away from the entrance. Unable to enter area.
        SHED_LEAVES             = 7552, -- The ground is strewn with shed leaves...
        SICKLY_SWEET            = 7557, -- A sickly sweet fragrance pervades the air...
        DRAWS_NEAR              = 7579, -- Something draws near!
        HOMEPOINT_SET           = 8728, -- Home point set!
>>>>>>> a63a3b81
    },
    mob =
    {
        ENERGETIC_ERUCA_PH    =
        {
            [17027146] = 17027466, -- 175.315 -14.444 -173.589
            [17027145] = 17027466, -- 181.601 -14.120 -166.218
        },
        IGNAMOTH_PH =
        {
            [17027421] = 17027423, -- -567.6 -15.35 252.201
            [17027422] = 17027423, -- -544.3 -14.8 262.992
        },
        CERBERUS              = 17027458,
        BRASS_BORER           = 17027471,
        CLARET                = 17027472,
        ANANTABOGA            = 17027473,
        KHROMASOUL_BHURBORLOR = 17027474,
        SARAMEYA              = 17027485,
    },
    npc =
    {
        MINING =
        {
            17027561,
            17027562,
            17027563,
            17027564,
            17027565,
            17027566,
        },
    },
}

return zones[xi.zone.MOUNT_ZHAYOLM]<|MERGE_RESOLUTION|>--- conflicted
+++ resolved
@@ -19,31 +19,14 @@
         CARRIED_OVER_POINTS     = 7000, -- You have carried over <number> login point[/s].
         LOGIN_CAMPAIGN_UNDERWAY = 7001, -- The [/January/February/March/April/May/June/July/August/September/October/November/December] <number> Login Campaign is currently underway!<space>
         LOGIN_NUMBER            = 7002, -- In celebration of your most recent login (login no. <number>), we have provided you with <number> points! You currently have a total of <number> points.
-<<<<<<< HEAD
-        FISHING_MESSAGE_OFFSET  = 7050, -- You can't fish here.
-        STAGING_GATE_CLOSER     = 7310, -- You must move closer.
-        STAGING_GATE_INTERACT   = 7311, -- This gate guards an area under Imperial control.
-        STAGING_GATE_HALVUNG    = 7314, -- "Halvung Staging Point"
-        CANNOT_LEAVE            = 7321, -- You cannot leave this area while in the possession of <keyItem>.
-        RESPONSE                = 7330, -- There is no response...
-        HAND_OVER_TO_IMMORTAL   = 7417, -- You hand over the % to the Immortal.
-        YOUR_IMPERIAL_STANDING  = 7418, -- Your Imperial Standing has increased!
-        MINING_IS_POSSIBLE_HERE = 7419, -- Mining is possible here if you have <item>.
-        CANNOT_ENTER            = 7478, -- You cannot enter at this time. Please wait a while before trying again.
-        AREA_FULL               = 7479, -- This area is fully occupied. You were unable to enter.
-        MEMBER_NO_REQS          = 7483, -- Not all of your party members meet the requirements for this objective. Unable to enter area.
-        MEMBER_TOO_FAR          = 7487, -- One or more party members are too far away from the entrance. Unable to enter area.
-        SHED_LEAVES             = 7549, -- The ground is strewn with shed leaves...
-        SICKLY_SWEET            = 7554, -- A sickly sweet fragrance pervades the air...
-        DRAWS_NEAR              = 7576, -- Something draws near!
-        HOMEPOINT_SET           = 8725, -- Home point set!
-=======
         FISHING_MESSAGE_OFFSET  = 7053, -- You can't fish here.
         STAGING_GATE_CLOSER     = 7313, -- You must move closer.
         STAGING_GATE_INTERACT   = 7314, -- This gate guards an area under Imperial control.
         STAGING_GATE_HALVUNG    = 7317, -- Halvung Staging Point.
         CANNOT_LEAVE            = 7324, -- You cannot leave this area while in the possession of <keyitem>.
         RESPONSE                = 7333, -- There is no response...
+        HAND_OVER_TO_IMMORTAL   = 7417, -- You hand over the % to the Immortal.
+        YOUR_IMPERIAL_STANDING  = 7418, -- Your Imperial Standing has increased!
         MINING_IS_POSSIBLE_HERE = 7422, -- Mining is possible here if you have <item>.
         CANNOT_ENTER            = 7481, -- You cannot enter at this time. Please wait a while before trying again.
         AREA_FULL               = 7482, -- This area is fully occupied. You were unable to enter.
@@ -53,7 +36,6 @@
         SICKLY_SWEET            = 7557, -- A sickly sweet fragrance pervades the air...
         DRAWS_NEAR              = 7579, -- Something draws near!
         HOMEPOINT_SET           = 8728, -- Home point set!
->>>>>>> a63a3b81
     },
     mob =
     {
