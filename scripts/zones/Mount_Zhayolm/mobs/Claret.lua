-----------------------------------
-- Area: Mount Zhayolm
--  ZNM: Claret
-- !pos 501 -9 53
-- Spawned with Pectin: !additem 2591
-- Wiki: http://ffxiclopedia.wikia.com/wiki/Claret
-----------------------------------
mixins = { require("scripts/mixins/rage") }
require("scripts/globals/status")
require("scripts/globals/magic")
-----------------------------------
local entity = {}

entity.onMobInitialize = function(mob)
    mob:setMobMod(xi.mobMod.IDLE_DESPAWN, 300)
end

entity.onMobSpawn = function(mob)
    mob:setLocalVar("[rage]timer", 3600) -- 60 minutes
    mob:addMod(xi.mod.REGEN, math.floor(mob:getMaxHP() * 0.004))
    mob:addMod(xi.mod.BIND_MEVA, 40)
    mob:addMod(xi.mod.MOVE, 15)
<<<<<<< HEAD
    mob:setMobMod(xi.mobMod.ENCROACH_TARGET, 35)
    mob:SetAutoAttackEnabled(false)
=======
    mob:setAutoAttackEnabled(false)
>>>>>>> 96f73872
end

entity.onMobFight = function(mob, target)
    if mob:checkDistance(target) < 3 then
        if not target:hasStatusEffect(xi.effect.POISON) then
            target:addStatusEffect(xi.effect.POISON, 100, 3, math.random(3, 6) * 3) -- Poison for 3-6 ticks.
        else
            if target:getStatusEffect(xi.effect.POISON):getPower() < 100 then
                target:delStatusEffect(xi.effect.POISON)
                target:addStatusEffect(xi.effect.POISON, 100, 3, math.random(3, 6) * 3) -- Poison for 3-6 ticks.
            end
        end
    end
end

entity.onMobDeath = function(mob, player, optParams)
end

return entity<|MERGE_RESOLUTION|>--- conflicted
+++ resolved
@@ -20,12 +20,8 @@
     mob:addMod(xi.mod.REGEN, math.floor(mob:getMaxHP() * 0.004))
     mob:addMod(xi.mod.BIND_MEVA, 40)
     mob:addMod(xi.mod.MOVE, 15)
-<<<<<<< HEAD
     mob:setMobMod(xi.mobMod.ENCROACH_TARGET, 35)
-    mob:SetAutoAttackEnabled(false)
-=======
     mob:setAutoAttackEnabled(false)
->>>>>>> 96f73872
 end
 
 entity.onMobFight = function(mob, target)
