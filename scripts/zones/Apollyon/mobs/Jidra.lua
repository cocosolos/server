-----------------------------------
-- Area: Apollyon SW
-- NPC:  Jidra 

-----------------------------------
package.loaded["scripts/zones/Apollyon/TextIDs"] = nil;
-----------------------------------
require("scripts/globals/limbus");
require("scripts/zones/Apollyon/TextIDs");

-----------------------------------
-- onMobSpawn Action
-----------------------------------

function onMobSpawn(mob)
end;

-----------------------------------
-- onMobEngaged
-----------------------------------

function onMobEngaged(mob,target)
 local mobID = mob:getID();    
 -- print(mobID);
      local mobX = mob:getXPos();
    local mobY = mob:getYPos();
    local mobZ = mob:getZPos();
 
 
 
 
 

 if (mobID ==16932882) then
                        SpawnMob(16932889):updateEnmity(target);
 elseif (mobID ==16932883) then    
                        SpawnMob(16932890):updateEnmity(target);
 elseif (mobID ==16932884) then
                        SpawnMob(16932891):updateEnmity(target);
 elseif (mobID ==16932885) then
                        SpawnMob(16932892):updateEnmity(target);
 elseif (mobID ==16932886) then    
                        SpawnMob(16932893):updateEnmity(target);
 elseif (mobID ==16932887) then
                        SpawnMob(16932894):updateEnmity(target);
 elseif (mobID ==16932888) then
                        SpawnMob(16932895):updateEnmity(target);                        
 end
end;

-----------------------------------
-- onMobDeath
-----------------------------------

function onMobDeath(mob, player, isKiller)
end;

-----------------------------------
-- onMobDespawn
-----------------------------------

function onMobDespawn(mob)
    local mobID = mob:getID();    
    -- print(mobID);
    local mobX = mob:getXPos();
    local mobY = mob:getYPos();
    local mobZ = mob:getZPos();
<<<<<<< HEAD
=======
 
 
 if (
IsMobDead(16932882)==true and
IsMobDead(16932883)==true and
IsMobDead(16932884)==true and
IsMobDead(16932885)==true and
IsMobDead(16932886)==true and
IsMobDead(16932887)==true and
IsMobDead(16932888)==true 
 
 ) then
 
-- time
       GetNPCByID(16932864+70):setPos(mobX+3,mobY,mobZ);
    GetNPCByID(16932864+70):setStatus(dsp.status.NORMAL);
-- recover
       GetNPCByID(16932864+71):setPos(mobX+4,mobY,mobZ+4);
    GetNPCByID(16932864+71):setStatus(dsp.status.NORMAL);
-- item
      GetNPCByID(16932864+72):setPos(mobX,mobY,mobZ-3);
    GetNPCByID(16932864+72):setStatus(dsp.status.NORMAL);

 
 end
 
>>>>>>> 3c34ec73

    if (
        GetMobByID(16932882):isDead() and
        GetMobByID(16932883):isDead() and
        GetMobByID(16932884):isDead() and
        GetMobByID(16932885):isDead() and
        GetMobByID(16932886):isDead() and
        GetMobByID(16932887):isDead() and
        GetMobByID(16932888):isDead()
    ) then
        -- time
        GetNPCByID(16932864+70):setPos(mobX+3,mobY,mobZ);
        GetNPCByID(16932864+70):setStatus(STATUS_NORMAL);
        -- recover
        GetNPCByID(16932864+71):setPos(mobX+4,mobY,mobZ+4);
        GetNPCByID(16932864+71):setStatus(STATUS_NORMAL);
        -- item
        GetNPCByID(16932864+72):setPos(mobX,mobY,mobZ-3);
        GetNPCByID(16932864+72):setStatus(STATUS_NORMAL);
    end
end;<|MERGE_RESOLUTION|>--- conflicted
+++ resolved
@@ -60,13 +60,11 @@
 -----------------------------------
 
 function onMobDespawn(mob)
-    local mobID = mob:getID();    
-    -- print(mobID);
-    local mobX = mob:getXPos();
+ local mobID = mob:getID();    
+ -- print(mobID);
+      local mobX = mob:getXPos();
     local mobY = mob:getYPos();
     local mobZ = mob:getZPos();
-<<<<<<< HEAD
-=======
  
  
  if (
@@ -93,25 +91,5 @@
  
  end
  
->>>>>>> 3c34ec73
 
-    if (
-        GetMobByID(16932882):isDead() and
-        GetMobByID(16932883):isDead() and
-        GetMobByID(16932884):isDead() and
-        GetMobByID(16932885):isDead() and
-        GetMobByID(16932886):isDead() and
-        GetMobByID(16932887):isDead() and
-        GetMobByID(16932888):isDead()
-    ) then
-        -- time
-        GetNPCByID(16932864+70):setPos(mobX+3,mobY,mobZ);
-        GetNPCByID(16932864+70):setStatus(STATUS_NORMAL);
-        -- recover
-        GetNPCByID(16932864+71):setPos(mobX+4,mobY,mobZ+4);
-        GetNPCByID(16932864+71):setStatus(STATUS_NORMAL);
-        -- item
-        GetNPCByID(16932864+72):setPos(mobX,mobY,mobZ-3);
-        GetNPCByID(16932864+72):setStatus(STATUS_NORMAL);
-    end
 end;