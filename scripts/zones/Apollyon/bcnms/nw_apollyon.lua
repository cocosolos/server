-----------------------------------
-- Area: Appolyon
-- Name: NW Apollyon
-----------------------------------
require("scripts/globals/limbus");
require("scripts/globals/battlefield")
require("scripts/globals/keyitems");

-- After registering the BCNM via bcnmRegister(bcnmid)
function onBattlefieldTick(battlefield, tick)
    dsp.battlefield.onBattlefieldTick(battlefield, tick)
end


function onBattlefieldRegister(player,battlefield)        
    SetServerVariable("[NW_Apollyon]UniqueID",os.time());
    HideArmouryCrates(NW_Apollyon,APOLLYON_NW_SW);
end;

-- Physically entering the BCNM via bcnmEnter(bcnmid)
function onBattlefieldEnter(player,battlefield)
    player:setVar("characterLimbusKey",GetServerVariable("[NW_Apollyon]UniqueID"));
<<<<<<< HEAD
    player:delKeyItem(COSMOCLEANSE);
    player:delKeyItem(RED_CARD);
=======
    player:setVar("LimbusID",1290);    
    player:delKeyItem(dsp.ki.COSMOCLEANSE);
    player:delKeyItem(dsp.ki.RED_CARD);
>>>>>>> 3c34ec73
end;

-- Leaving the Dynamis by every mean possible, given by the LeaveCode
-- 3=Disconnected or warped out (if dyna is empty: launch 4 after 3)
-- 4=Finish 

function onBattlefieldLeave(player,battlefield,leavecode)
    --print("leave code "..leavecode);
    if leavecode == dsp.battlefield.leaveCode.LOST then
        SetServerVariable("[NW_Apollyon]UniqueID",0);
        player:setPos(-668,0.1,-666);
    end
end;<|MERGE_RESOLUTION|>--- conflicted
+++ resolved
@@ -20,14 +20,8 @@
 -- Physically entering the BCNM via bcnmEnter(bcnmid)
 function onBattlefieldEnter(player,battlefield)
     player:setVar("characterLimbusKey",GetServerVariable("[NW_Apollyon]UniqueID"));
-<<<<<<< HEAD
-    player:delKeyItem(COSMOCLEANSE);
-    player:delKeyItem(RED_CARD);
-=======
-    player:setVar("LimbusID",1290);    
     player:delKeyItem(dsp.ki.COSMOCLEANSE);
     player:delKeyItem(dsp.ki.RED_CARD);
->>>>>>> 3c34ec73
 end;
 
 -- Leaving the Dynamis by every mean possible, given by the LeaveCode
