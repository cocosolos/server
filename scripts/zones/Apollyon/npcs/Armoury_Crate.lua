-----------------------------------
-- Area: Apollyon
-- NPC:  Armoury Crate
-----------------------------------
package.loaded["scripts/zones/Apollyon/TextIDs"] = nil;
-------------------------------------

require("scripts/globals/titles");
require("scripts/globals/quests");
require("scripts/zones/Apollyon/TextIDs");
require("scripts/globals/limbus");
-----------------------------------

local loot =
{
    --  SE_Apollyon floor 1
    [110] =
    {
        {
            {itemid = 1875, droprate = 1000},
        },
        {
            {itemid = 1875, droprate = 1000},
        },
        {
            {itemid = 1875, droprate = 1000},
        },
        {
            {itemid = 1875, droprate = 1000},
        },
        {
            {itemid = 1939, droprate = 350},
            {itemid = 1941, droprate = 278},
            {itemid = 1959, droprate = 174},
            {itemid = 1949, droprate = 200},
        },
        {
            {itemid = 1945, droprate = 47},
            {itemid = 1951, droprate = 49},
            {itemid = 1955, droprate = 200},
            {itemid = 2659, droprate = 62},
            {itemid = 2715, droprate = 407},
        },
    },
    -- SE_Apollyon floor 2
    [111] =
    {
        {
            {itemid = 1875, droprate = 1000},
        },
        {
            {itemid = 1875, droprate = 1000},
        },
        {
            {itemid = 1875, droprate = 1000},
        },
        {
            {itemid = 1875, droprate = 1000},
        },
        {
            {itemid = 1959, droprate = 47},
            {itemid = 1949, droprate = 30},
            {itemid = 1943, droprate = 200},
            {itemid = 1947, droprate = 460},
            {itemid = 2661, droprate = 400},
        },
        {
            {itemid = 1951, droprate = 20},
            {itemid = 1955, droprate = 80},
            {itemid = 1945, droprate = 90},
            {itemid = 2659, droprate = 100},
            {itemid = 2715, droprate = 120},
        },
    },
    -- SE_Apollyon floor 3
    [112] =
    {
        {
            {itemid = 1875, droprate = 1000},
        },
        {
            {itemid = 1875, droprate = 1000},
        },
        {
            {itemid = 1875, droprate = 1000},
        },
        {
            {itemid = 1875, droprate = 1000},
        },
        {
            {itemid = 1955, droprate = 59},
            {itemid = 1959, droprate = 139},
            {itemid = 1949, droprate = 39},
            {itemid = 1681, droprate = 39},
            {itemid = 645, droprate = 39},
            {itemid = 1933, droprate = 627},
        },
        {
            {itemid = 1945, droprate = 159},
            {itemid = 1951, droprate = 139},
            {itemid = 2659, droprate = 39},
            {itemid = 664, droprate = 20},
            {itemid = 646, droprate = 20},
            {itemid = 1931, droprate = 200},
        },
    },
    -- SE_Apollyon floor 4
    [113] =
    {
        {
            {itemid = 1875, droprate = 1000},
        },
        {
            {itemid = 1875, droprate = 1000},
        },
        {
            {itemid = 1875, droprate = 1000},
        },
        {
            {itemid = 1875, droprate = 1000},
        },
        {
            {itemid = 1875, droprate = 1000},
        },
        {
            {itemid = 1935, droprate = 220},
            {itemid = 1937, droprate = 300},
            {itemid = 1957, droprate = 260},
            {itemid = 1953, droprate = 340},
        },
        {
            {itemid = 2657, droprate = 220},
            {itemid = 2717, droprate = 180},
            {itemid = 1931, droprate = 300},
        },
        {
            {itemid = 1909, droprate = 1000},
        },
        {
            {itemid = 2127, droprate = 59},
            {itemid = 1875, droprate = 100},
        },
    },
    -- NE_Apollyon floor 1
    [114] =
    {
        {
            {itemid = 1875, droprate = 1000},
        },
        {
            {itemid = 1875, droprate = 1000},
        },
        {
            {itemid = 1875, droprate = 1000},
        },
        {
            {itemid = 1875, droprate = 1000},
        },
        {
            {itemid = 1953, droprate = 304},
            {itemid = 1943, droprate = 18},
            {itemid = 1941, droprate = 200},
            {itemid = 2715, droprate = 200},
            {itemid = 2661, droprate = 36},
        },
        {
            {itemid = 1933, droprate = 18},
            {itemid = 1939, droprate = 36},
            {itemid = 1935, droprate = 411},
            {itemid = 2717, droprate = 482},
            {itemid = 1947, droprate = 18},
        },
    },
    -- NE_Apollyon floor 2
    [115] =
    {
        {
            {itemid = 1875, droprate = 1000},
        },
        {
            {itemid = 1875, droprate = 1000},
        },
        {
            {itemid = 1875, droprate = 1000},
        },
        {
            {itemid = 1875, droprate = 1000},
        },
        {
            {itemid = 1947, droprate = 26},
            {itemid = 1933, droprate = 53},
            {itemid = 1943, droprate = 26},
            {itemid = 2661, droprate = 26},
            {itemid = 1937, droprate = 395},
        },
        {
            {itemid = 1957, droprate = 289},
            {itemid = 1941, droprate = 53},
            {itemid = 1939, droprate = 112},
            {itemid = 2657, droprate = 477},
        },
    },
    -- NE_Apollyon floor 3
    [116] =
    {
        {
            {itemid = 1875, droprate = 1000},
        },
        {
            {itemid = 1875, droprate = 1000},
        },
        {
            {itemid = 1875, droprate = 1000},
        },
        {
            {itemid = 1875, droprate = 1000},
        },
        {
            {itemid = 1931, droprate = 788},
            {itemid = 1939, droprate = 30},
            {itemid = 1953, droprate = 130},
            {itemid = 1957, droprate = 100},
            {itemid = 1947, droprate = 90},
        },
        {
            {itemid = 1933, droprate = 30},
            {itemid = 1941, droprate = 99},
            {itemid = 2661, droprate = 61},
            {itemid = 2715, droprate = 30},
            {itemid = 1943, droprate = 160},
        },
        {
            {itemid = 1633, droprate = 30},
            {itemid = 821, droprate = 40},
        },
        {
            {itemid = 1311, droprate = 50},
            {itemid = 1883, droprate = 40},
            {itemid = 2004, droprate = 20},
        },
    },
    -- NE_Apollyon floor 4
    [117] =
    {
        {
            {itemid = 1875, droprate = 1000},
        },
        {
            {itemid = 1875, droprate = 1000},
        },
        {
            {itemid = 1875, droprate = 1000},
        },
        {
            {itemid = 1875, droprate = 1000},
        },
        {
            {itemid = 1875, droprate = 1000},
        },
        {
            {itemid = 1875, droprate = 1000},
        },
        {
            {itemid = 1949, droprate = 326},
            {itemid = 1945, droprate = 256},
            {itemid = 1951, droprate = 395},
        },
        {
            {itemid = 1959, droprate = 279},
            {itemid = 1955, droprate = 256},
            {itemid = 2659, droprate = 326},
        },
    },
    -- NE_Apollyon floor 5
    [118] =
    {
        {
            {itemid = 1875, droprate = 1000},
        },
        {
            {itemid = 1875, droprate = 1000},
        },
        {
            {itemid = 1875, droprate = 1000},
        },
        {
            {itemid = 1875, droprate = 1000},
        },
        {
            {itemid = 1875, droprate = 1000},
        },
        {
            {itemid = 1875, droprate = 1000},
        },
        {
            {itemid = 1875, droprate = 1000},
        },
        {
            {itemid = 1875, droprate = 100},
            {itemid = 2127, droprate = 59},
        },
        {
            {itemid = 1910, droprate = 1000},
        },
    },
    -- SW_Apollyon floor 1
    [119] =
    {
        {
            {itemid = 1875, droprate = 1000},
        },
        {
            {itemid = 1875, droprate = 1000},
        },
        {
            {itemid = 1875, droprate = 1000},
        },
        {
            {itemid = 1875, droprate = 1000},
        },
        {
            {itemid = 1949, droprate = 464},
            {itemid = 1945, droprate = 250},
            {itemid = 1953, droprate = 110},
            {itemid = 1937, droprate = 71},
        },
        {
            {itemid = 1931, droprate = 180},
            {itemid = 2657, droprate = 210},
            {itemid = 2717, droprate = 111},
            {itemid = 1935, droprate = 107},
        },
    },
    -- SW_Apollyon floor 2
    [120] =
    {
        {
            {itemid = 1875, droprate = 1000},
        },
        {
            {itemid = 1875, droprate = 1000},
        },
        {
            {itemid = 1875, droprate = 1000},
        },
        {
            {itemid = 1875, droprate = 1000},
        },
        {
            {itemid = 1951, droprate = 154},
            {itemid = 1935, droprate = 95},
            {itemid = 1959, droprate = 269},
        },
        {
            {itemid = 1937, droprate = 106},
            {itemid = 1931, droprate = 77},
            {itemid = 2659, droprate = 423},
            {itemid = 1957, droprate = 110},
        },
    },
    -- SW_Apollyon floor 3
    [121] =
    {
        {
            {itemid = 1875, droprate = 1000},
        },
        {
            {itemid = 1875, droprate = 1000},
        },
        {
            {itemid = 1875, droprate = 1000},
        },
        {
            {itemid = 1875, droprate = 1000},
        },
        {
            {itemid = 1955, droprate = 595},
            {itemid = 1957, droprate = 100},
            {itemid = 1937, droprate = 24},
            {itemid = 1953, droprate = 48},
        },
        {
            {itemid = 1931, droprate = 120},
            {itemid = 1953, droprate = 48},
            {itemid = 1935, droprate = 24},
            {itemid = 2657, droprate = 24},
            {itemid = 2717, droprate = 71},
        },
        {
            {itemid = 1311, droprate = 32},
            {itemid = 1883, droprate = 40},
            {itemid = 1681, droprate = 31},
            {itemid = 1633, droprate = 71},
            {itemid = 645, droprate = 31},
            {itemid = 664, droprate = 63},
            {itemid = 646, droprate = 31},
            {itemid = 821, droprate = 63},
        },
    },
    -- SW_Apollyon floor 4
    [122] =
    {
        {
            {itemid = 1875, droprate = 1000},
        },
        {
            {itemid = 1875, droprate = 1000},
        },
        {
            {itemid = 1875, droprate = 1000},
        },
        {
            {itemid = 1875, droprate = 1000},
        },
        {
            {itemid = 1875, droprate = 1000},
        },
        {
            {itemid = 1941, droprate = 468},
            {itemid = 1947, droprate = 340},
            {itemid = 1933, droprate = 255},
            {itemid = 1939, droprate = 191},
        },
        {
            {itemid = 1943, droprate = 170},
            {itemid = 2661, droprate = 340},
            {itemid = 2715, droprate = 170},
        },
        {
            {itemid = 1987, droprate = 1000},
        },
        {
            {itemid = 2127, droprate = 59},
            {itemid = 1875, droprate = 100},
        },
    },
    -- NW_Apollyon floor 1
    [123] =
    {
        {
            {itemid = 1875, droprate = 1000},
        },
        {
            {itemid = 1875, droprate = 1000},
        },
        {
            {itemid = 1937, droprate = 25},
            {itemid = 2657, droprate = 175},
            {itemid = 1957, droprate = 100},
            {itemid = 1943, droprate = 25},
            {itemid = 1953, droprate = 250},
            {itemid = 2717, droprate = 75},
            {itemid = 1931, droprate = 225},
            {itemid = 1935, droprate = 50},
        },
    },
    -- NW_Apollyon floor 2
    [124] =
    {
        {
            {itemid = 1875, droprate = 1000},
        },
        {
            {itemid = 1875, droprate = 1000},
        },
        {
            {itemid = 1943, droprate = 235},
            {itemid = 2659, droprate = 59},
            {itemid = 1945, droprate = 235},
            {itemid = 1955, droprate = 147},
            {itemid = 1951, droprate = 118},
            {itemid = 1959, droprate = 176},
            {itemid = 1935, droprate = 110},
        },
    },
    -- NW_Apollyon floor 3
    [125] =
    {
        {
            {itemid = 1875, droprate = 1000},
        },
        {
            {itemid = 1875, droprate = 1000},
        },
        {
            {itemid = 1875, droprate = 1000},
        },
        {
            {itemid = 1875, droprate = 1000},
        },
        {
            {itemid = 1875, droprate = 1000},
        },
        {
            {itemid = 1947, droprate = 133},
            {itemid = 1933, droprate = 133},
            {itemid = 1943, droprate = 133},
            {itemid = 2661, droprate = 133},
            {itemid = 1939, droprate = 110},
            {itemid = 1941, droprate = 400},
        },
        {
            {itemid = 646, droprate = 50},
            {itemid = 1633, droprate = 50},
            {itemid = 664, droprate = 50},
            {itemid = 645, droprate = 50},
            {itemid = 1311, droprate = 50},
            {itemid = 1681, droprate = 50},
            {itemid = 821, droprate = 50},
            {itemid = 1883, droprate = 50},
        },
    },
    -- NW_Apollyon floor 4
    [126] =
    {
        {
            {itemid = 1875, droprate = 1000},
        },
        {
            {itemid = 1875, droprate = 1000},
        },
        {
            {itemid = 1875, droprate = 1000},
        },
        {
            {itemid = 1875, droprate = 1000},
        },
        {
            {itemid = 1875, droprate = 1000},
        },
        {
            {itemid = 1875, droprate = 1000},
        },
        {
            {itemid = 1875, droprate = 1000},
        },
        {
            {itemid = 1875, droprate = 1000},
        },
        {
            {itemid = 1937, droprate = 80},
            {itemid = 2657, droprate = 70},
            {itemid = 1949, droprate = 48},
            {itemid = 1947, droprate = 30},
            {itemid = 2659, droprate = 25},
            {itemid = 1957, droprate = 19},
            {itemid = 1945, droprate = 48},
            {itemid = 1933, droprate = 90},
            {itemid = 1955, droprate = 00},
            {itemid = 2661, droprate = 48},
            {itemid = 1939, droprate = 136},
            {itemid = 1951, droprate = 80},
            {itemid = 1953, droprate = 110},
            {itemid = 1959, droprate = 95},
            {itemid = 2715, droprate = 123},
            {itemid = 1935, droprate = 48},
        },
    },
    -- NW_Apollyon floor 5
    [127] =
    {
        {
            {itemid = 1875, droprate = 1000},
        },
        {
            {itemid = 1875, droprate = 1000},
        },
        {
            {itemid = 1875, droprate = 1000},
        },
        {
            {itemid = 1875, droprate = 1000},
        },
        {
            {itemid = 1875, droprate = 1000},
        },
        {
            {itemid = 1937, droprate = 109},
            {itemid = 2657, droprate = 152},
            {itemid = 1949, droprate = 283},
            {itemid = 1947, droprate = 109},
            {itemid = 2659, droprate = 65},
            {itemid = 2715, droprate = 130},
        },
        {
            {itemid = 1957, droprate = 65},
            {itemid = 1945, droprate = 174},
            {itemid = 1933, droprate = 130},
            {itemid = 1955, droprate = 196},
            {itemid = 1943, droprate = 174},
            {itemid = 2661, droprate = 174},
            {itemid = 1939, droprate = 109},
        },
        {
            {itemid = 1951, droprate = 130},
            {itemid = 1953, droprate = 304},
            {itemid = 2717, droprate = 87},
            {itemid = 1959, droprate = 217},
            {itemid = 1941, droprate = 174},
            {itemid = 1931, droprate = 130},
            {itemid = 1935, droprate = 109},
        },
        {
            {itemid = 1988, droprate = 1000},
        },
        {
            {itemid = 2127, droprate = 59},
            {itemid = 1875, droprate = 100},
        },
    },
    -- omega
    [128] =
    {
        {
            {itemid = 1875, droprate = 1000},
        },
        {
            {itemid = 1875, droprate = 1000},
        },
        {
            {itemid = 1875, droprate = 1000},
        },
        {
            {itemid = 1875, droprate = 1000},
        },
        {
            {itemid = 1875, droprate = 1000},
        },
        {
            {itemid = 1925, droprate = 659},
            {itemid = 1927, droprate = 394},
            {itemid = 1928, droprate = 388},
            {itemid = 1929, droprate = 404},
        },
        {
            {itemid = 1928, droprate = 394},
            {itemid = 1929, droprate = 402},
            {itemid = 1925, droprate = 659},
            {itemid = 1927, droprate = 383},
        },
        {
            {itemid = 1926, droprate = 265},
            {itemid = 1875, droprate = 100},
        },
    },
    -- pod
    [129] =
    {
        {
            {itemid = 1933, droprate = 9},
            {itemid = 1931, droprate = 53},
            {itemid = 1959, droprate = 6},
            {itemid = 1935, droprate = 12},
            {itemid = 1945, droprate = 29},
            {itemid = 1957, droprate = 12},
            {itemid = 1949, droprate = 35},
            {itemid = 2659, droprate = 35},
            {itemid = 1939, droprate = 12},
            {itemid = 1951, droprate = 12},
            {itemid = 2661, droprate = 12},
            {itemid = 1937, droprate = 18},
            {itemid = 1955, droprate = 29},
            {itemid = 2717, droprate = 12},
            {itemid = 1947, droprate = 12},
            {itemid = 2657, droprate = 18},
            {itemid = 2715, droprate = 5},
            {itemid = 1953, droprate = 35},
            {itemid = 1941, droprate = 41},
            {itemid = 1943, droprate = 18},
            {itemid = 1987, droprate = 53},
            {itemid = 1988, droprate = 76},
            {itemid = 1909, droprate = 64},
            {itemid = 1910, droprate = 41},
        },
        {
            {itemid = 646, droprate = 50},
            {itemid = 1633, droprate = 50},
            {itemid = 664, droprate = 50},
            {itemid = 645, droprate = 50},
            {itemid = 1311, droprate = 50},
            {itemid = 1681, droprate = 50},
            {itemid = 821, droprate = 50},
            {itemid = 1883, droprate = 50},
        },
    }
}

-----------------------------------
-- onTrade Action
-----------------------------------

function onTrade(player,npc,trade)
end;

-----------------------------------
-- onTrigger Action
-----------------------------------

function onTrigger(player, npc)
    local battlefield = player:getBattlefield()
    if not battlefield then
        printf("fuck you "..player:getName())
        return
    end
    local  CofferID = npc:getID();
    local  CofferType=0;
    local  lootID=0;
    local  InstanceRegion=0;
    local  addtime=0;
    local  DespawnOtherCoffer=false;
    local  MimicID=0;

    for coffer = 1,#ARMOURY_CRATES_LIST_APOLLYON,2 do
        if (ARMOURY_CRATES_LIST_APOLLYON[coffer]== CofferID-16932864) then
           CofferType=ARMOURY_CRATES_LIST_APOLLYON[coffer+1][1];
           InstanceRegion=ARMOURY_CRATES_LIST_APOLLYON[coffer+1][2];
           addtime=ARMOURY_CRATES_LIST_APOLLYON[coffer+1][3];
           DespawnOtherCoffer=ARMOURY_CRATES_LIST_APOLLYON[coffer+1][4];
           MimicID=ARMOURY_CRATES_LIST_APOLLYON[coffer+1][5];
           lootID=ARMOURY_CRATES_LIST_APOLLYON[coffer+1][6];
        end
    end

-- printf("CofferID : %u",CofferID-16932864);
-- printf("Coffertype %u",CofferType);
-- printf("InstanceRegion: %u",InstanceRegion);
-- printf("addtime: %u",addtime);
-- printf("MimicID: %u",MimicID);
-- printf("lootID: %u",lootID);

    if (CofferType == cTIME) then
        dsp.battlefield.ExtendTimeLimit(battlefield, addtime)
    elseif (CofferType == cITEM) then
        battlefield:setLocalVar("loot", 1)
        battlefield:spawnLoot(npc)
        dsp.battlefield.HandleLootRolls(battlefield, loot[lootID], nil, npc)
    elseif (CofferType == cRESTORE) then
        dsp.battlefield.HealPlayers(battlefield)
    elseif (CofferType == cMIMIC) then
         if (CofferID==16932864+210) then
                GetNPCByID(16932864+195):setPos(npc:getXPos(),npc:getYPos(),npc:getZPos());
                GetNPCByID(16932864+195):setStatus(dsp.status.NORMAL);
         elseif (CofferID==16932864+211) then
                          GetMobByID(16932896):setPos(npc:getXPos(),npc:getYPos(),npc:getZPos());
                        GetMobByID(16932896):setSpawn(npc:getXPos(),npc:getYPos(),npc:getZPos());
                        GetMobByID(16932896):updateClaim(player);
         elseif (CofferID==16932864+212) then
                GetNPCByID(16932864+196):setPos(npc:getXPos(),npc:getYPos(),npc:getZPos());
                GetNPCByID(16932864+196):setStatus(dsp.status.NORMAL);
         elseif (CofferID==16932864+213) then
                         GetMobByID(16932897):setPos(npc:getXPos(),npc:getYPos(),npc:getZPos());
                        GetMobByID(16932897):setSpawn(npc:getXPos(),npc:getYPos(),npc:getZPos());
                        GetMobByID(16932897):updateClaim(player);
         elseif (CofferID==16932864+214) then
                GetNPCByID(16932864+197):setPos(npc:getXPos(),npc:getYPos(),npc:getZPos());
                GetNPCByID(16932864+197):setStatus(dsp.status.NORMAL);
         elseif (CofferID==16932864+215) then
                         GetMobByID(16932898):setPos(npc:getXPos(),npc:getYPos(),npc:getZPos());
                        GetMobByID(16932898):setSpawn(npc:getXPos(),npc:getYPos(),npc:getZPos());
                        GetMobByID(16932898):updateClaim(player);
         elseif (CofferID==16932864+216) then
                          GetMobByID(16932899):setPos(npc:getXPos(),npc:getYPos(),npc:getZPos());
                        GetMobByID(16932899):setSpawn(npc:getXPos(),npc:getYPos(),npc:getZPos());
                        GetMobByID(16932899):updateClaim(player);
         end
    end
    if (DespawnOtherCoffer==true) then
        HideArmouryCrates(InstanceRegion,APOLLYON_SE_NE);
    end
<<<<<<< HEAD

   npc:setStatus(STATUS_DISAPPEAR);
=======
    
   npc:setStatus(dsp.status.DISAPPEAR);
>>>>>>> 3c34ec73
end;

-----------------------------------
-- onEventUpdate
-----------------------------------

function onEventUpdate(player,csid,option)
end;

-----------------------------------
-- onEventFinish Action
-----------------------------------

function onEventFinish(player,csid,option)
end;<|MERGE_RESOLUTION|>--- conflicted
+++ resolved
@@ -767,13 +767,8 @@
     if (DespawnOtherCoffer==true) then
         HideArmouryCrates(InstanceRegion,APOLLYON_SE_NE);
     end
-<<<<<<< HEAD
-
-   npc:setStatus(STATUS_DISAPPEAR);
-=======
-    
+
    npc:setStatus(dsp.status.DISAPPEAR);
->>>>>>> 3c34ec73
 end;
 
 -----------------------------------
