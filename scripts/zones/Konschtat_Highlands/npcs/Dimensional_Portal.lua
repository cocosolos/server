-----------------------------------
-- Area: Konschtat Highlands
--  NPC: Dimensional_Portal
-- !pos 220.000 19.104 140.000 108
-----------------------------------
require("scripts/globals/keyitems")
local ID = require("scripts/zones/Konschtat_Highlands/IDs");
-----------------------------------

function onTrade(player, npc, trade)
end

<<<<<<< HEAD
function onTrigger(player, npc)
    if player:getCurrentMission(COP) > THE_WARRIOR_S_PATH then
        player:startEvent(915)
=======
function onTrigger(player,npc)

    if (player:getCurrentMission(COP) > dsp.mission.id.cop.THE_WARRIOR_S_PATH) or (DIMENSIONAL_PORTAL_UNLOCK == true) then
        player:startEvent(915);
>>>>>>> 264b3422
    else
        player:messageSpecial(ID.text.ALREADY_OBTAINED_TELE+1); -- Telepoint Disappeared
    end
end

function onEventUpdate(player, csid, option)
end

function onEventFinish(player, csid, option)
    if csid == 915 and option == 1 then
        player:setPos(-635.599,-2.799,163.8,193,33) -- To AlTaieu {R}
    end
end<|MERGE_RESOLUTION|>--- conflicted
+++ resolved
@@ -10,16 +10,10 @@
 function onTrade(player, npc, trade)
 end
 
-<<<<<<< HEAD
-function onTrigger(player, npc)
-    if player:getCurrentMission(COP) > THE_WARRIOR_S_PATH then
-        player:startEvent(915)
-=======
 function onTrigger(player,npc)
 
     if (player:getCurrentMission(COP) > dsp.mission.id.cop.THE_WARRIOR_S_PATH) or (DIMENSIONAL_PORTAL_UNLOCK == true) then
         player:startEvent(915);
->>>>>>> 264b3422
     else
         player:messageSpecial(ID.text.ALREADY_OBTAINED_TELE+1); -- Telepoint Disappeared
     end
