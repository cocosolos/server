-----------------------------------
-- Area: Windurst_Woods
-----------------------------------
require("scripts/globals/zone")
-----------------------------------

zones = zones or {}

zones[tpz.zone.WINDURST_WOODS] =
{
    text =
    {
        CONQUEST_BASE                = 0,    -- Tallying conquest results...
        ITEM_CANNOT_BE_OBTAINED      = 6541, -- You cannot obtain the <item>. Come back after sorting your inventory.
        ITEM_OBTAINED                = 6547, -- Obtained: <item>.
        GIL_OBTAINED                 = 6548, -- Obtained <number> gil.
        KEYITEM_OBTAINED             = 6550, -- Obtained key item: <keyitem>.
        KEYITEM_LOST                 = 6551, -- Lost key item: <keyitem>.
        NOT_HAVE_ENOUGH_GIL          = 6552, -- You do not have enough gil.
<<<<<<< HEAD
        CARRIED_OVER_POINTS          = 6586, -- You have carried over <number> login point[/s].
        LOGIN_CAMPAIGN_UNDERWAY      = 6587, -- The [/January/February/March/April/May/June/July/August/September/October/November/December] <number> Login Campaign is currently underway!<space>
        LOGIN_NUMBER                 = 6588, -- In celebration of your most recent login (login no. <number>), we have provided you with <number> points! You currently have a total of <number> points.
=======
        YOU_MUST_WAIT_ANOTHER_N_DAYS = 6583, -- You must wait another ≺number≻ [day/days] to perform that action.
>>>>>>> 526d4a3e
        HOMEPOINT_SET                = 6638, -- Home point set!
        YOU_ACCEPT_THE_MISSION       = 6731, -- You have accepted the mission.
        PEW_SAHBARAEF_DIALOG         = 6827, -- We can deliver goods to your residence or to the residences of your friends.
        ITEM_DELIVERY_DIALOG         = 6827, -- We can deliver goods to your residence or to the residences of your friends.
        JU_KAMJA_DIALOG              = 6827, -- We can deliver goods to your residence or to the residences of your friends.
        MOG_LOCKER_OFFSET            = 7003, -- Your Mog Locker lease is valid until <timestamp>, kupo.
        FISHING_MESSAGE_OFFSET       = 7101, -- You can't fish here.
        IMAGE_SUPPORT                = 7205, -- Your [fishing/woodworking/smithing/goldsmithing/clothcraft/leatherworking/bonecraft/alchemy/cooking] skills went up [a little/ever so slightly/ever so slightly].
        GUILD_TERMINATE_CONTRACT     = 7219, -- You have terminated your trading contract with the [Fishermen's/Carpenters'/Blacksmiths'/Goldsmiths'/Weavers'/Tanners'/Boneworkers'/Alchemists'/Culinarians'] Guild and formed a new one with the [Fishermen's/Carpenters'/Blacksmiths'/Goldsmiths'/Weavers'/Tanners'/Boneworkers'/Alchemists'/Culinarians'] Guild.
        GUILD_NEW_CONTRACT           = 7227, -- You have formed a new trading contract with the [Fishermen's/Carpenters'/Blacksmiths'/Goldsmiths'/Weavers'/Tanners'/Boneworkers'/Alchemists'/Culinarians'] Guild.
        NO_MORE_GP_ELIGIBLE          = 7234, -- You are not eligible to receive guild points at this time.
        GP_OBTAINED                  = 7239, -- Obtained: <number> guild points.
        NOT_HAVE_ENOUGH_GP           = 7240, -- You do not have enough guild points.
        VALERIANO_SHOP_DIALOG        = 7550, -- Halfling philosophers and heroine beauties, welcome to the Troupe Valeriano show! And how gorgeous and green this fair town is!
        RAKOHBUUMA_OPEN_DIALOG       = 7647, -- To expel those who would subvert the law and order of Windurst Woods... To protect the Mithra populace from all manner of threats and dangers... That is the job of us guards.
        RETTO_MARUTTO_DIALOG         = 7963, -- Allo-allo! If you're after boneworking materials, then make sure you buy them herey in Windurst! We're the cheapest in the whole wide worldy!
        SHIH_TAYUUN_DIALOG           = 7965, -- Oh, that Retto-Marutto... If he keeps carrying on while speaking to the customers, he'll get in trouble with the guildmaster again!
        KUZAH_HPIROHPON_DIALOG       = 7974, -- Sew...I mean...So, want to get your paws on the top-quality materials as used in the Weaverrrs' Guild?
        MERIRI_DIALOG                = 7976, -- If you're interested in buying some works of art from our Weavers' Guild, then you've come to the right placey-wacey.
        PERIH_VASHAI_DIALOG          = 8262, -- You can now become a ranger!
        QUESSE_SHOP_DIALOG           = 8516, -- Welcome to the Windurst Chocobo Stables.
        MONONCHAA_SHOP_DIALOG        = 8517, -- Huh...? If you be wanting anything therrre, [mister/missy], then hurry up and decide, then get the heck out of herrre!
        MANYNY_SHOP_DIALOG           = 8518, -- Are you in urgent needy-weedy of anything? I have a variety of thingy-wingies you may be interested in.
        WIJETIREN_SHOP_DIALOG        = 8523, -- From humble Mithran cold medicines to the legendary Windurstian ambrrrosia of immortality, we have it all...
        NHOBI_ZALKIA_OPEN_DIALOG     = 8526, -- Psst... Interested in some rrreal hot property? From lucky chocobo digs to bargain goods that fell off the back of an airship...all my stuff is a rrreal steal!
        NHOBI_ZALKIA_CLOSED_DIALOG   = 8527, -- You're interested in some cheap shopping, rrright? I'm real sorry. I'm not doing business rrright now.
        NYALABICCIO_OPEN_DIALOG      = 8528, -- Ladies and gentlemen, kittens and cubs! Do we have the sale that you've been waiting forrr!
        NYALABICCIO_CLOSED_DIALOG    = 8529, -- Sorry, but our shop is closed rrright now. Why don't you go to Gustaberg and help the situation out therrre?
        BIN_STEJIHNA_OPEN_DIALOG     = 8530, -- Why don't you buy something from me? You won't regrrret it! I've got all sorts of goods from the Zulkheim region!
        BIN_STEJIHNA_CLOSED_DIALOG   = 8531, -- I'm taking a brrreak from  the saleswoman gig to give dirrrections.  So...through this arrrch is the residential  area.
        TARAIHIPERUNHI_OPEN_DIALOG   = 8532, -- Ooh...do I have some great merchandise for you! Man...these are once-in-a-lifetime offers, so get them while you can.
        TARAIHIPERUNHI_CLOSED_DIALOG = 8533, -- <pant> I am but a poor  merchant. Mate, but you just wait! Strife...one day I'll live the high life. Hey, that's my dream, anyway...
        CATALIA_DIALOG               = 8564, -- While we cannot break our promise to the Windurstians, to ensure justice is served, we would secretly like you to take two shields off of the Yagudo who you meet en route.
        FORINE_DIALOG                = 8565, -- Act according to our convictions while fulfilling our promise with the Tarutaru. This is indeed a fitting course for us, the people of glorious San d'Oria.
        CONQUEST                     = 8933, -- You've earned conquest points!
        APURURU_DIALOG               = 9496, -- There's no way Semih Lafihna will just hand it over for no good reason. Maybe if you try talking with Kupipi...
        EMPYREAL_ARROW_LEARNED       = 9730, -- You have learned the weapon skill Empyreal Arrow!
        TRICK_OR_TREAT               = 9741, -- Trick or treat...
        THANK_YOU_TREAT              = 9742, -- Thank you... And now for your treat...
        HERE_TAKE_THIS               = 9743, -- Here, take this...
        IF_YOU_WEAR_THIS             = 9744, -- If you put this on and walk around, something...unexpected might happen...
        THANK_YOU                    = 9745, -- Thank you...
        NOKKHI_BAD_COUNT             = 9763, -- What kinda smart-alecky baloney is this!? I told you to bring me the same kinda ammunition in complete sets. And don't forget the flowers, neither.
        NOKKHI_GOOD_TRADE            = 9765, -- And here you go! Come back soon, and bring your friends!
        NOKKHI_BAD_ITEM              = 9766, -- I'm real sorry, but there's nothing I can do with those.
        MILLEROVIEUNET_OPEN_DIALOG   = 9991, -- Please have a look at these wonderful products from Qufim Island! You won't regret it!
        MILLEROVIEUNET_CLOSED_DIALOG = 9992, -- Now that I've finally learned the language here, I'd like to start my own business. If I could only find a supplier...
        CLOUD_BAD_COUNT              = 10117, -- Well, don't just stand there like an idiot! I can't do any bundlin' until you fork over a set of 99 tools and <item>! And I ain't doin' no more than seven sets at one time, so don't even try it!
        CLOUD_GOOD_TRADE             = 10121, -- Here, take 'em and scram. And don't say I ain't never did nothin' for you!
        CLOUD_BAD_ITEM               = 10122, -- What the hell is this junk!? Why don't you try bringin' what I asked for before I shove one of my sandals up your...nose!
        CHOCOBO_DIALOG               = 10416, -- Kweh!
        TRRRADE_IN_SPARKS            = 13833, -- You want to trrrade in sparks, do you?
        NOT_ENOUGH_SPARKS            = 13853, -- You do not possess enough sparks of eminence to complete the transaction.
    },
    mob =
    {
    },
    npc =
    {
        HALLOWEEN_SKINS =
        {
            [17764400] = 55, -- Meriri
            [17764401] = 54, -- Kuzah Hpirohpon
            [17764462] = 58, -- Taraihi-Perunhi
            [17764464] = 56, -- Nhobi Zalkia
            [17764465] = 57, -- Millerovieunet
        },
    },
}

return zones[tpz.zone.WINDURST_WOODS]<|MERGE_RESOLUTION|>--- conflicted
+++ resolved
@@ -17,13 +17,10 @@
         KEYITEM_OBTAINED             = 6550, -- Obtained key item: <keyitem>.
         KEYITEM_LOST                 = 6551, -- Lost key item: <keyitem>.
         NOT_HAVE_ENOUGH_GIL          = 6552, -- You do not have enough gil.
-<<<<<<< HEAD
+        YOU_MUST_WAIT_ANOTHER_N_DAYS = 6583, -- You must wait another ≺number≻ [day/days] to perform that action.
         CARRIED_OVER_POINTS          = 6586, -- You have carried over <number> login point[/s].
         LOGIN_CAMPAIGN_UNDERWAY      = 6587, -- The [/January/February/March/April/May/June/July/August/September/October/November/December] <number> Login Campaign is currently underway!<space>
         LOGIN_NUMBER                 = 6588, -- In celebration of your most recent login (login no. <number>), we have provided you with <number> points! You currently have a total of <number> points.
-=======
-        YOU_MUST_WAIT_ANOTHER_N_DAYS = 6583, -- You must wait another ≺number≻ [day/days] to perform that action.
->>>>>>> 526d4a3e
         HOMEPOINT_SET                = 6638, -- Home point set!
         YOU_ACCEPT_THE_MISSION       = 6731, -- You have accepted the mission.
         PEW_SAHBARAEF_DIALOG         = 6827, -- We can deliver goods to your residence or to the residences of your friends.
