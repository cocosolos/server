-----------------------------------
-- Zone: Davoi (149)
-----------------------------------
<<<<<<< HEAD
local ID = require("scripts/zones/Davoi/IDs")
require("scripts/globals/conquest")
require("scripts/globals/treasure")
=======
local ID = require('scripts/zones/Davoi/IDs')
require('scripts/globals/conquest')
require('scripts/globals/treasure')
require('scripts/globals/quests')
>>>>>>> e69cfc2e
-----------------------------------
local zoneObject = {}

zoneObject.onInitialize = function(zone)
    xi.treasure.initZone(zone)
end

zoneObject.onZoneIn = function(player, prevZone)
    local cs = -1

    if player:getXPos() == 0 and player:getYPos() == 0 and player:getZPos() == 0 then
        player:setPos(282.292, 2.498, -17.908, 247)
    end

<<<<<<< HEAD
=======
    if player:getQuestStatus(xi.quest.log_id.SANDORIA, xi.quest.id.sandoria.THE_CRIMSON_TRIAL) == QUEST_ACCEPTED and not GetMobByID(ID.mob.PURPLEFLASH_BRUKDOK):isSpawned() then
        SpawnMob(ID.mob.PURPLEFLASH_BRUKDOK) -- Spawned by Quest: The Crimson Trial upon entering the zone
    end

>>>>>>> e69cfc2e
    return cs
end

zoneObject.onConquestUpdate = function(zone, updatetype)
    xi.conq.onConquestUpdate(zone, updatetype)
end

zoneObject.onRegionEnter = function(player, region)
end

zoneObject.onGameDay = function()
    -- move storage hole
    local positions =
    {
        { -177.925,  4.000, -255.699 },
        { -127.703,  4.250,   23.732 },
        { -127.822,  4.250,  -16.964 },
        { -123.369,  4.000, -231.972 },
        {  -51.570,  4.127, -216.462 },
        {  -55.960,  2.958, -300.014 },
        {  152.311,  4.000,  -74.176 },
        {  153.514,  4.250, -112.616 },
        {  188.988,  4.000,  -80.058 },
        {  318.694,  0.001,  -58.646 },
        {  299.717,  0.001, -160.910 },
        {  274.849,  4.162, -213.599 },
        {  250.809,  4.000, -240.509 },
        {  219.474,  3.750, -128.170 },
        {   86.749, -5.166, -166.414 },
    }
    local newPosition = npcUtil.pickNewPosition(ID.npc.STORAGE_HOLE, positions)
    GetNPCByID(ID.npc.STORAGE_HOLE):setPos(newPosition.x, newPosition.y, newPosition.z)
end

zoneObject.onEventUpdate = function(player, csid, option)
end

zoneObject.onEventFinish = function(player, csid, option)
end

return zoneObject<|MERGE_RESOLUTION|>--- conflicted
+++ resolved
@@ -1,16 +1,9 @@
 -----------------------------------
 -- Zone: Davoi (149)
 -----------------------------------
-<<<<<<< HEAD
 local ID = require("scripts/zones/Davoi/IDs")
 require("scripts/globals/conquest")
 require("scripts/globals/treasure")
-=======
-local ID = require('scripts/zones/Davoi/IDs')
-require('scripts/globals/conquest')
-require('scripts/globals/treasure')
-require('scripts/globals/quests')
->>>>>>> e69cfc2e
 -----------------------------------
 local zoneObject = {}
 
@@ -25,13 +18,6 @@
         player:setPos(282.292, 2.498, -17.908, 247)
     end
 
-<<<<<<< HEAD
-=======
-    if player:getQuestStatus(xi.quest.log_id.SANDORIA, xi.quest.id.sandoria.THE_CRIMSON_TRIAL) == QUEST_ACCEPTED and not GetMobByID(ID.mob.PURPLEFLASH_BRUKDOK):isSpawned() then
-        SpawnMob(ID.mob.PURPLEFLASH_BRUKDOK) -- Spawned by Quest: The Crimson Trial upon entering the zone
-    end
-
->>>>>>> e69cfc2e
     return cs
 end
 
