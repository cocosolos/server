-----------------------------------
-- Area: Mine_Shaft_2716
-- NPC:  Shaft entrance
-----------------------------------

require("scripts/globals/bcnm");
require("scripts/globals/missions");

function onTrade(player,npc,trade)
    if (player:getCurrentMission(COP) == THREE_PATHS and ( player:getVar("COP_Louverance_s_Path") == 7 or player:getVar("COP_Louverance_s_Path") == 8 )) then
        if (trade:getItemCount() == 1 and trade:hasItemQty(1684,1)) then            
            player:startEvent(3);
        end
    else
        TradeBCNM(player,npc,trade);
    end
end;

function onTrigger(player,npc)
    if (player:getCurrentMission(COP) ==FIRE_IN_THE_EYES_OF_MEN and player:getVar("PromathiaStatus")==0) then
        player:startEvent(4);
<<<<<<< HEAD
    else
        EventTriggerBCNM(player,npc);
    end
=======
    elseif (EventTriggerBCNM(player,npc)) then
    end
    return 1;
>>>>>>> cb53b2e2
end;

function onEventUpdate(player,csid,option,extras)
    EventUpdateBCNM(player,csid,option,extras);
end;

function onEventFinish(player,csid,option)
<<<<<<< HEAD
    if csid == 3 then
        player:setVar("COP_Louverance_s_Path",9);
        player:tradeComplete();
    elseif csid == 4 then
        player:setVar("PromathiaStatus",1);
    else
        EventFinishBCNM(player,csid,option);
=======
    -- printf("onFinish CSID: %u",csid);
    -- printf("onFinish RESULT: %u",option);
    if (csid ==3) then
        player:setVar("COP_Louverance_s_Path",9);
        player:tradeComplete();
    elseif (csid ==4) then
        player:setVar("PromathiaStatus",1);
    elseif (EventFinishBCNM(player,csid,option)) then
        return;
>>>>>>> cb53b2e2
    end
end;<|MERGE_RESOLUTION|>--- conflicted
+++ resolved
@@ -19,15 +19,9 @@
 function onTrigger(player,npc)
     if (player:getCurrentMission(COP) ==FIRE_IN_THE_EYES_OF_MEN and player:getVar("PromathiaStatus")==0) then
         player:startEvent(4);
-<<<<<<< HEAD
     else
         EventTriggerBCNM(player,npc);
     end
-=======
-    elseif (EventTriggerBCNM(player,npc)) then
-    end
-    return 1;
->>>>>>> cb53b2e2
 end;
 
 function onEventUpdate(player,csid,option,extras)
@@ -35,7 +29,6 @@
 end;
 
 function onEventFinish(player,csid,option)
-<<<<<<< HEAD
     if csid == 3 then
         player:setVar("COP_Louverance_s_Path",9);
         player:tradeComplete();
@@ -43,16 +36,5 @@
         player:setVar("PromathiaStatus",1);
     else
         EventFinishBCNM(player,csid,option);
-=======
-    -- printf("onFinish CSID: %u",csid);
-    -- printf("onFinish RESULT: %u",option);
-    if (csid ==3) then
-        player:setVar("COP_Louverance_s_Path",9);
-        player:tradeComplete();
-    elseif (csid ==4) then
-        player:setVar("PromathiaStatus",1);
-    elseif (EventFinishBCNM(player,csid,option)) then
-        return;
->>>>>>> cb53b2e2
     end
 end;