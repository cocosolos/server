--- conflicted
+++ resolved
@@ -7,13 +7,8 @@
 require("scripts/globals/missions");
 
 function onTrade(player,npc,trade)
-<<<<<<< HEAD
-    if (player:getCurrentMission(COP) == THREE_PATHS and ( player:getVar("COP_Louverance_s_Path") == 7 or player:getVar("COP_Louverance_s_Path") == 8 )) then
+    if (player:getCurrentMission(COP) == dsp.mission.id.cop.THREE_PATHS and ( player:getVar("COP_Louverance_s_Path") == 7 or player:getVar("COP_Louverance_s_Path") == 8 )) then
         if (trade:getItemCount() == 1 and trade:hasItemQty(1684,1)) then            
-=======
-    if (player:getCurrentMission(COP) == dsp.mission.id.cop.THREE_PATHS and ( player:getVar("COP_Louverance_s_Path") == 7 or player:getVar("COP_Louverance_s_Path") == 8 )) then
-        if (trade:getItemCount() == 1 and trade:hasItemQty(1684,1)) then
->>>>>>> 264b3422
             player:startEvent(3);
         end
     else
@@ -22,12 +17,7 @@
 end;
 
 function onTrigger(player,npc)
-<<<<<<< HEAD
-    if (player:getCurrentMission(COP) ==FIRE_IN_THE_EYES_OF_MEN and player:getVar("PromathiaStatus")==0) then
-=======
-
     if (player:getCurrentMission(COP) == dsp.mission.id.cop.FIRE_IN_THE_EYES_OF_MEN and player:getVar("PromathiaStatus")==0) then
->>>>>>> 264b3422
         player:startEvent(4);
     else
         EventTriggerBCNM(player,npc);
