-----------------------------------
-- Area: Throne Room
-- Name: Mission 5-2
-- !pos -111 -6 0.1 165
-----------------------------------
package.loaded["scripts/zones/Throne_Room/TextIDs"] = nil;
-------------------------------------
require("scripts/zones/Throne_Room/TextIDs");
require("scripts/globals/keyitems");
require("scripts/globals/missions");
require("scripts/globals/battlefield")
-----------------------------------

function onBattlefieldTick(battlefield, tick)
    g_Battlefield.onBattlefieldTick(battlefield, tick)
end

-- After registering the BCNM via bcnmRegister(bcnmid)
function onBattlefieldRegister(player,battlefield)
end;

-- Physically entering the BCNM via bcnmEnter(bcnmid)
function onBattlefieldEnter(player,battlefield)
end;

-- Leaving the BCNM by every mean possible, given by the LeaveCode
-- 1=Select Exit on circle
-- 2=Winning the BC
-- 3=Disconnected or warped out
-- 4=Losing the BC
-- via bcnmLeave(1) or bcnmLeave(2). LeaveCodes 3 and 4 are called
-- from the core when a player disconnects or the time limit is up, etc

function onBattlefieldLeave(player,battlefield,leavecode)
    -- print("leave code "..leavecode);
    if leavecode == 2 then -- play end CS. Need time and battle id for record keeping + storage
        local name, clearTime, partySize = battlefield:getRecord()
        if (player:hasCompletedMission(player:getNation(),15)) then
<<<<<<< HEAD
            player:startEvent(0x7d01,battlefield:getArea(),clearTime,partySize,battlefield:getTimeInside(),1,0,1);
        else
            player:startEvent(0x7d01,battlefield:getArea(),clearTime,partySize,battlefield:getTimeInside(),1,0,0);
=======
            player:startEvent(32001,1,1,1,instance:getTimeInside(),1,0,1);
        else
            player:startEvent(32001,1,1,1,instance:getTimeInside(),1,0,0);
>>>>>>> dd89310b
        end
    elseif (leavecode == 4) then
        player:startEvent(32002);
    end
end;

function onEventUpdate(player,csid,option)
    -- print("bc update csid "..csid.." and option "..option);
end;

function onEventFinish(player,csid,option)
    -- print("bc finish csid "..csid.." and option "..option);
    if (csid == 32001) then
        if (player:getCurrentMission(player:getNation()) == 15 and player:getVar("MissionStatus") == 3) then
            if ((not player:hasCompletedMission(ZILART, THE_NEW_FRONTIER)) and (player:getCurrentMission(ZILART) ~= THE_NEW_FRONTIER)) then
                -- Don't add missions we already completed..Players who change nation will hit this.
                player:addMission(ZILART,THE_NEW_FRONTIER);
            end
            player:startEvent(7);
        end
    elseif (csid==7) then
        player:addKeyItem(SHADOW_FRAGMENT);
        player:messageSpecial(KEYITEM_OBTAINED,SHADOW_FRAGMENT);
        player:setVar("MissionStatus",4);
        player:setPos(378, -12, -20, 125, 161);
    end
end;<|MERGE_RESOLUTION|>--- conflicted
+++ resolved
@@ -36,15 +36,9 @@
     if leavecode == 2 then -- play end CS. Need time and battle id for record keeping + storage
         local name, clearTime, partySize = battlefield:getRecord()
         if (player:hasCompletedMission(player:getNation(),15)) then
-<<<<<<< HEAD
-            player:startEvent(0x7d01,battlefield:getArea(),clearTime,partySize,battlefield:getTimeInside(),1,0,1);
+            player:startEvent(32001,battlefield:getArea(),clearTime,partySize,battlefield:getTimeInside(),1,0,1);
         else
-            player:startEvent(0x7d01,battlefield:getArea(),clearTime,partySize,battlefield:getTimeInside(),1,0,0);
-=======
-            player:startEvent(32001,1,1,1,instance:getTimeInside(),1,0,1);
-        else
-            player:startEvent(32001,1,1,1,instance:getTimeInside(),1,0,0);
->>>>>>> dd89310b
+            player:startEvent(32001,battlefield:getArea(),clearTime,partySize,battlefield:getTimeInside(),1,0,0);
         end
     elseif (leavecode == 4) then
         player:startEvent(32002);
@@ -57,7 +51,7 @@
 
 function onEventFinish(player,csid,option)
     -- print("bc finish csid "..csid.." and option "..option);
-    if (csid == 32001) then
+    if (csid == 7d01) then
         if (player:getCurrentMission(player:getNation()) == 15 and player:getVar("MissionStatus") == 3) then
             if ((not player:hasCompletedMission(ZILART, THE_NEW_FRONTIER)) and (player:getCurrentMission(ZILART) ~= THE_NEW_FRONTIER)) then
                 -- Don't add missions we already completed..Players who change nation will hit this.
@@ -66,9 +60,9 @@
             player:startEvent(7);
         end
     elseif (csid==7) then
+        player:setPos(378, -12, -20, 125, 0xA1);
         player:addKeyItem(SHADOW_FRAGMENT);
         player:messageSpecial(KEYITEM_OBTAINED,SHADOW_FRAGMENT);
         player:setVar("MissionStatus",4);
-        player:setPos(378, -12, -20, 125, 161);
     end
 end;