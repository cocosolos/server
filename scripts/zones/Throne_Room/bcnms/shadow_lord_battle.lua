-----------------------------------
-- Area: Throne Room
-- Name: Mission 5-2
-- !pos -111 -6 0.1 165
-----------------------------------
package.loaded["scripts/zones/Throne_Room/TextIDs"] = nil;
-------------------------------------
require("scripts/zones/Throne_Room/TextIDs");
require("scripts/globals/keyitems");
require("scripts/globals/missions");
require("scripts/globals/battlefield")
-----------------------------------

function onBattlefieldTick(battlefield, tick)
    dsp.battlefield.onBattlefieldTick(battlefield, tick)
end

-- After registering the BCNM via bcnmRegister(bcnmid)
function onBattlefieldRegister(player,battlefield)
end;

-- Physically entering the BCNM via bcnmEnter(bcnmid)
function onBattlefieldEnter(player,battlefield)
end;

-- Leaving the BCNM by every mean possible, given by the LeaveCode
-- 1=Select Exit on circle
-- 2=Winning the BC
-- 3=Disconnected or warped out
-- 4=Losing the BC
-- via bcnmLeave(1) or bcnmLeave(2). LeaveCodes 3 and 4 are called
-- from the core when a player disconnects or the time limit is up, etc

function onBattlefieldLeave(player,battlefield,leavecode)
    -- print("leave code "..leavecode);
    if leavecode == dsp.battlefield.leaveCode.WON then -- play end CS. Need time and battle id for record keeping + storage
        local name, clearTime, partySize = battlefield:getRecord()
        if (player:hasCompletedMission(player:getNation(),15)) then
            player:startEvent(32001, battlefield:getArea(), clearTime, partySize, battlefield:getTimeInside(), 1, battlefield:getLocalVar("[cs]bit"), 1)
        else
            player:startEvent(32001, battlefield:getArea(), clearTime, partySize, battlefield:getTimeInside(), 1, battlefield:getLocalVar("[cs]bit"), 0)
        end
    elseif leavecode == dsp.battlefield.leaveCode.LOST then
        player:startEvent(32002);
    end
end;

function onEventUpdate(player,csid,option)
    -- print("bc update csid "..csid.." and option "..option);
end;

function onEventFinish(player,csid,option)
    -- print("bc finish csid "..csid.." and option "..option);
    if (csid == 7d01) then
        if (player:getCurrentMission(player:getNation()) == 15 and player:getVar("MissionStatus") == 3) then
            if ((not player:hasCompletedMission(ZILART, THE_NEW_FRONTIER)) and (player:getCurrentMission(ZILART) ~= THE_NEW_FRONTIER)) then
                -- Don't add missions we already completed..Players who change nation will hit this.
                player:addMission(ZILART,THE_NEW_FRONTIER);
            end
            player:startEvent(7);
        end
    elseif (csid==7) then
<<<<<<< HEAD
        player:setPos(378, -12, -20, 125, 0xA1);
        player:addKeyItem(SHADOW_FRAGMENT);
        player:messageSpecial(KEYITEM_OBTAINED,SHADOW_FRAGMENT);
=======
        player:addKeyItem(dsp.ki.SHADOW_FRAGMENT);
        player:messageSpecial(KEYITEM_OBTAINED,dsp.ki.SHADOW_FRAGMENT);
>>>>>>> 3c34ec73
        player:setVar("MissionStatus",4);
    end
end;<|MERGE_RESOLUTION|>--- conflicted
+++ resolved
@@ -60,14 +60,8 @@
             player:startEvent(7);
         end
     elseif (csid==7) then
-<<<<<<< HEAD
-        player:setPos(378, -12, -20, 125, 0xA1);
-        player:addKeyItem(SHADOW_FRAGMENT);
-        player:messageSpecial(KEYITEM_OBTAINED,SHADOW_FRAGMENT);
-=======
         player:addKeyItem(dsp.ki.SHADOW_FRAGMENT);
         player:messageSpecial(KEYITEM_OBTAINED,dsp.ki.SHADOW_FRAGMENT);
->>>>>>> 3c34ec73
         player:setVar("MissionStatus",4);
     end
 end;