-----------------------------------
-- Area: Monarch Linn
-- Name: Ancient Vows
-----------------------------------

require("scripts/globals/titles");
require("scripts/globals/battlefield")
require("scripts/globals/missions");

-- After registering the BCNM via bcnmRegister(bcnmid)
function onBattlefieldRegister(player,battlefield)

end;
function onBattlefieldTick(battlefield, tick)
    dsp.battlefield.onBattlefieldTick(battlefield, tick)
end

-- Physically entering the BCNM via bcnmEnter(bcnmid)
function onBattlefieldEnter(player,battlefield)

end;

-- Leaving the BCNM by every mean possible, given by the LeaveCode
-- 1=Select Exit on circle
-- 2=Winning the BC
-- 3=Disconnected or warped out
-- 4=Losing the BC
-- via bcnmLeave(1) or bcnmLeave(2). LeaveCodes 3 and 4 are called
-- from the core when a player disconnects or the time limit is up, etc

function onBattlefieldLeave(player,battlefield,leavecode)
    -- printf("leavecode: %u",leavecode);
    
<<<<<<< HEAD
    if leavecode == dsp.battlefield.leaveCode.WON then -- play end CS. Need time and battle id for record keeping + storage
    
        local name, clearTime, partySize = battlefield:getRecord()
        if (player:getCurrentMission(COP) == ANCIENT_VOWS and player:getVar("PromathiaStatus") == 2) then
            player:startEvent(32001, battlefield:getArea(), clearTime, partySize, battlefield:getTimeInside(), 0, battlefield:getLocalVar("[cs]bit"), 0)
=======
    if (leavecode == 2) then -- play end CS. Need time and battle id for record keeping + storage
        if (player:getCurrentMission(COP) == dsp.mission.id.cop.ANCIENT_VOWS and player:getVar("PromathiaStatus") == 2) then
            player:startEvent(32001,0,0,0,instance:getTimeInside(),0,0,0);
>>>>>>> 264b3422
        else
            player:startEvent(32001, battlefield:getArea(), clearTime, partySize, battlefield:getTimeInside(), 0, battlefield:getLocalVar("[cs]bit"), 1)
        end
    elseif leavecode == dsp.battlefield.leaveCode.LOST then
        player:startEvent(32002);
    end
    
end;

function onEventUpdate(player,csid,option)
-- print("bc update csid "..csid.." and option "..option);
end;
    
function onEventFinish(player,csid,option)

    if (csid == 32001) then
        player:addExp(1000);
        player:addTitle(dsp.title.TAVNAZIAN_TRAVELER);
        if (player:getCurrentMission(COP) == dsp.mission.id.cop.ANCIENT_VOWS and player:getVar("PromathiaStatus") == 2) then
            player:setVar("VowsDone",1);
            player:setVar("PromathiaStatus",0);
            player:completeMission(COP,dsp.mission.id.cop.ANCIENT_VOWS);
            player:addMission(COP,dsp.mission.id.cop.THE_CALL_OF_THE_WYRMKING);
            player:setPos(694,-5.5,-619,74,107); -- To South Gustaberg
        end
    end
end;<|MERGE_RESOLUTION|>--- conflicted
+++ resolved
@@ -31,17 +31,11 @@
 function onBattlefieldLeave(player,battlefield,leavecode)
     -- printf("leavecode: %u",leavecode);
     
-<<<<<<< HEAD
     if leavecode == dsp.battlefield.leaveCode.WON then -- play end CS. Need time and battle id for record keeping + storage
     
         local name, clearTime, partySize = battlefield:getRecord()
-        if (player:getCurrentMission(COP) == ANCIENT_VOWS and player:getVar("PromathiaStatus") == 2) then
+        if (player:getCurrentMission(COP) == dsp.mission.id.cop.ANCIENT_VOWS and player:getVar("PromathiaStatus") == 2) then
             player:startEvent(32001, battlefield:getArea(), clearTime, partySize, battlefield:getTimeInside(), 0, battlefield:getLocalVar("[cs]bit"), 0)
-=======
-    if (leavecode == 2) then -- play end CS. Need time and battle id for record keeping + storage
-        if (player:getCurrentMission(COP) == dsp.mission.id.cop.ANCIENT_VOWS and player:getVar("PromathiaStatus") == 2) then
-            player:startEvent(32001,0,0,0,instance:getTimeInside(),0,0,0);
->>>>>>> 264b3422
         else
             player:startEvent(32001, battlefield:getArea(), clearTime, partySize, battlefield:getTimeInside(), 0, battlefield:getLocalVar("[cs]bit"), 1)
         end
