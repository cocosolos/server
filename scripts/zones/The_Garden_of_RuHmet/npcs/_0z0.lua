--- conflicted
+++ resolved
@@ -19,24 +19,15 @@
 function onTrigger(player,npc)
     --player:addMission(COP, WHEN_ANGELS_FALL);
     --player:setVar("PromathiaStatus",3);
-<<<<<<< HEAD
    if (player:getCurrentMission(COP) == WHEN_ANGELS_FALL and player:getVar("PromathiaStatus")==3) then
       player:startEvent(203);            
    elseif (EventTriggerBCNM(player,npc)) then
    elseif (player:getCurrentMission(COP) == WHEN_ANGELS_FALL and player:getVar("PromathiaStatus")==5) then
       player:startEvent(205);    
-=======
-    if (player:getCurrentMission(COP) == WHEN_ANGELS_FALL and player:getVar("PromathiaStatus")==3) then
-        player:startEvent(203);
-    elseif (EventTriggerBCNM(player,npc)) then
-    elseif (player:getCurrentMission(COP) == WHEN_ANGELS_FALL and player:getVar("PromathiaStatus")==5) then
-        player:startEvent(205);
->>>>>>> cb53b2e2
     end
     return 1;
 end;
 
-<<<<<<< HEAD
 function onEventUpdate(player,csid,option,extras)
     EventUpdateBCNM(player,csid,option,extras);
 end;
@@ -44,16 +35,6 @@
 -----------------------------------
 -- onEventFinish Action 
 -----------------------------------
-=======
-function onEventUpdate(player,csid,option)
-    -- printf("onUpdate CSID: %u",csid);
-    -- printf("onUpdate RESULT: %u",option);
-    
-    if (EventUpdateBCNM(player,csid,option)) then
-        return 1;
-    end
-end;
->>>>>>> cb53b2e2
 
 function onEventFinish(player,csid,option)
     -- printf("onFinish CSID: %u",csid);
@@ -63,8 +44,4 @@
     elseif (EventFinishBCNM(player,csid,option)) then
         return;
     end
-<<<<<<< HEAD
-=======
-
->>>>>>> cb53b2e2
 end;