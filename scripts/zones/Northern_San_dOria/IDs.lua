--- conflicted
+++ resolved
@@ -19,99 +19,11 @@
         KEYITEM_OBTAINED         = 6599, -- Obtained key item: <keyitem>.
         KEYITEM_LOST             = 6600, -- Lost key item: <keyitem>.
         NOT_HAVE_ENOUGH_GIL      = 6601, -- You do not have enough gil.
-<<<<<<< HEAD
-        YOU_LEARNED_TRUST        = 6659, -- You learned Trust: <name>!
-        CALL_MULTIPLE_ALTER_EGO  = 6660, -- You are now able to call multiple alter egos.
-        MOG_LOCKER_OFFSET        = 6829, -- Your Mog Locker lease is valid until <timestamp>, kupo.
-        IMAGE_SUPPORT            = 6953, -- Your [fishing/woodworking/smithing/goldsmithing/clothcraft/leatherworking/bonecraft/alchemy/cooking] skills went up [a little/ever so slightly/ever so slightly].
-        GUILD_TERMINATE_CONTRACT = 6967, -- You have terminated your trading contract with the [Fishermen's/Carpenters'/Blacksmiths'/Goldsmiths'/Weavers'/Tanners'/Boneworkers'/Alchemists'/Culinarians'] Guild and formed a new one with the [Fishermen's/Carpenters'/Blacksmiths'/Goldsmiths'/Weavers'/Tanners'/Boneworkers'/Alchemists'/Culinarians'] Guild.
-        GUILD_NEW_CONTRACT       = 6975, -- You have formed a new trading contract with the [Fishermen's/Carpenters'/Blacksmiths'/Goldsmiths'/Weavers'/Tanners'/Boneworkers'/Alchemists'/Culinarians'] Guild.
-        NO_MORE_GP_ELIGIBLE      = 6982, -- You are not eligible to receive guild points at this time.
-        GP_OBTAINED              = 6987, -- Obtained: <number> guild points.
-        NOT_HAVE_ENOUGH_GP       = 6988, -- You do not have enough guild points.
-        CONQUEST_BASE            = 7258, -- Tallying conquest results...
-        FISHING_MESSAGE_OFFSET   = 7417, -- You can't fish here.
-        REGIME_CANCELED          = 7968, -- Current training regime canceled.
-        HUNT_ACCEPTED            = 7986, -- Hunt accepted!
-        USE_SCYLDS               = 7987, -- You use <number> [scyld/scylds]. Scyld balance: <number>.
-        HUNT_RECORDED            = 7998, -- You record your hunt.
-        OBTAIN_SCYLDS            = 8000, -- You obtain <number> [scyld/scylds]! Current balance: <number> [scyld/scylds].
-        HUNT_CANCELED            = 8004, -- Hunt canceled.
-        FFR_GUILBERDRIER         = 11145, -- A magic shop, you say? A bit of magic would come in handy... I know! I'll have my daughter study it for me!
-        ABIOLEGET_DIALOG         = 11221, -- All of Altana's children are welcome here.
-        PELLIMIE_DIALOG          = 11222, -- Is this your first time here? Join us in prayer!
-        FITTESEGAT_DIALOG        = 11223, -- Paradise is a place without fear, without death!
-        MAURINE_DIALOG           = 11224, -- Papsque Shamonde sometimes addresses the city from the balcony, you know. I long for his blessing, if but once!
-        PRERIVON_DIALOG          = 11225, -- With each sermon, I take another step closer to Paradise.
-        MALFINE_DIALOG           = 11226, -- Truly fortunate are we that words of sacrament are read every day!
-        COULLENE_DIALOG          = 11227, -- Goddess above, deliver us to Paradise!
-        OLBERGIEUT_DIALOG        = 11269, -- Friar Faurbellant is on retreat at the Crag of Holla. Please give <item> to him.
-        GUILERME_DIALOG          = 11341, -- Behold Chateau d'Oraguille, the greatest fortress in the realm!
-        PHAVIANE_DIALOG          = 11345, -- This is Victory Arch. Beyond lies Southern San d'Oria.
-        SOCHIENE_DIALOG          = 11346, -- You stand before Victory Arch. Southern San d'Oria is on the other side.
-        PEPIGORT_DIALOG          = 11347, -- This gate leads to Port San d'Oria.
-        RODAILLECE_DIALOG        = 11348, -- This is Ranperre Gate. Fiends lurk in the lands beyond, so take caution!
-        GALAHAD_DIALOG           = 11361, -- Welcome to the Consulate of Jeuno. I am Galahad, Consul to San d'Oria.
-        ISHWAR_DIALOG            = 11362, -- May I assist you?
-        ARIENH_DIALOG            = 11363, -- If you have business with Consul Galahad, you'll find him inside.
-        EMILIA_DIALOG            = 11364, -- Welcome to the Consulate of Jeuno.
-        HELAKU_DIALOG            = 11393, -- Leave this building, and you'll see a great fortress to the right. That's Chateau d'Oraguille. And be polite; San d'Orians can be quite touchy.
-        KASARORO_DIALOG          = 11432, -- Step right outside, and you'll see a big castle on the left. That's Chateau d'Oraguille. They're a little touchy in there, so mind your manners!
-        PICKPOCKET_AUREGE        = 11461, -- A pickpocket, you say? Come to think of it, I did see a scoundrel skulking about...
-        PICKPOCKET_GUILBERDRIER  = 11463, -- A pickpocket? No, can't say I've seen anyone like that. I'll keep an eye out, though.
-        PICKPOCKET_PEPIGORT      = 11467, -- A pickpocket? Hey, I wonder if you mean that lady running helter-skelter over there just now...
-        PICKPOCKET_GILIPESE      = 11468, -- A pickpocket? I did just see an undignified sort of woman just now. She was running toward Ranperre Gate.
-        MAURINNE_DIALOG          = 11469, -- This part of town is so lively, I like watching everybody just go about their business.
-        PICKPOCKET_MAURINNE      = 11470, -- A pickpocket?
-        PICKPOCKET_RODAILLECE    = 11472, -- A pickpocket? Maybe it was that foul-mouthed woman just now. She called me a spoony bard! Unthinkable!
-        AIVEDOIR_DIALOG          = 11503, -- That's funny. I could have sworn she asked me to meet her here...
-        CAPIRIA_DIALOG           = 11504, -- He's late! I do hope he hasn't forgotten.
-        BERTENONT_DIALOG         = 11505, -- Stars are more beautiful up close. Don't you agree?
-        GILIPESE_DIALOG          = 11526, -- Nothing to report!
-        DOGGOMEHR_SHOP_DIALOG    = 11539, -- Welcome to the Blacksmiths' Guild shop.
-        CAUZERISTE_SHOP_DIALOG   = 11607, -- Welcome! San d'Oria Carpenters' Guild shop, at your service.
-        LUCRETIA_SHOP_DIALOG     = 11540, -- Blacksmiths' Guild shop, at your service!
-        ANTONIAN_OPEN_DIALOG     = 11622, -- Interested in goods from Aragoneu?
-        BONCORT_SHOP_DIALOG      = 11623, -- Welcome to the Phoenix Perch!
-        PIRVIDIAUCE_SHOP_DIALOG  = 11624, -- Care to see what I have?
-        PALGUEVION_OPEN_DIALOG   = 11625, -- I've got a shipment straight from Valdeaunia!
-        VICHUEL_OPEN_DIALOG      = 11626, -- Fauregandi produce for sale!
-        ARLENNE_SHOP_DIALOG      = 11627, -- Welcome to the Royal Armory!
-        TAVOURINE_SHOP_DIALOG    = 11628, -- Looking for a weapon? We've got many in stock!
-        JUSTI_SHOP_DIALOG        = 11630, -- Hello!
-        ANTONIAN_CLOSED_DIALOG   = 11632, -- The Kingdom's influence is waning in Aragoneu. I cannot import goods from that region, though I long to.
-        PALGUEVION_CLOSED_DIALOG = 11633, -- Would that Valdeaunia came again under San d'Orian dominion, I could then import its goods!
-        VICHUEL_CLOSED_DIALOG    = 11634, -- I'd make a killing selling Fauregandi produce here, but that region's not under San d'Orian control!
-        ATTARENA_CLOSED_DIALOG   = 11635, -- Once all of Li'Telor is back under San d'Orian influence, I'll fill my stock with unique goods from there!
-        EUGBALLION_CLOSED_DIALOG = 11636, -- I'd be making a fortune selling goods from Qufim Island...if it were only under San d'Orian control!
-        EUGBALLION_OPEN_DIALOG   = 11637, -- Have a look at these goods imported direct from Qufim Island!
-        CHAUPIRE_SHOP_DIALOG     = 11638, -- San d'Orian woodcraft is the finest in the land!
-        CONQUEST                 = 11704, -- You've earned conquest points!
-        FFR_BONCORT              = 12051, -- Hmm... With magic, I could get hold of materials a mite easier. I'll have to check this mart out.
-        FFR_CAPIRIA              = 12052, -- A flyer? For me? Some reading material would be a welcome change of pace, indeed!
-        FFR_VILLION              = 12053, -- Opening a shop of magic, without consulting me first? I must pay this Regine a visit!
-        FFR_COULLENE             = 12054, -- Magic could be of use on my journey to Paradise. Thank you so much!
-        FLYER_ACCEPTED           = 12055, -- Your flyer is accepted!
-        FLYER_ALREADY            = 12056, -- This person already has a flyer.
-        MOGHOUSE_EXIT            = 12355, -- You have learned your way through the back alleys of San d'Oria! Now you can exit to any area from your residence.
-        GAUDYLOX_SHOP_DIALOG     = 12615, -- <Phssshooooowoooo> You never see Goblinshhh from underworld? Me no bad. Me sell chipshhh. You buy. Use with shhhtone heart. You get lucky!
-        MILLECHUCA_CLOSED_DIALOG = 12616, -- I've been trying to import goods from Vollbow, but it's so hard to get items from areas that aren't under San d'Orian control.
-        ATTARENA_OPEN_DIALOG     = 12701, -- Good day! Take a look at my selection from Li'Telor!
-        MILLECHUCA_OPEN_DIALOG   = 12702, -- Specialty goods from Vollbow! Specialty goods from Vollbow!
-        SHIVA_UNLOCKED           = 12800, -- You are now able to summon [Ifrit/Titan/Leviathan/Garuda/Shiva/Ramuh].
-        ARACHAGNON_SHOP_DIALOG   = 12904, -- Would you be interested in purchasing some adventurer-issue armor? Be careful when selecting, as we accept no refunds.
-        TRICK_OR_TREAT           = 13047, -- Trick or treat...
-        THANK_YOU_TREAT          = 13048, -- Thank you... And now for your treat...
-        HERE_TAKE_THIS           = 13049, -- Here, take this...
-        IF_YOU_WEAR_THIS         = 13050, -- If you put this on and walk around, something...unexpected might happen...
-        THANK_YOU                = 13051, -- Thank you...
-        FFR_LOOKS_CURIOUSLY_BASE = 13368, -- Coullene looks over curiously for a moment.
-        RETRIEVE_DIALOG_ID       = 18112, -- You retrieve <item> from the porter moogle's care.
-        COMMON_SENSE_SURVIVAL    = 18446, -- It appears that you have arrived at a new survival guide provided by the Adventurers' Mutual Aid Network. Common sense dictates that you should now be able to teleport here from similar tomes throughout the world.
-=======
         CARRIED_OVER_POINTS      = 6635, -- You have carried over <number> login point[/s].
         LOGIN_CAMPAIGN_UNDERWAY  = 6636, -- The [/January/February/March/April/May/June/July/August/September/October/November/December] <number> Login Campaign is currently underway!<space>
         LOGIN_NUMBER             = 6637, -- In celebration of your most recent login (login no. <number>), we have provided you with <number> points! You currently have a total of <number> points.
+        YOU_LEARNED_TRUST        = 6659, -- You learned Trust: <name>!
+        CALL_MULTIPLE_ALTER_EGO  = 6660, -- You are now able to call multiple alter egos.
         MOG_LOCKER_OFFSET        = 6834, -- Your Mog Locker lease is valid until <timestamp>, kupo.
         IMAGE_SUPPORT            = 6958, -- Your [fishing/woodworking/smithing/goldsmithing/clothcraft/leatherworking/bonecraft/alchemy/cooking] skills went up [a little/ever so slightly/ever so slightly].
         GUILD_TERMINATE_CONTRACT = 6972, -- You have terminated your trading contract with the [Fishermen's/Carpenters'/Blacksmiths'/Goldsmiths'/Weavers'/Tanners'/Boneworkers'/Alchemists'/Culinarians'] Guild and formed a new one with the [Fishermen's/Carpenters'/Blacksmiths'/Goldsmiths'/Weavers'/Tanners'/Boneworkers'/Alchemists'/Culinarians'] Guild.
@@ -198,7 +110,6 @@
         FFR_LOOKS_CURIOUSLY_BASE = 13380, -- Coullene looks over curiously for a moment.
         RETRIEVE_DIALOG_ID       = 18124, -- You retrieve <item> from the porter moogle's care.
         COMMON_SENSE_SURVIVAL    = 18458, -- It appears that you have arrived at a new survival guide provided by the Adventurers' Mutual Aid Network. Common sense dictates that you should now be able to teleport here from similar tomes throughout the world.
->>>>>>> a821b589
     },
     mob =
     {
