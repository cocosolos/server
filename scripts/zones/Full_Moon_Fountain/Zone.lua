--- conflicted
+++ resolved
@@ -70,13 +70,8 @@
             -- spawn Ajido-Marujido and set ally positions
             local allies = battlefield:getAllies()
             if #allies == 0 then
-<<<<<<< HEAD
-                local ajido = battlefield:insertEntity(14184, true, true)
-                ajido:setSpawn(unpack(allyPos[inst].ajidoPos))
-=======
                 local ajido = battlefield:insertEntity(33, true, true)
                 ajido:setSpawn(allyPos[inst].ajidoPos)
->>>>>>> c2b9e5d8
                 ajido:spawn()
             end
             player:setPos(unpack(allyPos[inst].playerPos))
