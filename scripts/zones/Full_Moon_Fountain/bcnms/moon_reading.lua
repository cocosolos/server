-----------------------------------
-- Area: Full Moon Mountain
-- Name: Windurst Mission 9-2 Moon Reading
-----------------------------------
require("scripts/globals/battlefield")
require("scripts/globals/missions")
-----------------------------------

function onBattlefieldTick(battlefield, tick)
    tpz.battlefield.onBattlefieldTick(battlefield, tick)
end

function onBattlefieldInitialise(battlefield)
    battlefield:setLocalVar("loot", 1)
    battlefield:setLocalVar("lootSpawned", 1)
end

<<<<<<< HEAD
function onBcnmEnter(player, instance)
end

function onBcnmLeave(player, instance, leavecode)
    if leavecode == tpz.battlefield.leaveCode.WON then
=======
function onBattlefieldLeave(player, battlefield, leavecode)
    if leavecode == dsp.battlefield.leaveCode.WON then
>>>>>>> 31b12467
        local name, clearTime, partySize = battlefield:getRecord()
        local arg8 = (player:getCurrentMission(WINDURST) ~= tpz.mission.id.windurst.MOON_READING) and 1 or 0
        player:startEvent(32001, battlefield:getArea(), clearTime, partySize, battlefield:getTimeInside(), 1, battlefield:getLocalVar("[cs]bit"), arg8)
    elseif leavecode == tpz.battlefield.leaveCode.LOST then
        player:startEvent(32002)
    end
end

function onEventUpdate(player, csid, option)
end

function onEventFinish(player, csid, option)
    if
        csid == 32001 and
        player:getCurrentMission(WINDURST) == tpz.mission.id.windurst.MOON_READING and
        player:getCharVar("MissionStatus") == 2
    then
        player:setCharVar("MissionStatus", 3)
    end
end<|MERGE_RESOLUTION|>--- conflicted
+++ resolved
@@ -15,16 +15,8 @@
     battlefield:setLocalVar("lootSpawned", 1)
 end
 
-<<<<<<< HEAD
-function onBcnmEnter(player, instance)
-end
-
-function onBcnmLeave(player, instance, leavecode)
+function onBattlefieldLeave(player, battlefield, leavecode)
     if leavecode == tpz.battlefield.leaveCode.WON then
-=======
-function onBattlefieldLeave(player, battlefield, leavecode)
-    if leavecode == dsp.battlefield.leaveCode.WON then
->>>>>>> 31b12467
         local name, clearTime, partySize = battlefield:getRecord()
         local arg8 = (player:getCurrentMission(WINDURST) ~= tpz.mission.id.windurst.MOON_READING) and 1 or 0
         player:startEvent(32001, battlefield:getArea(), clearTime, partySize, battlefield:getTimeInside(), 1, battlefield:getLocalVar("[cs]bit"), arg8)
