-----------------------------------
-- Area: Full Moon Fountain
-- Name: The Moonlit Path
-----------------------------------
require("scripts/globals/keyitems");
require("scripts/globals/battlefield")
require("scripts/globals/missions");
local ID = require("scripts/zones/Full_Moon_Fountain/IDs")

-----------------------------------

-- What should go here:
-- giving key items, playing ENDING cutscenes
--
-- What should NOT go here:
-- Handling of "battlefield" status, spawning of monsters,
-- putting loot into treasure pool,
-- enforcing ANY rules (SJ/number of people/etc), moving
-- chars around, playing entrance CSes (entrance CSes go in bcnm.lua)

-- After registering the BCNM via bcnmRegister(bcnmid)
function onBattlefieldRegister(player,battlefield)
end;
function onBattlefieldTick(battlefield, tick)
    dsp.battlefield.onBattlefieldTick(battlefield, tick)
end

-- Physically entering the BCNM via bcnmEnter(bcnmid)
function onBattlefieldEnter(player,battlefield)
end;

-- Leaving the BCNM by every mean possible, given by the LeaveCode
-- 1=Select Exit on circle
-- 2=Winning the BC
-- 3=Disconnected or warped out
-- 4=Losing the BC
-- via bcnmLeave(1) or bcnmLeave(2). LeaveCodes 3 and 4 are called
-- from the core when a player disconnects or the time limit is up, etc

function onBattlefieldLeave(player,battlefield,leavecode)
-- print("leave code "..leavecode);
<<<<<<< HEAD
    moonlitPath = player:getQuestStatus(WINDURST,THE_MOONLIT_PATH)

    if leavecode == dsp.battlefield.leaveCode.WON then -- play end CS. Need time and battle id for record keeping + storage

        local name, clearTime, partySize = battlefield:getRecord()
=======
    moonlitPath = player:getQuestStatus(WINDURST,dsp.quest.id.windurst.THE_MOONLIT_PATH)
    
    if (leavecode == 2) then -- play end CS. Need time and battle id for record keeping + storage
>>>>>>> 264b3422
        if (moonlitPath == QUEST_COMPLETED) then
            player:startEvent(32001, battlefield:getArea(), clearTime, partySize, battlefield:getTimeInside(), 1, battlefield:getLocalVar("[cs]bit"), 1)
        else
            player:startEvent(32001, battlefield:getArea(), clearTime, partySize, battlefield:getTimeInside(), 1, battlefield:getLocalVar("[cs]bit"), 0)
        end
    elseif leavecode == dsp.battlefield.leaveCode.LOST then
        player:startEvent(32002);
    end
end;

function onEventUpdate(player,csid,option)
-- print("bc update csid "..csid.." and option "..option);
end;

function onEventFinish(player,csid,option)
-- print("bc finish csid "..csid.." and option "..option);

    if (csid == 32001) then
        player:delKeyItem(dsp.ki.MOON_BAUBLE);
        player:addKeyItem(dsp.ki.WHISPER_OF_THE_MOON);
        player:messageSpecial(ID.text.KEYITEM_OBTAINED,dsp.ki.WHISPER_OF_THE_MOON);
    end
end;<|MERGE_RESOLUTION|>--- conflicted
+++ resolved
@@ -39,17 +39,11 @@
 
 function onBattlefieldLeave(player,battlefield,leavecode)
 -- print("leave code "..leavecode);
-<<<<<<< HEAD
-    moonlitPath = player:getQuestStatus(WINDURST,THE_MOONLIT_PATH)
+    moonlitPath = player:getQuestStatus(WINDURST,dsp.quest.id.windurst.THE_MOONLIT_PATH)
 
     if leavecode == dsp.battlefield.leaveCode.WON then -- play end CS. Need time and battle id for record keeping + storage
 
         local name, clearTime, partySize = battlefield:getRecord()
-=======
-    moonlitPath = player:getQuestStatus(WINDURST,dsp.quest.id.windurst.THE_MOONLIT_PATH)
-    
-    if (leavecode == 2) then -- play end CS. Need time and battle id for record keeping + storage
->>>>>>> 264b3422
         if (moonlitPath == QUEST_COMPLETED) then
             player:startEvent(32001, battlefield:getArea(), clearTime, partySize, battlefield:getTimeInside(), 1, battlefield:getLocalVar("[cs]bit"), 1)
         else
