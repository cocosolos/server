-----------------------------------
--
-- Zone: Zeruhn_Mines (172)
--
-----------------------------------
package.loaded["scripts/zones/Zeruhn_Mines/TextIDs"] = nil;
-----------------------------------
require("scripts/globals/quests");
require("scripts/globals/zone");
require("scripts/zones/Zeruhn_Mines/TextIDs");
-----------------------------------

function onInitialize(zone)
end;

function onZoneIn(player,prevZone)
    local cs = -1;
    if (prevZone == 143) then
        cs = 0x0096;
        if (player:getQuestStatus(BASTOK, BLADE_OF_DARKNESS) == QUEST_ACCEPTED) then
            if (player:getVar("ZeruhnMines_Zeid_CS") == 0) then
                cs = 130;
            elseif (player:hasItem(16607) == false) then
                cs = 131;
            end
        elseif (player:getQuestStatus(BASTOK,BLADE_OF_DEATH) == QUEST_ACCEPTED) then
            if (player:hasItem(16607) == false) then
                cs = 131;
            end
        end
    elseif (player:getXPos() == 0 and player:getYPos() == 0 and player:getZPos() == 0) then
        player:setPos(-270.707,14.159,-20.268,0);
    end
    return cs;
end;

function onConquestUpdate(zone, updatetype)
    local players = zone:getPlayers();

    for name, player in pairs(players) do
        conquestUpdate(zone, player, updatetype, CONQUEST_BASE);
    end
end;

function onRegionEnter(player,region)
end;

function onEventUpdate(player,csid,option)
end;

function onEventFinish(player,csid,option)
<<<<<<< HEAD
    -- printf("CSID: %u",csid);
    -- printf("RESULT: %u",option);
    if (csid == 130 or csid == 131) then
=======
    if (csid == 130 or csid == 0x0083) then
>>>>>>> 9c2ed4d5
        if (player:getFreeSlotsCount() > 0) then
            player:addItem(16607);
            player:setVar("ChaosbringerKills", 0);
            player:messageSpecial(ITEM_OBTAINED,16607);
        else
            player:messageSpecial(ITEM_CANNOT_BE_OBTAINED,16607);
        end
        player:setVar("ZeruhnMines_Zeid_CS", 1);
    end
end;<|MERGE_RESOLUTION|>--- conflicted
+++ resolved
@@ -49,13 +49,7 @@
 end;
 
 function onEventFinish(player,csid,option)
-<<<<<<< HEAD
-    -- printf("CSID: %u",csid);
-    -- printf("RESULT: %u",option);
     if (csid == 130 or csid == 131) then
-=======
-    if (csid == 130 or csid == 0x0083) then
->>>>>>> 9c2ed4d5
         if (player:getFreeSlotsCount() > 0) then
             player:addItem(16607);
             player:setVar("ChaosbringerKills", 0);
