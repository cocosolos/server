-----------------------------------
-- Area: Ghelsba_Outpost
-- NPC:  Hut Door
-- !pos -165.357 -11.672 77.771 140
-------------------------------------
package.loaded["scripts/zones/Ghelsba_Outpost/TextIDs"] = nil;
package.loaded["scripts/globals/bcnm"] = nil;
-------------------------------------

require("scripts/globals/bcnm");
require("scripts/globals/titles");
require("scripts/globals/keyitems");
require("scripts/globals/quests");
require("scripts/globals/missions");
require("scripts/zones/Ghelsba_Outpost/TextIDs");

<<<<<<< HEAD
-----------------------------------
-- onTrade Action
-----------------------------------
=======
    ---- 0:
    ---- 1:
    ---- 2:
    ---- 3:
    ---- 4:
    ---- 5:
    ---- 6:
>>>>>>> 9c2ed4d5

function onTrade(player,npc,trade)
    TradeBCNM(player,npc,trade);
end;

function onTrigger(player,npc)

  if (player:hasKeyItem(dsp.ki.ORCISH_HUT_KEY)) then
        if (player:hasCompletedMission(SANDORIA,SAVE_THE_CHILDREN)) then
            player:startEvent(3);
        else
            player:startEvent(55);
        end
    else
        if (EventTriggerBCNM(player,npc)) then
            return;
        end
    end
end;

<<<<<<< HEAD
-----------------------------------
-- onEventUpdate
-----------------------------------

function onEventUpdate(player,csid,option,extras)
    EventUpdateBCNM(player,csid,option,extras);
=======
function onEventUpdate(player,csid,option)
    -- printf("onUpdate CSID: %u",csid);
    -- printf("onUpdate RESULT: %u",option);

    if (EventUpdateBCNM(player,csid,option)) then
        return;
    end

>>>>>>> 9c2ed4d5
end;

-----------------------------------
-- onEventFinish Action
-----------------------------------

function onEventFinish(player,csid,option)
    -- printf("onFinish CSID: %u",csid);
    -- printf("onFinish RESULT: %u",option);

   if (csid == 3 or csid == 55) then
      player:delKeyItem(dsp.ki.ORCISH_HUT_KEY);
      player:setVar("MissionStatus",4);
   else
        if (EventFinishBCNM(player,csid,option)) then
            return;
        end
   end

end;<|MERGE_RESOLUTION|>--- conflicted
+++ resolved
@@ -13,20 +13,6 @@
 require("scripts/globals/quests");
 require("scripts/globals/missions");
 require("scripts/zones/Ghelsba_Outpost/TextIDs");
-
-<<<<<<< HEAD
------------------------------------
--- onTrade Action
------------------------------------
-=======
-    ---- 0:
-    ---- 1:
-    ---- 2:
-    ---- 3:
-    ---- 4:
-    ---- 5:
-    ---- 6:
->>>>>>> 9c2ed4d5
 
 function onTrade(player,npc,trade)
     TradeBCNM(player,npc,trade);
@@ -47,23 +33,8 @@
     end
 end;
 
-<<<<<<< HEAD
------------------------------------
--- onEventUpdate
------------------------------------
-
 function onEventUpdate(player,csid,option,extras)
     EventUpdateBCNM(player,csid,option,extras);
-=======
-function onEventUpdate(player,csid,option)
-    -- printf("onUpdate CSID: %u",csid);
-    -- printf("onUpdate RESULT: %u",option);
-
-    if (EventUpdateBCNM(player,csid,option)) then
-        return;
-    end
-
->>>>>>> 9c2ed4d5
 end;
 
 -----------------------------------
