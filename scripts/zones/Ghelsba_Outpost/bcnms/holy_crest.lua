-----------------------------------
-- Area: Ghelsba Outpost
-- Name: Holy Crest - DRG flag quest
-- !pos -162 -11 78 140
-----------------------------------
package.loaded["scripts/zones/Ghelsba_Outpost/TextIDs"] = nil;
-----------------------------------
require("scripts/globals/titles");
require("scripts/globals/keyitems");
require("scripts/globals/quests");
require("scripts/globals/pets");
require("scripts/zones/Ghelsba_Outpost/TextIDs");
require("scripts/globals/battlefield")

-----------------------------------

function onBattlefieldTick(battlefield, tick)
    dsp.battlefield.onBattlefieldTick(battlefield, tick)
end

-- After registering the BCNM via bcnmRegister(bcnmid)
function onBattlefieldRegister(player,battlefield)
end;

-- Physically entering the BCNM via bcnmEnter(bcnmid)
function onBattlefieldEnter(player,battlefield)
end;

-- Leaving the BCNM by every mean possible, given by the LeaveCode
-- 1=Select Exit on circle
-- 2=Winning the BC
-- 3=Disconnected or warped out
-- 4=Losing the BC
-- via bcnmLeave(1) or bcnmLeave(2). LeaveCodes 3 and 4 are called
-- from the core when a player disconnects or the time limit is up, etc

function onBattlefieldLeave(player,battlefield,leavecode)
-- print(leave code ..leavecode);

    if leavecode == dsp.battlefield.leaveCode.WON then --play end CS. Need time and battle id for record keeping + storage
        local name, clearTime, partySize = battlefield:getRecord()
        if (player:getQuestStatus(SANDORIA,THE_HOLY_CREST) == QUEST_ACCEPTED) then
            player:startEvent(32001, battlefield:getArea(), clearTime, partySize, battlefield:getTimeInside(), 1, battlefield:getLocalVar("[cs]bit"), 0)
        else
            player:startEvent(32001, battlefield:getArea(), clearTime, partySize, battlefield:getTimeInside(), 1, battlefield:getLocalVar("[cs]bit"), 1)
        end
    elseif leavecode == dsp.battlefield.leaveCode.LOST then
        player:startEvent(32002);
    end

end;

function onEventUpdate(player,csid,option)
-- print(bc update csid ..csid.. and option ..option);
end;

function onEventFinish(player,csid,option)
-- print("bc finish csid: "..csid.."and option: "..option);

<<<<<<< HEAD
    if (csid == 32001 and option ~= 0 and player:hasKeyItem(DRAGON_CURSE_REMEDY) == true) then
        player:addTitle(HEIR_TO_THE_HOLY_CREST);
        player:delKeyItem(DRAGON_CURSE_REMEDY);
        player:unlockJob(14);
=======
    if (csid == 32001 and option ~= 0 and player:hasKeyItem(dsp.ki.DRAGON_CURSE_REMEDY) == true) then
        player:addTitle(dsp.title.HEIR_TO_THE_HOLY_CREST);
        player:delKeyItem(dsp.ki.DRAGON_CURSE_REMEDY);
        player:unlockJob(dsp.job.DRG);
>>>>>>> 3c34ec73
        player:messageSpecial(YOU_CAN_NOW_BECOME_A_DRAGOON);
        player:setVar("TheHolyCrest_Event",0);
        player:addFame(SANDORIA,30);
        player:completeQuest(SANDORIA,THE_HOLY_CREST);
        player:setPetName(dsp.pet.type.WYVERN,option+1);
    end

end;<|MERGE_RESOLUTION|>--- conflicted
+++ resolved
@@ -57,17 +57,10 @@
 function onEventFinish(player,csid,option)
 -- print("bc finish csid: "..csid.."and option: "..option);
 
-<<<<<<< HEAD
-    if (csid == 32001 and option ~= 0 and player:hasKeyItem(DRAGON_CURSE_REMEDY) == true) then
-        player:addTitle(HEIR_TO_THE_HOLY_CREST);
-        player:delKeyItem(DRAGON_CURSE_REMEDY);
-        player:unlockJob(14);
-=======
     if (csid == 32001 and option ~= 0 and player:hasKeyItem(dsp.ki.DRAGON_CURSE_REMEDY) == true) then
         player:addTitle(dsp.title.HEIR_TO_THE_HOLY_CREST);
         player:delKeyItem(dsp.ki.DRAGON_CURSE_REMEDY);
         player:unlockJob(dsp.job.DRG);
->>>>>>> 3c34ec73
         player:messageSpecial(YOU_CAN_NOW_BECOME_A_DRAGOON);
         player:setVar("TheHolyCrest_Event",0);
         player:addFame(SANDORIA,30);
