-----------------------------------
-- Area: LaLoff Amphitheater
-- Name: Ark Angels 4 (Elvaan)
-----------------------------------
require("scripts/globals/battlefield")
local ID = require("scripts/zones/LaLoff_Amphitheater/IDs");
require("scripts/globals/missions");
require("scripts/globals/keyitems");
-----------------------------------

-- Death cutscenes:

-- player:startEvent(32001, battlefield:getArea(), clearTime, partySize, battlefield:getTimeInside(), 1, battlefield:getLocalVar("[cs]bit"), 0) -- Hume
-- player:startEvent(32001, battlefield:getArea(), clearTime, partySize, battlefield:getTimeInside(), 1, battlefield:getLocalVar("[cs]bit"), 0) -- taru
-- player:startEvent(32001, battlefield:getArea(), clearTime, partySize, battlefield:getTimeInside(), 1, battlefield:getLocalVar("[cs]bit"), 0) -- mithra
-- player:startEvent(32001, battlefield:getArea(), clearTime, partySize, battlefield:getTimeInside(), 1, battlefield:getLocalVar("[cs]bit"), 0) -- elvan
-- player:startEvent(32001, battlefield:getArea(), clearTime, partySize, battlefield:getTimeInside(), 1, battlefield:getLocalVar("[cs]bit"), 0) -- galka
-- player:startEvent(32001, battlefield:getArea(), clearTime, partySize, battlefield:getTimeInside(), 1, battlefield:getLocalVar("[cs]bit"), 0) -- divine might
-- player:startEvent(32001, battlefield:getArea(), clearTime, partySize, battlefield:getTimeInside(), 1, battlefield:getLocalVar("[cs]bit"), 0) -- skip ending cs


-- After registering the BCNM via bcnmRegister(bcnmid)
function onBattlefieldRegister(player,battlefield)
end;
function onBattlefieldTick(battlefield, tick)
    dsp.battlefield.onBattlefieldTick(battlefield, tick)
end

-- Physically entering the BCNM via bcnmEnter(bcnmid)
function onBattlefieldEnter(player,battlefield)
end;

-- Leaving the BCNM by every mean possible, given by the LeaveCode
-- 1=Select Exit on circle
-- 2=Winning the BC
-- 3=Disconnected or warped out
-- 4=Losing the BC
-- via bcnmLeave(1) or bcnmLeave(2). LeaveCodes 3 and 4 are called
-- from the core when a player disconnects or the time limit is up, etc

function onBattlefieldLeave(player,battlefield,leavecode)
--print("leave code "..leavecode);

    if leavecode == dsp.battlefield.leaveCode.WON then -- play end CS. Need time and battle id for record keeping + storage
        local name, clearTime, partySize = battlefield:getRecord()
        local record = battlefield:getRecord();
        local clearTime = record.clearTime;
<<<<<<< HEAD

        if (player:hasCompletedMission(ZILART,ARK_ANGELS)) then
            player:startEvent(32001, battlefield:getArea(), clearTime, partySize, battlefield:getTimeInside(), 180, battlefield:getLocalVar("[cs]bit"), 1)        -- winning CS (allow player to skip)
=======
    
        if (player:hasCompletedMission(ZILART,dsp.mission.id.zilart.ARK_ANGELS)) then
            player:startEvent(32001,instance:getEntrance(),clearTime,1,instance:getTimeInside(),180,3,1);        -- winning CS (allow player to skip)
>>>>>>> 264b3422
        else
            player:startEvent(32001, battlefield:getArea(), clearTime, partySize, battlefield:getTimeInside(), 180, battlefield:getLocalVar("[cs]bit"), 0)        -- winning CS (allow player to skip)
        end

    elseif leavecode == dsp.battlefield.leaveCode.LOST then
        player:startEvent(32002, 0, 0, 0, 0, 0, battlefield:getArea(), 180);    -- player lost
    end
end;

function onEventUpdate(player,csid,option)
    -- print("bc update csid "..csid.." and option "..option);

end;

function onEventFinish(player,csid,option)
    -- print("bc finish csid "..csid.." and option "..option);

    local AAKeyitems = (player:hasKeyItem(dsp.ki.SHARD_OF_APATHY) and player:hasKeyItem(dsp.ki.SHARD_OF_COWARDICE)
        and player:hasKeyItem(dsp.ki.SHARD_OF_ENVY) and player:hasKeyItem(dsp.ki.SHARD_OF_RAGE));

    if (csid == 32001) then
        if (player:getCurrentMission(ZILART) == dsp.mission.id.zilart.ARK_ANGELS  and player:getVar("ZilartStatus") == 1) then
            player:addKeyItem(dsp.ki.SHARD_OF_ARROGANCE);
            player:messageSpecial(ID.text.KEYITEM_OBTAINED,dsp.ki.SHARD_OF_ARROGANCE);
            if (AAKeyitems == true) then
                player:completeMission(ZILART,dsp.mission.id.zilart.ARK_ANGELS);
                player:addMission(ZILART,dsp.mission.id.zilart.THE_SEALED_SHRINE);
                player:setVar("ZilartStatus",0);
            end
        end
    end

    local AAKeyitems = (player:hasKeyItem(dsp.ki.SHARD_OF_APATHY) and player:hasKeyItem(dsp.ki.SHARD_OF_ARROGANCE)
        and player:hasKeyItem(dsp.ki.SHARD_OF_COWARDICE) and player:hasKeyItem(dsp.ki.SHARD_OF_ENVY)
        and player:hasKeyItem(dsp.ki.SHARD_OF_RAGE));
    if (AAKeyitems == true) then
        player:completeMission(ZILART,dsp.mission.id.zilart.ARK_ANGELS);
        player:addMission(ZILART,dsp.mission.id.zilart.THE_SEALED_SHRINE);
        player:setVar("ZilartStatus",0);
    end
end;<|MERGE_RESOLUTION|>--- conflicted
+++ resolved
@@ -45,15 +45,9 @@
         local name, clearTime, partySize = battlefield:getRecord()
         local record = battlefield:getRecord();
         local clearTime = record.clearTime;
-<<<<<<< HEAD
 
-        if (player:hasCompletedMission(ZILART,ARK_ANGELS)) then
+        if (player:hasCompletedMission(ZILART,dsp.mission.id.zilart.ARK_ANGELS)) then
             player:startEvent(32001, battlefield:getArea(), clearTime, partySize, battlefield:getTimeInside(), 180, battlefield:getLocalVar("[cs]bit"), 1)        -- winning CS (allow player to skip)
-=======
-    
-        if (player:hasCompletedMission(ZILART,dsp.mission.id.zilart.ARK_ANGELS)) then
-            player:startEvent(32001,instance:getEntrance(),clearTime,1,instance:getTimeInside(),180,3,1);        -- winning CS (allow player to skip)
->>>>>>> 264b3422
         else
             player:startEvent(32001, battlefield:getArea(), clearTime, partySize, battlefield:getTimeInside(), 180, battlefield:getLocalVar("[cs]bit"), 0)        -- winning CS (allow player to skip)
         end
