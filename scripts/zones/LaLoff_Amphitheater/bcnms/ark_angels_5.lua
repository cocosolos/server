--- conflicted
+++ resolved
@@ -2,14 +2,8 @@
 -- Area: LaLoff Amphitheater
 -- Name: Ark Angels 5 (Galka)
 -----------------------------------
-<<<<<<< HEAD
-package.loaded["scripts/zones/LaLoff_Amphitheater/TextIDs"] = nil;
------------------------------------
-require("scripts/zones/LaLoff_Amphitheater/TextIDs");
 require("scripts/globals/battlefield")
-=======
 local ID = require("scripts/zones/LaLoff_Amphitheater/IDs");
->>>>>>> cb53b2e2
 require("scripts/globals/missions");
 require("scripts/globals/keyitems");
 -----------------------------------
@@ -44,13 +38,8 @@
 -- via bcnmLeave(1) or bcnmLeave(2). LeaveCodes 3 and 4 are called
 -- from the core when a player disconnects or the time limit is up, etc
 
-<<<<<<< HEAD
 function onBattlefieldLeave(player,battlefield,leavecode)
 --print("leave code "..leavecode);
-=======
-function onBcnmLeave(player,instance,leavecode)
-    --print("leave code "..leavecode);
->>>>>>> cb53b2e2
 
     if leavecode == dsp.battlefield.leaveCode.WON then -- play end CS. Need time and battle id for record keeping + storage
         local name, clearTime, partySize = battlefield:getRecord()
@@ -74,17 +63,10 @@
 end;
 
 function onEventFinish(player,csid,option)
-<<<<<<< HEAD
- -- print("bc finish csid "..csid.." and option "..option);
-
-   local AAKeyitems = (player:hasKeyItem(dsp.ki.SHARD_OF_APATHY) and player:hasKeyItem(dsp.ki.SHARD_OF_ARROGANCE)
-         and player:hasKeyItem(dsp.ki.SHARD_OF_COWARDICE) and player:hasKeyItem(dsp.ki.SHARD_OF_ENVY));
-=======
     -- print("bc finish csid "..csid.." and option "..option);
  
     local AAKeyitems = (player:hasKeyItem(dsp.ki.SHARD_OF_APATHY) and player:hasKeyItem(dsp.ki.SHARD_OF_ARROGANCE)
         and player:hasKeyItem(dsp.ki.SHARD_OF_COWARDICE) and player:hasKeyItem(dsp.ki.SHARD_OF_ENVY));
->>>>>>> cb53b2e2
 
     if (csid == 32001) then
         if (player:getCurrentMission(ZILART) == ARK_ANGELS  and player:getVar("ZilartStatus") == 1) then
