-----------------------------------
-- Zone: Port_Bastok (236)
-----------------------------------
local ID = require("scripts/zones/Port_Bastok/IDs")
require("scripts/globals/conquest")
require("scripts/globals/missions")
require("scripts/settings/main")
require("scripts/globals/zone")
-----------------------------------
local zone_object = {}

zone_object.onInitialize = function(zone)
<<<<<<< HEAD
    zone:registerRegion(1, -112, -3, -17, -96, 3, -3)     -- event COP
    zone:registerRegion(2, 53.5, 5, -165.3, 66.5, 6, -72) -- drawbridge area
=======
    zone:registerRegion(1, -112, -3, -17, -96, 3, -3)--event COP
    zone:registerRegion(2, 53.5, 5, -165.3, 66.5, 6, -72)--drawbridge area
    xi.conquest.toggleRegionalNPCs(zone)
>>>>>>> dd20f017
end

zone_object.onConquestUpdate = function(zone, updatetype)
    xi.conq.onConquestUpdate(zone, updatetype)
end

zone_object.onZoneIn = function(player, prevZone)
    local cs = -1

    -- FIRST LOGIN (START CS)
    if player:getPlaytime(false) == 0 then
        if xi.settings.NEW_CHARACTER_CUTSCENE == 1 then
            cs = 1
        end
        player:setPos(132, -8.5, -13, 179)
        player:setHomePoint()
    elseif (player:getCurrentMission(COP) == xi.mission.id.cop.THE_ENDURING_TUMULT_OF_WAR and player:getCharVar("PromathiaStatus") == 0) then
        cs = 306
    end

    if (player:getXPos() == 0 and player:getYPos() == 0 and player:getZPos() == 0) then
        if (prevZone == xi.zone.BASTOK_JEUNO_AIRSHIP) then
            cs = 73
            player:setPos(-36.000, 7.000, -58.000, 194)
        else
            local position = math.random(1, 5) + 57
            player:setPos(position, 8.5, -239, 192)
        end
    end

    return cs
end

zone_object.onRegionEnter = function(player, region)
    local regionID =region:GetRegionID()

    if (regionID == 1 and player:getCurrentMission(COP) == xi.mission.id.cop.THE_CALL_OF_THE_WYRMKING and player:getCharVar("PromathiaStatus") == 0) then
        player:startEvent(305)
    end
end

zone_object.onRegionLeave = function(player, region)
end

zone_object.onTransportEvent = function(player, transport)
    player:startEvent(71)
end

zone_object.onEventUpdate = function(player, csid, option)
end

zone_object.onEventFinish = function(player, csid, option)
    if (csid == 1) then
        player:messageSpecial(ID.text.ITEM_OBTAINED, 536)
    elseif (csid == 71) then
        player:setPos(0, 0, 0, 0, 224)
    elseif (csid == 305) then
        player:setCharVar("PromathiaStatus", 1)
    elseif (csid == 306) then
        player:setCharVar("COP_optional_CS_chasalvigne", 0)
        player:setCharVar("COP_optional_CS_Anoki", 0)
        player:setCharVar("COP_optional_CS_Despachaire", 0)
        player:setCharVar("PromathiaStatus", 1)
    end
end

return zone_object<|MERGE_RESOLUTION|>--- conflicted
+++ resolved
@@ -10,14 +10,9 @@
 local zone_object = {}
 
 zone_object.onInitialize = function(zone)
-<<<<<<< HEAD
     zone:registerRegion(1, -112, -3, -17, -96, 3, -3)     -- event COP
     zone:registerRegion(2, 53.5, 5, -165.3, 66.5, 6, -72) -- drawbridge area
-=======
-    zone:registerRegion(1, -112, -3, -17, -96, 3, -3)--event COP
-    zone:registerRegion(2, 53.5, 5, -165.3, 66.5, 6, -72)--drawbridge area
     xi.conquest.toggleRegionalNPCs(zone)
->>>>>>> dd20f017
 end
 
 zone_object.onConquestUpdate = function(zone, updatetype)
