--- conflicted
+++ resolved
@@ -17,14 +17,11 @@
         KEYITEM_OBTAINED            = 6391, -- Obtained key item: <keyitem>.
         KEYITEM_LOST                = 6392, -- Lost key item: <keyitem>.
         NOT_HAVE_ENOUGH_GIL         = 6393, -- You do not have enough gil.
-<<<<<<< HEAD
-        YOU_LEARNED_TRUST           = 6451, -- You learned Trust: <name>!
-        CALL_MULTIPLE_ALTER_EGO     = 6452, -- You are now able to call multiple alter egos.
-=======
         CARRIED_OVER_POINTS         = 6427, -- You have carried over <number> login point[/s].
         LOGIN_CAMPAIGN_UNDERWAY     = 6428, -- The [/January/February/March/April/May/June/July/August/September/October/November/December] <number> Login Campaign is currently underway!<space>
         LOGIN_NUMBER                = 6429, -- In celebration of your most recent login (login no. <number>), we have provided you with <number> points! You currently have a total of <number> points.
->>>>>>> a821b589
+        YOU_LEARNED_TRUST           = 6451, -- You learned Trust: <name>!
+        CALL_MULTIPLE_ALTER_EGO     = 6452, -- You are now able to call multiple alter egos.
         HOMEPOINT_SET               = 6506, -- Home point set!
         CONQUEST_BASE               = 6526, -- Tallying conquest results...
         TENSHODO_SHOP_OPEN_DIALOG   = 6727, -- Ah, one of our members. Welcome to the Tenshodo shop.
