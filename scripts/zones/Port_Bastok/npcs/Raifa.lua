--- conflicted
+++ resolved
@@ -11,13 +11,12 @@
 require("scripts/globals/titles")
 -----------------------------------
 
-<<<<<<< HEAD
-function onTrade(player,npc,trade)
+function onTrade(player, npc, trade)
 end
 
-function onTrigger(player,npc)
+function onTrigger(player, npc)
     local ecoStatus = player:getCharVar("EcoStatus")
-    
+
     if ecoStatus == 0 and player:getFameLevel(BASTOK) >= 1 and player:getCharVar("EcoReset") ~= getConquestTally() then
         player:startEvent(278) -- Offer Eco-Warrior quest
     elseif ecoStatus == 101 then
@@ -31,30 +30,23 @@
     end
 end
 
-function onEventUpdate(player,csid,option)
-end
-
-function onEventFinish(player,csid,option)
-    if csid == 278 and option == 1 then
-        if player:getQuestStatus(BASTOK,tpz.quest.id.bastok.ECO_WARRIOR) == QUEST_AVAILABLE then
-            player:addQuest(BASTOK,tpz.quest.id.bastok.ECO_WARRIOR)
-        end
-        player:setCharVar("EcoStatus", 101) -- EcoStatus var:  1 to 3 for sandy // 101 to 103 for bastok // 201 to 203 for windurst
-    elseif csid == 282 and npcUtil.completeQuest(player, BASTOK, tpz.quest.id.bastok.ECO_WARRIOR, {gil = 5000, item = 4198, title = tpz.title.CERULEAN_SOLDIER, fame = 80, var = "EcoStatus"}) then
-        player:delKeyItem(tpz.ki.INDIGESTED_ORE)
-        player:setCharVar("EcoReset",getConquestTally())
-    end
-=======
-function onTrade(player, npc, trade)
-end
-
-function onTrigger(player, npc)
-    player:startEvent(278)
-end
-
 function onEventUpdate(player, csid, option)
 end
 
 function onEventFinish(player, csid, option)
->>>>>>> 77063b0a
+    if csid == 278 and option == 1 then
+        if player:getQuestStatus(BASTOK, tpz.quest.id.bastok.ECO_WARRIOR) == QUEST_AVAILABLE then
+            player:addQuest(BASTOK, tpz.quest.id.bastok.ECO_WARRIOR)
+        end
+        player:setCharVar("EcoStatus", 101) -- EcoStatus var:  1 to 3 for sandy // 101 to 103 for bastok // 201 to 203 for windurst
+    elseif csid == 282 and npcUtil.completeQuest(player, BASTOK, tpz.quest.id.bastok.ECO_WARRIOR, {
+        gil = 5000,
+        item = 4198,
+        title = tpz.title.CERULEAN_SOLDIER,
+        fame = 80,
+        var = "EcoStatus"
+    }) then
+        player:delKeyItem(tpz.ki.INDIGESTED_ORE)
+        player:setCharVar("EcoReset", getConquestTally())
+    end
 end