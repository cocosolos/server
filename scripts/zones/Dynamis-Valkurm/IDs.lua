-----------------------------------
-- Area: Dynamis-Valkurm
-----------------------------------
require("scripts/globals/keyitems")
require("scripts/globals/dynamis")
require("scripts/globals/zone")
-----------------------------------

zones = zones or {}

zones[xi.zone.DYNAMIS_VALKURM] =
{
    text =
    {
        ITEM_CANNOT_BE_OBTAINED = 6383, -- You cannot obtain the <item>. Come back after sorting your inventory.
        ITEM_OBTAINED           = 6389, -- Obtained: <item>.
        GIL_OBTAINED            = 6390, -- Obtained <number> gil.
        KEYITEM_OBTAINED        = 6392, -- Obtained key item: <keyitem>.
        CARRIED_OVER_POINTS     = 7000, -- You have carried over <number> login point[/s].
        LOGIN_CAMPAIGN_UNDERWAY = 7001, -- The [/January/February/March/April/May/June/July/August/September/October/November/December] <number> Login Campaign is currently underway!<space>
        LOGIN_NUMBER            = 7002, -- In celebration of your most recent login (login no. <number>), we have provided you with <number> points! You currently have a total of <number> points.
<<<<<<< HEAD
        CONQUEST_BASE           = 7150, -- Tallying conquest results...
        DYNAMIS_TIME_BEGIN      = 7315, -- The sands of the <item> have begun to fall. You have <number> minutes (Earth time) remaining in Dynamis.
        DYNAMIS_TIME_EXTEND     = 7316, -- our stay in Dynamis has been extended by <number> minute[/s].
        DYNAMIS_TIME_UPDATE_1   = 7317, -- ou will be expelled from Dynamis in <number> [second/minute] (Earth time).
        DYNAMIS_TIME_UPDATE_2   = 7318, -- ou will be expelled from Dynamis in <number> [seconds/minutes] (Earth time).
        DYNAMIS_TIME_EXPIRED    = 7320, -- The sands of the hourglass have emptied...
        DYNAMIS_SUB_UNLOCKED    = 7322, -- Memories of skills long forgotten come flooding back to you...
        OMINOUS_PRESENCE        = 7332, -- You feel an ominous presence, as if something might happen if you possessed <item>.
=======
        CONQUEST_BASE           = 7153, -- Tallying conquest results...
        DYNAMIS_TIME_BEGIN      = 7318, -- The sands of the <item> have begun to fall. You have <number> minutes (Earth time) remaining in Dynamis.
        DYNAMIS_TIME_EXTEND     = 7319, -- our stay in Dynamis has been extended by <number> minute[/s].
        DYNAMIS_TIME_UPDATE_1   = 7320, -- ou will be expelled from Dynamis in <number> [second/minute] (Earth time).
        DYNAMIS_TIME_UPDATE_2   = 7321, -- ou will be expelled from Dynamis in <number> [seconds/minutes] (Earth time).
        DYNAMIS_TIME_EXPIRED    = 7323, -- The sands of the hourglass have emptied...
        OMINOUS_PRESENCE        = 7335, -- You feel an ominous presence, as if something might happen if you possessed <item>.
>>>>>>> 03aa78c7
    },
    mob =
    {
        TIME_EXTENSION =
        {
            {minutes = 10, ki = xi.ki.CRIMSON_GRANULES_OF_TIME,   mob = 16937214},
            {minutes = 10, ki = xi.ki.AZURE_GRANULES_OF_TIME,     mob = 16937239},
            {minutes = 10, ki = xi.ki.AMBER_GRANULES_OF_TIME,     mob = 16937264},
            {minutes = 10, ki = xi.ki.ALABASTER_GRANULES_OF_TIME, mob = 16937289},
            {minutes = 20, ki = xi.ki.OBSIDIAN_GRANULES_OF_TIME,  mob = {16937500, 16937525, 16937550, 16937575}},
        },
        REFILL_STATUE =
        {
            {
                {mob = 16937208, eye = dynamis.eye.RED  }, -- Serjeant_Tombstone
                {mob = 16937209, eye = dynamis.eye.BLUE },
                {mob = 16937210, eye = dynamis.eye.GREEN},
            },
            {
                {mob = 16937211, eye = dynamis.eye.RED  }, -- Serjeant_Tombstone
                {mob = 16937212, eye = dynamis.eye.BLUE },
                {mob = 16937213, eye = dynamis.eye.GREEN},
            },
            {
                {mob = 16937233, eye = dynamis.eye.RED  }, -- Adamantking_Effigy
                {mob = 16937234, eye = dynamis.eye.BLUE },
                {mob = 16937235, eye = dynamis.eye.GREEN},
            },
            {
                {mob = 16937236, eye = dynamis.eye.RED  }, -- Adamantking_Effigy
                {mob = 16937237, eye = dynamis.eye.BLUE },
                {mob = 16937238, eye = dynamis.eye.GREEN},
            },
            {
                {mob = 16937258, eye = dynamis.eye.RED  }, -- Manifest_Icon
                {mob = 16937259, eye = dynamis.eye.BLUE },
                {mob = 16937260, eye = dynamis.eye.GREEN},
            },
            {
                {mob = 16937261, eye = dynamis.eye.RED  }, -- Manifest_Icon
                {mob = 16937262, eye = dynamis.eye.BLUE },
                {mob = 16937263, eye = dynamis.eye.GREEN},
            },
            {
                {mob = 16937283, eye = dynamis.eye.RED  }, -- Goblin_Replica
                {mob = 16937284, eye = dynamis.eye.BLUE },
                {mob = 16937285, eye = dynamis.eye.GREEN},
            },
            {
                {mob = 16937286, eye = dynamis.eye.RED  }, -- Goblin_Replica
                {mob = 16937287, eye = dynamis.eye.BLUE },
                {mob = 16937288, eye = dynamis.eye.GREEN},
            },
            {
                {mob = 16937494, eye = dynamis.eye.RED  }, -- Serjeant_Tombstone
                {mob = 16937495, eye = dynamis.eye.BLUE },
                {mob = 16937496, eye = dynamis.eye.GREEN},
            },
            {
                {mob = 16937497, eye = dynamis.eye.RED  }, -- Serjeant_Tombstone
                {mob = 16937498, eye = dynamis.eye.BLUE },
                {mob = 16937499, eye = dynamis.eye.GREEN},
            },
            {
                {mob = 16937519, eye = dynamis.eye.RED  }, -- Adamantking_Effigy
                {mob = 16937520, eye = dynamis.eye.BLUE },
                {mob = 16937521, eye = dynamis.eye.GREEN},
            },
            {
                {mob = 16937522, eye = dynamis.eye.RED  }, -- Adamantking_Effigy
                {mob = 16937523, eye = dynamis.eye.BLUE },
                {mob = 16937524, eye = dynamis.eye.GREEN},
            },
            {
                {mob = 16937544, eye = dynamis.eye.RED  }, -- Manifest_Icon
                {mob = 16937545, eye = dynamis.eye.BLUE },
                {mob = 16937546, eye = dynamis.eye.GREEN},
            },
            {
                {mob = 16937547, eye = dynamis.eye.RED  }, -- Manifest_Icon
                {mob = 16937548, eye = dynamis.eye.BLUE },
                {mob = 16937549, eye = dynamis.eye.GREEN},
            },
            {
                {mob = 16937569, eye = dynamis.eye.RED  }, -- Goblin_Replica
                {mob = 16937570, eye = dynamis.eye.BLUE },
                {mob = 16937571, eye = dynamis.eye.GREEN},
            },
            {
                {mob = 16937572, eye = dynamis.eye.RED  }, -- Goblin_Replica
                {mob = 16937573, eye = dynamis.eye.BLUE },
                {mob = 16937574, eye = dynamis.eye.GREEN},
            },
        },
    },
    npc =
    {
        QM =
        {
            -- [16937585] =
            -- {
            --     param = {3456, 3470, 3471, 3472, 3473},
            --     trade =
            --     {
            --         {item = 3456,                     mob = 16936961}, -- Cirrate Christelle
            --         {item = {3470, 3471, 3472, 3473}, mob = 16937290}, -- Arch Christelle
            --     }
            -- },
            -- [16937586] = {trade = {{item = 3461, mob = 16937311}}}, -- Lost Nant'ina
            -- [16937587] = {trade = {{item = 3460, mob = 16937432}}}, -- Lost Fairy Ring
            -- [16937588] = {trade = {{item = 3462, mob = 16937415}}}, -- Lost Stcemqestcint
        },
    },
}

return zones[xi.zone.DYNAMIS_VALKURM]<|MERGE_RESOLUTION|>--- conflicted
+++ resolved
@@ -19,24 +19,14 @@
         CARRIED_OVER_POINTS     = 7000, -- You have carried over <number> login point[/s].
         LOGIN_CAMPAIGN_UNDERWAY = 7001, -- The [/January/February/March/April/May/June/July/August/September/October/November/December] <number> Login Campaign is currently underway!<space>
         LOGIN_NUMBER            = 7002, -- In celebration of your most recent login (login no. <number>), we have provided you with <number> points! You currently have a total of <number> points.
-<<<<<<< HEAD
-        CONQUEST_BASE           = 7150, -- Tallying conquest results...
-        DYNAMIS_TIME_BEGIN      = 7315, -- The sands of the <item> have begun to fall. You have <number> minutes (Earth time) remaining in Dynamis.
-        DYNAMIS_TIME_EXTEND     = 7316, -- our stay in Dynamis has been extended by <number> minute[/s].
-        DYNAMIS_TIME_UPDATE_1   = 7317, -- ou will be expelled from Dynamis in <number> [second/minute] (Earth time).
-        DYNAMIS_TIME_UPDATE_2   = 7318, -- ou will be expelled from Dynamis in <number> [seconds/minutes] (Earth time).
-        DYNAMIS_TIME_EXPIRED    = 7320, -- The sands of the hourglass have emptied...
-        DYNAMIS_SUB_UNLOCKED    = 7322, -- Memories of skills long forgotten come flooding back to you...
-        OMINOUS_PRESENCE        = 7332, -- You feel an ominous presence, as if something might happen if you possessed <item>.
-=======
         CONQUEST_BASE           = 7153, -- Tallying conquest results...
         DYNAMIS_TIME_BEGIN      = 7318, -- The sands of the <item> have begun to fall. You have <number> minutes (Earth time) remaining in Dynamis.
         DYNAMIS_TIME_EXTEND     = 7319, -- our stay in Dynamis has been extended by <number> minute[/s].
         DYNAMIS_TIME_UPDATE_1   = 7320, -- ou will be expelled from Dynamis in <number> [second/minute] (Earth time).
         DYNAMIS_TIME_UPDATE_2   = 7321, -- ou will be expelled from Dynamis in <number> [seconds/minutes] (Earth time).
         DYNAMIS_TIME_EXPIRED    = 7323, -- The sands of the hourglass have emptied...
+        DYNAMIS_SUB_UNLOCKED    = 7325, -- Memories of skills long forgotten come flooding back to you...
         OMINOUS_PRESENCE        = 7335, -- You feel an ominous presence, as if something might happen if you possessed <item>.
->>>>>>> 03aa78c7
     },
     mob =
     {
