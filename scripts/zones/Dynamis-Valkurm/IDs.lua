--- conflicted
+++ resolved
@@ -10,25 +10,17 @@
 {
     text =
     {
-<<<<<<< HEAD
-        ITEM_CANNOT_BE_OBTAINED = 6381, -- You cannot obtain the <item>. Come back after sorting your inventory.
-        ITEM_OBTAINED           = 6387, -- Obtained: <item>.
-        GIL_OBTAINED            = 6388, -- Obtained <number> gil.
-        KEYITEM_OBTAINED        = 6390, -- Obtained key item: <keyitem>.
-        CONQUEST_BASE           = 7148, -- Tallying conquest results...
+        ITEM_CANNOT_BE_OBTAINED = 6382, -- You cannot obtain the <item>. Come back after sorting your inventory.
+        ITEM_OBTAINED           = 6388, -- Obtained: <item>.
+        GIL_OBTAINED            = 6389, -- Obtained <number> gil.
+        KEYITEM_OBTAINED        = 6391, -- Obtained key item: <keyitem>.
+        CONQUEST_BASE           = 7149, -- Tallying conquest results...
         -- dynamis
         DYNAMIS_TIME_BEGIN = 7312; -- The sands of the <item> have begun to fall.  You have <number> minutes (Earth time) remaining in Dynamis.
         DYNAMIS_TIME_EXTEND = 7313; -- Your stay in Dynamis has been extended by <number> minutes.
         DYNAMIS_TIME_UPDATE_1 = 7314; -- You will be expelled from Dynamis in <number> second/minute.
         DYNAMIS_TIME_UPDATE_2 = 7315; -- You will be expelled from Dynamis in <number> seconds/minutes.
         DYNAMIS_TIME_EXPIRED = 7317; -- The sands of the hourglass have emptied...
-=======
-        ITEM_CANNOT_BE_OBTAINED = 6382, -- You cannot obtain the <item>. Come back after sorting your inventory.
-        ITEM_OBTAINED           = 6388, -- Obtained: <item>.
-        GIL_OBTAINED            = 6389, -- Obtained <number> gil.
-        KEYITEM_OBTAINED        = 6391, -- Obtained key item: <keyitem>.
-        CONQUEST_BASE           = 7149, -- Tallying conquest results...
->>>>>>> 264b3422
     },
     mob =
     {
