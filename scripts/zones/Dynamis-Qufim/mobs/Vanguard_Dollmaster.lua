-----------------------------------
-- Area: Dynamis Qufim
--  MOB: Vanguard_Dollmaster
-----------------------------------
<<<<<<< HEAD
mixins =
{
    require("scripts/mixins/dynamis_beastmen"),
    require("scripts/mixins/job_special")
}
require("scripts/globals/status")
-----------------------------------

function onMobSpawn(mob)
    mob:setLocalVar("mainSpec", dsp.jsa.ASTRAL_FLOW_MAAT)
    mob:setLocalVar("dynamis_currency", 1452)
end

=======
mixins = {require("scripts/mixins/job_special")}
-----------------------------------

>>>>>>> 264b3422
function onMobDeath(mob, player, isKiller)
end<|MERGE_RESOLUTION|>--- conflicted
+++ resolved
@@ -2,24 +2,16 @@
 -- Area: Dynamis Qufim
 --  MOB: Vanguard_Dollmaster
 -----------------------------------
-<<<<<<< HEAD
 mixins =
 {
     require("scripts/mixins/dynamis_beastmen"),
     require("scripts/mixins/job_special")
 }
-require("scripts/globals/status")
 -----------------------------------
 
 function onMobSpawn(mob)
-    mob:setLocalVar("mainSpec", dsp.jsa.ASTRAL_FLOW_MAAT)
     mob:setLocalVar("dynamis_currency", 1452)
 end
 
-=======
-mixins = {require("scripts/mixins/job_special")}
------------------------------------
-
->>>>>>> 264b3422
 function onMobDeath(mob, player, isKiller)
 end