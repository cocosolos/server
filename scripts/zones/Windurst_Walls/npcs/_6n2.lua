-----------------------------------
-- Area: Windurst Walls
-- Door: House of the Hero
-- Involved in Mission 2-1
-- Involved In Quest: Know One's Onions, Onion Rings, The Puppet Master, Class Reunion
-- !pos -26 -13 260 239
-----------------------------------
local ID = require("scripts/zones/Windurst_Walls/IDs")
require("scripts/settings/main")
require("scripts/globals/keyitems")
require("scripts/globals/missions")
require("scripts/globals/quests")
require("scripts/globals/status")
-----------------------------------
local entity = {}

entity.onTrade = function(player, npc, trade)
end

entity.onTrigger = function(player, npc)
    local thePuppetMaster = player:getQuestStatus(xi.quest.log_id.WINDURST, xi.quest.id.windurst.THE_PUPPET_MASTER)
    local classReunion = player:getQuestStatus(xi.quest.log_id.WINDURST, xi.quest.id.windurst.CLASS_REUNION)
    local carbuncleDebacle = player:getQuestStatus(xi.quest.log_id.WINDURST, xi.quest.id.windurst.CARBUNCLE_DEBACLE)
    local iCanHearARainbow = player:getQuestStatus(xi.quest.log_id.WINDURST, xi.quest.id.windurst.I_CAN_HEAR_A_RAINBOW)

<<<<<<< HEAD
    -- KNOW ONE'S ONIONS
    if player:getCharVar("KnowOnesOnions") == 1 then
        player:startEvent(288, 0, 4387)

    -- ONION RINGS
    elseif player:getCharVar("OnionRings") == 1 then
        player:startEvent(289)

    -- WILD CARD
    elseif player:getCharVar("WildCard") == 1 then
        player:startEvent(386)
    elseif player:hasKeyItem(xi.ki.JOKER_CARD) then
        player:startEvent(387, 0, xi.ki.JOKER_CARD)
=======
    -- LOST FOR WORDS
    if player:getCurrentMission(WINDURST) == xi.mission.id.windurst.LOST_FOR_WORDS and player:getMissionStatus(player:getNation()) == 5 then
        player:startEvent(337)
>>>>>>> a9ac9279

    -- I CAN HEAR A RAINBOW
    elseif iCanHearARainbow == QUEST_AVAILABLE and player:getMainLvl() >= 30 and player:hasItem(1125) then
        player:startEvent(384, 1125, 1125, 1125, 1125, 1125, 1125, 1125, 1125)
    elseif iCanHearARainbow == QUEST_ACCEPTED then
        player:startEvent(385, 1125, 1125, 1125, 1125, 1125, 1125, 1125, 1125)

    -- THE PUPPET MASTER (first time)
    elseif
        iCanHearARainbow == QUEST_COMPLETED and
        thePuppetMaster == QUEST_AVAILABLE and
        player:getMainLvl() >= xi.settings.AF1_QUEST_LEVEL and
        player:getMainJob() == xi.job.SMN
    then
        player:startEvent(402)
    elseif thePuppetMaster == QUEST_ACCEPTED and player:getCharVar("ThePuppetMasterProgress") == 1 then
        player:startEvent(403)

    -- CLASS REUNION
    elseif
        thePuppetMaster == QUEST_COMPLETED and
        classReunion == QUEST_AVAILABLE and
        player:getMainLvl() >= xi.settings.AF2_QUEST_LEVEL and
        player:getMainJob() == xi.job.SMN and
        not player:needToZone()
    then
        player:startEvent(413)

    -- CARBUNCLE DEBACLE
    elseif
        thePuppetMaster == QUEST_COMPLETED and
        classReunion == QUEST_COMPLETED and
        carbuncleDebacle == QUEST_AVAILABLE and
        player:getMainLvl() >= xi.settings.AF3_QUEST_LEVEL and
        player:getMainJob() == xi.job.SMN and
        not player:needToZone()
    then
        player:startEvent(415)

    -- THE PUPPET MASTER (repeat)
    elseif thePuppetMaster == QUEST_COMPLETED and not player:hasItem(17532) then
        player:startEvent(402)
    end
end

entity.onEventUpdate = function(player, csid, option)
end

entity.onEventFinish = function(player, csid, option)
<<<<<<< HEAD
    -- KNOW ONE'S ONIONS
    if csid == 288 then
        player:setCharVar("KnowOnesOnions", 2)

    -- ONION RINGS
    elseif csid == 289 and npcUtil.completeQuest(player, WINDURST, xi.quest.id.windurst.ONION_RINGS, {
        item = 17029,
        title = xi.title.STAR_ONION_BRIGADIER,
        fame = 10,
        var = {"OnionRingsTime", "OnionRings"}
    }) then
        player:delKeyItem(xi.ki.OLD_RING)

    -- WILD CARD
    elseif csid == 386 then
        player:setCharVar("WildCard", 2)
    elseif csid == 387 then
        player:delKeyItem(xi.ki.JOKER_CARD)
        npcUtil.giveCurrency(player, 'gil', 8000)
=======
    -- LOST FOR WORDS
    if csid == 337 then
        player:setMissionStatus(player:getNation(), 6)
>>>>>>> a9ac9279

    -- I CAN HEAR A RAINBOW
    elseif csid == 384 then
        player:addQuest(xi.quest.log_id.WINDURST, xi.quest.id.windurst.I_CAN_HEAR_A_RAINBOW)

    -- THE PUPPET MASTER
    elseif csid == 402 then
        if player:getQuestStatus(xi.quest.log_id.WINDURST, xi.quest.id.windurst.THE_PUPPET_MASTER) == QUEST_COMPLETED then
            player:delQuest(xi.quest.log_id.WINDURST, xi.quest.id.windurst.THE_PUPPET_MASTER)
        end
        player:addQuest(xi.quest.log_id.WINDURST, xi.quest.id.windurst.THE_PUPPET_MASTER)
        player:setCharVar("ThePuppetMasterProgress", 1)

    -- CLASS REUNION
    elseif csid == 413 then
        player:addQuest(xi.quest.log_id.WINDURST, xi.quest.id.windurst.CLASS_REUNION)
        npcUtil.giveKeyItem(player, xi.ki.CARBUNCLES_TEAR)
        player:setCharVar("ClassReunionProgress", 1)

    -- CARBUNCLE DEBACLE
    elseif csid == 415 then
        player:addQuest(xi.quest.log_id.WINDURST, xi.quest.id.windurst.CARBUNCLE_DEBACLE)
        player:setCharVar("CarbuncleDebacleProgress", 1)
    end
end

return entity<|MERGE_RESOLUTION|>--- conflicted
+++ resolved
@@ -23,28 +23,8 @@
     local carbuncleDebacle = player:getQuestStatus(xi.quest.log_id.WINDURST, xi.quest.id.windurst.CARBUNCLE_DEBACLE)
     local iCanHearARainbow = player:getQuestStatus(xi.quest.log_id.WINDURST, xi.quest.id.windurst.I_CAN_HEAR_A_RAINBOW)
 
-<<<<<<< HEAD
-    -- KNOW ONE'S ONIONS
-    if player:getCharVar("KnowOnesOnions") == 1 then
-        player:startEvent(288, 0, 4387)
-
-    -- ONION RINGS
-    elseif player:getCharVar("OnionRings") == 1 then
-        player:startEvent(289)
-
-    -- WILD CARD
-    elseif player:getCharVar("WildCard") == 1 then
-        player:startEvent(386)
-    elseif player:hasKeyItem(xi.ki.JOKER_CARD) then
-        player:startEvent(387, 0, xi.ki.JOKER_CARD)
-=======
-    -- LOST FOR WORDS
-    if player:getCurrentMission(WINDURST) == xi.mission.id.windurst.LOST_FOR_WORDS and player:getMissionStatus(player:getNation()) == 5 then
-        player:startEvent(337)
->>>>>>> a9ac9279
-
     -- I CAN HEAR A RAINBOW
-    elseif iCanHearARainbow == QUEST_AVAILABLE and player:getMainLvl() >= 30 and player:hasItem(1125) then
+    if iCanHearARainbow == QUEST_AVAILABLE and player:getMainLvl() >= 30 and player:hasItem(1125) then
         player:startEvent(384, 1125, 1125, 1125, 1125, 1125, 1125, 1125, 1125)
     elseif iCanHearARainbow == QUEST_ACCEPTED then
         player:startEvent(385, 1125, 1125, 1125, 1125, 1125, 1125, 1125, 1125)
@@ -91,34 +71,8 @@
 end
 
 entity.onEventFinish = function(player, csid, option)
-<<<<<<< HEAD
-    -- KNOW ONE'S ONIONS
-    if csid == 288 then
-        player:setCharVar("KnowOnesOnions", 2)
-
-    -- ONION RINGS
-    elseif csid == 289 and npcUtil.completeQuest(player, WINDURST, xi.quest.id.windurst.ONION_RINGS, {
-        item = 17029,
-        title = xi.title.STAR_ONION_BRIGADIER,
-        fame = 10,
-        var = {"OnionRingsTime", "OnionRings"}
-    }) then
-        player:delKeyItem(xi.ki.OLD_RING)
-
-    -- WILD CARD
-    elseif csid == 386 then
-        player:setCharVar("WildCard", 2)
-    elseif csid == 387 then
-        player:delKeyItem(xi.ki.JOKER_CARD)
-        npcUtil.giveCurrency(player, 'gil', 8000)
-=======
-    -- LOST FOR WORDS
-    if csid == 337 then
-        player:setMissionStatus(player:getNation(), 6)
->>>>>>> a9ac9279
-
     -- I CAN HEAR A RAINBOW
-    elseif csid == 384 then
+    if csid == 384 then
         player:addQuest(xi.quest.log_id.WINDURST, xi.quest.id.windurst.I_CAN_HEAR_A_RAINBOW)
 
     -- THE PUPPET MASTER
