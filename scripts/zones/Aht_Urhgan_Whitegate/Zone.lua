-----------------------------------
-- Zone: Aht_Urhgan_Whitegate (50)
-----------------------------------
local ID = require('scripts/zones/Aht_Urhgan_Whitegate/IDs')
require('scripts/globals/keyitems')
require('scripts/globals/quests')
require('scripts/globals/status')
require('scripts/globals/zone')
-----------------------------------
local zone_object = {}

zone_object.onInitialize = function(zone)
<<<<<<< HEAD
    zone:registerRegion(1,  57, -1.0,  -70,   62,  1.0,  -65) -- Sets Mark for "Got It All" Quest cutscene.
    zone:registerRegion(2, -96, -7.0,  121,  -64, -5.0,  137) -- Sets Mark for "Vanishing Act" Quest cutscene.
    zone:registerRegion(3,  20, -7.2,  -51,   39, -7.2,  -40) -- ToAU Mission 1, X region. Salaheem's Sentinels, second platform.
    zone:registerRegion(4,  68, -1.0,   30,   91,  1.0,   53) -- ToAU Mission 4 region. Walahra Temple.
    zone:registerRegion(5,  64, -7.0, -137,   95, -5.0, -123) -- ToAU Mission 4 region. Shaharat Teahouse.
    zone:registerRegion(6,  30, -6.6,  -60,   39, -6.6,  -50) -- ToAU Mission 11 region. Salaheem's Sentinels, first platform.
    zone:registerRegion(7,  69,  0.0,    7,   73,  0.0,   11) -- Sets Mark for "Led Astry" Quest cutscene.
    zone:registerRegion(8,  10,  2.0,  -96,   14,  2.0,  -92) -- Sets Mark for "Led Astry" Quest cutscene.
=======
    zone:registerRegion(1,  57, -1,  -70,  62,  1,  -65) -- Sets Mark for "Got It All" Quest cutscene.
    zone:registerRegion(2, -96, -7,  121, -64, -5,  137) -- Sets Mark for "Vanishing Act" Quest cutscene.
    zone:registerRegion(3,  20, -7.21,  -51,  39, -7.2,  -40) -- ToAU Mission 1, X region. Salaheem's Sentinels, second platform.
    zone:registerRegion(4,  68, -1,   30,  91,  1,   53) -- ToAU Mission 4 region. Walahra Temple.
    zone:registerRegion(5,  64, -7, -137,  95, -5, -123) -- ToAU Mission 4 region. Shaharat Teahouse.
    zone:registerRegion(6,  30, -6.61,  -60,  39, -6.6,  -50) -- ToAU Mission 11 region. Salaheem's Sentinels, first platform.
    zone:registerRegion(9, -103, 0, -16, -100, 0, -12) -- Sets Mark for "Striking a Balance" Quest cutscene.
>>>>>>> 2ce3bde1
end

zone_object.onZoneIn = function(player, prevZone)
    local cs = -1

    if player:getXPos() == 0 and player:getYPos() == 0 and player:getZPos() == 0 then
        if prevZone == xi.zone.OPEN_SEA_ROUTE_TO_AL_ZAHBI then
            cs = 201
        elseif prevZone == xi.zone.SILVER_SEA_ROUTE_TO_AL_ZAHBI then
            cs = 204
        elseif prevZone == xi.zone.SILVER_SEA_ROUTE_TO_NASHMAU then
            cs = 204
        else
            -- MOG HOUSE EXIT
            local position = math.random(1, 5) - 83
            player:setPos(-100, 0, position, 0)
        end
    end

    return cs
end

zone_object.afterZoneIn = function(player)
    player:entityVisualPacket("1pb1")
end

zone_object.onRegionEnter = function(player, region)
    switch (region:GetRegionID()): caseof
    {
        [1] = function (x)  -- Cutscene for Got It All quest.
            if (player:getCharVar("gotitallCS") == 5) then
                player:startEvent(526)
            end
        end,

        [2] = function (x) -- CS for Vanishing Act Quest
            if (player:getCharVar("vanishingactCS") == 3) then
                player:startEvent(44)
            end
        end,

        [5] = function (x) -- AH mission
            if
                player:getQuestStatus(xi.quest.log_id.AHT_URHGAN, xi.quest.id.ahtUrhgan.NAVIGATING_THE_UNFRIENDLY_SEAS) == QUEST_COMPLETED and
                player:getQuestStatus(xi.quest.log_id.AHT_URHGAN, xi.quest.id.ahtUrhgan.AGAINST_ALL_ODDS) == QUEST_AVAILABLE and
                player:getMainJob() == xi.job.COR and
                player:getMainLvl() >= xi.settings.main.AF3_QUEST_LEVEL
            then
                player:startEvent(797)
            end
        end,
    }
end

zone_object.onRegionLeave = function(player, region)
end

zone_object.onTransportEvent = function(player, transport)
    if transport == 46 or transport == 47 then
        player:startEvent(200)
    elseif transport == 58 or transport == 59 then
        player:startEvent(203)
    end
end

zone_object.onEventUpdate = function(player, csid, option)
end

zone_object.onEventFinish = function(player, csid, option)
    if csid == 44 then
        player:setCharVar("vanishingactCS", 4)
        player:setPos(-80, -6, 122, 5)
    elseif csid == 200 then
        player:setPos(0, -2, 0, 0, 47)
    elseif csid == 201 then
        player:setPos(-11, 2, -142, 192)
    elseif csid == 203 then
        player:setPos(0, -2, 0, 0, 58)
    elseif csid == 204 then
        player:setPos(11, 2, 142, 64)
    elseif csid == 526 then
        player:setCharVar("gotitallCS", 6)
        player:setPos(60, 0, -71, 38)
    elseif csid == 797 then
        player:setCharVar("AgainstAllOdds", 1) -- Set For Corsair BCNM
        player:addQuest(xi.quest.log_id.AHT_URHGAN, xi.quest.id.ahtUrhgan.AGAINST_ALL_ODDS) -- Start of af 3 not completed yet
        player:addKeyItem(xi.ki.LIFE_FLOAT) -- BCNM KEY ITEM TO ENTER BCNM
        player:messageSpecial(ID.text.KEYITEM_OBTAINED, xi.ki.LIFE_FLOAT)
        player:setCharVar("AgainstAllOddsTimer", getMidnight())
    end
end

return zone_object<|MERGE_RESOLUTION|>--- conflicted
+++ resolved
@@ -10,24 +10,15 @@
 local zone_object = {}
 
 zone_object.onInitialize = function(zone)
-<<<<<<< HEAD
-    zone:registerRegion(1,  57, -1.0,  -70,   62,  1.0,  -65) -- Sets Mark for "Got It All" Quest cutscene.
-    zone:registerRegion(2, -96, -7.0,  121,  -64, -5.0,  137) -- Sets Mark for "Vanishing Act" Quest cutscene.
-    zone:registerRegion(3,  20, -7.2,  -51,   39, -7.2,  -40) -- ToAU Mission 1, X region. Salaheem's Sentinels, second platform.
-    zone:registerRegion(4,  68, -1.0,   30,   91,  1.0,   53) -- ToAU Mission 4 region. Walahra Temple.
-    zone:registerRegion(5,  64, -7.0, -137,   95, -5.0, -123) -- ToAU Mission 4 region. Shaharat Teahouse.
-    zone:registerRegion(6,  30, -6.6,  -60,   39, -6.6,  -50) -- ToAU Mission 11 region. Salaheem's Sentinels, first platform.
-    zone:registerRegion(7,  69,  0.0,    7,   73,  0.0,   11) -- Sets Mark for "Led Astry" Quest cutscene.
-    zone:registerRegion(8,  10,  2.0,  -96,   14,  2.0,  -92) -- Sets Mark for "Led Astry" Quest cutscene.
-=======
-    zone:registerRegion(1,  57, -1,  -70,  62,  1,  -65) -- Sets Mark for "Got It All" Quest cutscene.
-    zone:registerRegion(2, -96, -7,  121, -64, -5,  137) -- Sets Mark for "Vanishing Act" Quest cutscene.
-    zone:registerRegion(3,  20, -7.21,  -51,  39, -7.2,  -40) -- ToAU Mission 1, X region. Salaheem's Sentinels, second platform.
-    zone:registerRegion(4,  68, -1,   30,  91,  1,   53) -- ToAU Mission 4 region. Walahra Temple.
-    zone:registerRegion(5,  64, -7, -137,  95, -5, -123) -- ToAU Mission 4 region. Shaharat Teahouse.
-    zone:registerRegion(6,  30, -6.61,  -60,  39, -6.6,  -50) -- ToAU Mission 11 region. Salaheem's Sentinels, first platform.
-    zone:registerRegion(9, -103, 0, -16, -100, 0, -12) -- Sets Mark for "Striking a Balance" Quest cutscene.
->>>>>>> 2ce3bde1
+    zone:registerRegion(1,   57, -1.0,  -70,   62,  1.0,  -65) -- Sets Mark for "Got It All" Quest cutscene.
+    zone:registerRegion(2,  -96, -7.0,  121,  -64, -5.0,  137) -- Sets Mark for "Vanishing Act" Quest cutscene.
+    zone:registerRegion(3,   20, -7.2,  -51,   39, -7.2,  -40) -- ToAU Mission 1, X region. Salaheem's Sentinels, second platform.
+    zone:registerRegion(4,   68, -1.0,   30,   91,  1.0,   53) -- ToAU Mission 4 region. Walahra Temple.
+    zone:registerRegion(5,   64, -7.0, -137,   95, -5.0, -123) -- ToAU Mission 4 region. Shaharat Teahouse.
+    zone:registerRegion(6,   30, -6.6,  -60,   39, -6.6,  -50) -- ToAU Mission 11 region. Salaheem's Sentinels, first platform.
+    zone:registerRegion(7,   69,  0.0,    7,   73,  0.0,   11) -- Sets Mark for "Led Astry" Quest cutscene.
+    zone:registerRegion(8,   10,  2.0,  -96,   14,  2.0,  -92) -- Sets Mark for "Led Astry" Quest cutscene.
+    zone:registerRegion(9, -103,  0.0,  -16, -100,  0.0,  -12) -- Sets Mark for "Striking a Balance" Quest cutscene.
 end
 
 zone_object.onZoneIn = function(player, prevZone)
