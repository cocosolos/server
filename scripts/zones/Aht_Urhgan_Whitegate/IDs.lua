-----------------------------------
-- Area: Aht_Urhgan_Whitegate
-----------------------------------
require("scripts/globals/zone")
-----------------------------------

zones = zones or {}

zones[xi.zone.AHT_URHGAN_WHITEGATE] =
{
    text =
    {
        ITEM_CANNOT_BE_OBTAINED       = 220,   -- You cannot obtain the <item>. Come back after sorting your inventory.
        ITEM_CANNOT_BE_OBTAINEDX      = 224,   -- You cannot obtain the <item>. Try trading again after sorting your inventory.
        ITEM_OBTAINED                 = 226,   -- Obtained: <item>.
        GIL_OBTAINED                  = 227,   -- Obtained <number> gil.
        KEYITEM_OBTAINED              = 229,   -- Obtained key item: <keyitem>.
        NOT_HAVE_ENOUGH_GIL           = 231,   -- You do not have enough gil.
        YOU_MUST_WAIT_ANOTHER_N_DAYS  = 834,   -- You must wait another <number> [day/days] to perform that action.
        CARRIED_OVER_POINTS           = 837,   -- You have carried over <number> login point[/s].
        LOGIN_CAMPAIGN_UNDERWAY       = 838,   -- The [/January/February/March/April/May/June/July/August/September/October/November/December] <number> Login Campaign is currently underway!<space>
        LOGIN_NUMBER                  = 839,   -- In celebration of your most recent login (login no. <number>), we have provided you with <number> points! You currently have a total of <number> points.
<<<<<<< HEAD
        FISHING_MESSAGE_OFFSET        = 887,   -- You can't fish here.
        MOG_LOCKER_OFFSET             = 1231,  -- Your Mog Locker lease is valid until <timestamp>, kupo.
        HOMEPOINT_SET                 = 1372,  -- Home point set!
        IMAGE_SUPPORT_ACTIVE          = 1411,  -- You have to wait a bit longer before asking for synthesis image support again.
        IMAGE_SUPPORT                 = 1413,  -- Your [fishing/woodworking/smithing/goldsmithing/clothcraft/leatherworking/bonecraft/alchemy/cooking] skills went up [a little/ever so slightly/ever so slightly].
        GATE_IS_FIRMLY_CLOSED         = 1430,  -- The gate is firmly closed...
        REGIME_CANCELED               = 1472,  -- Current training regime canceled.
        HUNT_ACCEPTED                 = 1490,  -- Hunt accepted!
        USE_SCYLDS                    = 1491,  -- You use <number> [scyld/scylds]. Scyld balance: <number>.
        HUNT_RECORDED                 = 1502,  -- You record your hunt.
        ITEM_OBTAINEDX                = 1503,  -- You obtain <item>!
        OBTAIN_SCYLDS                 = 1504,  -- You obtain <number> [scyld/scylds]! Current balance: <number> [scyld/scylds].
        HUNT_CANCELED                 = 1508,  -- Hunt canceled.
        RUNIC_PORTAL                  = 4590,  -- You cannot use the runic portal without the Empire's authorization.
        CONFIRMING                    = 4593,  -- Confirming <Assault>
        SUFFICIENT_IMPERIAL_STANDING  = 4598,  -- You do not possess sufficient Imperial Standing.
        RUNIC_DENIED_ASSAULT_OFFSET   = 4607,  -- You have not opened a path between the Chamber of Passage and the Azouph Isle staging point (Leujaoam Sanctum). Unable to use runic portal.
        UGRIHD_PURCHASE_DIALOGUE      = 4651,  -- Salaheem's Sentinels values your contribution to the success of the company. Please come again!
        HADAHDA_DIALOG                = 4921,  -- Hey, think you could help me out?
        MUSHAYRA_DIALOG               = 4970,  -- Sorry for all the trouble. Please ignore Hadahda the next time he asks you to do something.
        ASSAULT_COMPLETE              = 5658,  -- Congratulations. You have been awarded Assault Points for the successful completion of your mission.
        ASSAULT_FAILED                = 5659,  -- Your mission was not successful; however, the Empire recognizes your contribution and has awarded you Assault Points.
        AUTOMATON_RENAME              = 5836,  -- Your automaton has a new name.
        YOU_CAN_BECOME_PUP            = 5839,  -- You can now become a puppetmaster!
        PAY_DIVINATION                = 8773,  -- ou pay 1000 gil for the divination.
        MEMBER_OF_SALAHEEMS_SENTINELS = 9251,  -- You are now a member of Salaheem's Sentinels.
        ACCESS_TO_A_MOG_LOCKER        = 9252,  -- ou now have access to a Mog Locker.
        GAVRIE_SHOP_DIALOG            = 9271,  -- Remember to take your medicine in small doses... Sometimes you can get a little too much of a good thing!
        MALFUD_SHOP_DIALOG            = 9272,  -- Welcome, welcome! Flavor your meals with Malfud's ingredients!
        RUBAHAH_SHOP_DIALOG           = 9273,  -- Flour! Flooour! Corn! Rice and beans! Get your rice and beans here! If you're looking for grain, you've come to the right place!
        MULNITH_SHOP_DIALOG           = 9274,  -- Drawn in by my shop's irresistible aroma, were you? How would you like some of the Near East's famous skewers to enjoy during your journeys?
        SALUHWA_SHOP_DIALOG           = 9275,  -- Looking for undentable shields? This shop's got the best of 'em! These are absolute must-haves for a mercenary's dangerous work!
        DWAGO_SHOP_DIALOG             = 9276,  -- Buy your goods here...or you'll regret it!
        KULHAMARIYO_SHOP_DIALOG       = 9277,  -- Some fish to savorrr while you enjoy the sights of Aht Urhgan?
        KHAFJHIFANM_SHOP_DIALOG       = 9278,  -- How about a souvenir for back home? There's nothing like dried dates to remind you of good times in Al Zahbi!
        HAGAKOFF_SHOP_DIALOG          = 9279,  -- Welcome! Fill all your destructive needs with my superb weaponry! No good mercenary goes without a good weapon!
        BAJAHB_SHOP_DIALOG            = 9280,  -- Good day! If you want to live long, you'll buy your armor here.
        MAZWEEN_SHOP_DIALOG           = 9281,  -- Magic scrolls! Get your magic scrolls here!
        FAYEEWAH_SHOP_DIALOG          = 9282,  -- Why not sit back a spell and enjoy the rich aroma and taste of a cup of chai?
        YAFAAF_SHOP_DIALOG            = 9283,  -- There's nothing like the mature taste and luxurious aroma of coffee... Would you like a cup?
        WAHNID_SHOP_DIALOG            = 9284,  -- All the fishing gear you'll ever need, here in one place!
        WAHRAGA_SHOP_DIALOG           = 9285,  -- Welcome to the Alchemists' Guild. We open ourselves to the hidden secrets of nature in order to create wonders. Are you looking to buy one of them?
        GATHWEEDA_SHOP_DIALOG         = 9286,  -- Only members of the Alchemists' Guild have the vision to create such fine products... Would you like to purchase something?
        ITEM_DELIVERY_DIALOG          = 9357,  -- You have something you want delivered?
        AUTOMATON_VALOREDGE_UNLOCK    = 9595,  -- You obtain the Valoredge X-900 head and frame!
        AUTOMATON_SHARPSHOT_UNLOCK    = 9600,  -- You obtain the Sharpshot Z-500 head and frame!
        AUTOMATON_STORMWAKER_UNLOCK   = 9605,  -- You obtain the Stormwaker Y-700 head and frame!
        AUTOMATON_SOULSOOTHER_UNLOCK  = 9637,  -- You obtain the Soulsoother C-1000 head!
        AUTOMATON_SPIRITREAVER_UNLOCK = 9638,  -- You obtain the Spiritreaver M-400 head!
        AUTOMATON_ATTACHMENT_UNLOCK   = 9654,  -- You can now equip your automaton with <item>.
        SANCTION                      = 9807,  -- You have received the Empire's Sanction.
        ZASSHAL_DIALOG                = 11001, -- 'ang about. Looks like the permit you got was the last one I 'ad, so it might take me a bit o' time to scrounge up some more. 'ere, don't gimme that look. I'll be restocked before you know it.
        RETRIEVE_DIALOG_ID            = 13520, -- You retrieve <item> from the porter moogle's care.
        COMMON_SENSE_SURVIVAL         = 14309, -- It appears that you have arrived at a new survival guide provided by the Adventurers' Mutual Aid Network. Common sense dictates that you should now be able to teleport here from similar tomes throughout the world.
=======
        FISHING_MESSAGE_OFFSET        = 890,   -- You can't fish here.
        MOG_LOCKER_OFFSET             = 1234,  -- Your Mog Locker lease is valid until <timestamp>, kupo.
        HOMEPOINT_SET                 = 1375,  -- Home point set!
        IMAGE_SUPPORT_ACTIVE          = 1414,  -- You have to wait a bit longer before asking for synthesis image support again.
        IMAGE_SUPPORT                 = 1416,  -- Your [fishing/woodworking/smithing/goldsmithing/clothcraft/leatherworking/bonecraft/alchemy/cooking] skills went up [a little/ever so slightly/ever so slightly].
        GATE_IS_FIRMLY_CLOSED         = 1433,  -- The gate is firmly closed...
        REGIME_CANCELED               = 1475,  -- Current training regime canceled.
        HUNT_ACCEPTED                 = 1493,  -- Hunt accepted!
        USE_SCYLDS                    = 1494,  -- You use <number> [scyld/scylds]. Scyld balance: <number>.
        HUNT_RECORDED                 = 1505,  -- You record your hunt.
        ITEM_OBTAINEDX                = 1506,  -- You obtain <item>!
        OBTAIN_SCYLDS                 = 1507,  -- You obtain <number> [scyld/scylds]! Current balance: <number> [scyld/scylds].
        HUNT_CANCELED                 = 1511,  -- Hunt canceled.
        RUNIC_PORTAL                  = 4593,  -- You cannot use the runic portal without the Empire's authorization.
        SUFFICIENT_IMPERIAL_STANDING  = 4601,  -- You do not possess sufficient Imperial Standing.
        CONFIRMING                    = 4602,  -- Confirming <assault>...
        RUNIC_DENIED_ASSAULT_OFFSET   = 4610,  -- You have not opened a path between the Chamber of Passage and the Azouph Isle staging point (Leujaoam Sanctum). Unable to use runic portal.
        UGRIHD_PURCHASE_DIALOGUE      = 4654,  -- Salaheem's Sentinels values your contribution to the success of the company. Please come again!
        HADAHDA_DIALOG                = 4924,  -- Hey, think you could help me out?
        MUSHAYRA_DIALOG               = 4973,  -- Sorry for all the trouble. Please ignore Hadahda the next time he asks you to do something.
        ASSAULT_COMPLETE              = 5661,  -- Congratulations. You have been awarded Assault Points for the successful completion of your mission.
        ASSAULT_FAILED                = 5662,  -- Your mission was not successful; however, the Empire recognizes your contribution and has awarded you Assault Points.
        AUTOMATON_RENAME              = 5839,  -- Your automaton has a new name.
        YOU_CAN_BECOME_PUP            = 5842,  -- You can now become a puppetmaster!
        PAY_DIVINATION                = 8776,  -- ou pay 1000 gil for the divination.
        GAVRIE_SHOP_DIALOG            = 9274,  -- Remember to take your medicine in small doses... Sometimes you can get a little too much of a good thing!
        MALFUD_SHOP_DIALOG            = 9275,  -- Welcome, welcome! Flavor your meals with Malfud's ingredients!
        RUBAHAH_SHOP_DIALOG           = 9276,  -- Flour! Flooour! Corn! Rice and beans! Get your rice and beans here! If you're looking for grain, you've come to the right place!
        MULNITH_SHOP_DIALOG           = 9277,  -- Drawn in by my shop's irresistible aroma, were you? How would you like some of the Near East's famous skewers to enjoy during your journeys?
        SALUHWA_SHOP_DIALOG           = 9278,  -- Looking for undentable shields? This shop's got the best of 'em! These are absolute must-haves for a mercenary's dangerous work!
        DWAGO_SHOP_DIALOG             = 9279,  -- Buy your goods here...or you'll regret it!
        KULHAMARIYO_SHOP_DIALOG       = 9280,  -- Some fish to savorrr while you enjoy the sights of Aht Urhgan?
        KHAFJHIFANM_SHOP_DIALOG       = 9281,  -- How about a souvenir for back home? There's nothing like dried dates to remind you of good times in Al Zahbi!
        HAGAKOFF_SHOP_DIALOG          = 9282,  -- Welcome! Fill all your destructive needs with my superb weaponry! No good mercenary goes without a good weapon!
        BAJAHB_SHOP_DIALOG            = 9283,  -- Good day! If you want to live long, you'll buy your armor here.
        MAZWEEN_SHOP_DIALOG           = 9284,  -- Magic scrolls! Get your magic scrolls here!
        FAYEEWAH_SHOP_DIALOG          = 9285,  -- Why not sit back a spell and enjoy the rich aroma and taste of a cup of chai?
        YAFAAF_SHOP_DIALOG            = 9286,  -- There's nothing like the mature taste and luxurious aroma of coffee... Would you like a cup?
        WAHNID_SHOP_DIALOG            = 9287,  -- All the fishing gear you'll ever need, here in one place!
        WAHRAGA_SHOP_DIALOG           = 9288,  -- Welcome to the Alchemists' Guild. We open ourselves to the hidden secrets of nature in order to create wonders. Are you looking to buy one of them?
        GATHWEEDA_SHOP_DIALOG         = 9289,  -- Only members of the Alchemists' Guild have the vision to create such fine products... Would you like to purchase something?
        ITEM_DELIVERY_DIALOG          = 9360,  -- You have something you want delivered?
        AUTOMATON_VALOREDGE_UNLOCK    = 9601,  -- You obtain the Valoredge X-900 head and frame!
        AUTOMATON_SHARPSHOT_UNLOCK    = 9606,  -- You obtain the Sharpshot Z-500 head and frame!
        AUTOMATON_STORMWAKER_UNLOCK   = 9611,  -- You obtain the Stormwaker Y-700 head and frame!
        AUTOMATON_SOULSOOTHER_UNLOCK  = 9643,  -- You obtain the Soulsoother C-1000 head!
        AUTOMATON_SPIRITREAVER_UNLOCK = 9644,  -- You obtain the Spiritreaver M-400 head!
        AUTOMATON_ATTACHMENT_UNLOCK   = 9660,  -- You can now equip your automaton with <item>.
        SANCTION                      = 9813,  -- You have received the Empire's Sanction.
        ZASSHAL_DIALOG                = 11007, -- 'ang about. Looks like the permit you got was the last one I 'ad, so it might take me a bit o' time to scrounge up some more. 'ere, don't gimme that look. I'll be restocked before you know it.
        RETRIEVE_DIALOG_ID            = 13526, -- You retrieve <item> from the porter moogle's care.
        COMMON_SENSE_SURVIVAL         = 14315, -- It appears that you have arrived at a new survival guide provided by the Adventurers' Mutual Aid Network. Common sense dictates that you should now be able to teleport here from similar tomes throughout the world.
>>>>>>> a63a3b81
    },
    mob =
    {
    },
    npc =
    {
    },
}

return zones[xi.zone.AHT_URHGAN_WHITEGATE]<|MERGE_RESOLUTION|>--- conflicted
+++ resolved
@@ -20,62 +20,6 @@
         CARRIED_OVER_POINTS           = 837,   -- You have carried over <number> login point[/s].
         LOGIN_CAMPAIGN_UNDERWAY       = 838,   -- The [/January/February/March/April/May/June/July/August/September/October/November/December] <number> Login Campaign is currently underway!<space>
         LOGIN_NUMBER                  = 839,   -- In celebration of your most recent login (login no. <number>), we have provided you with <number> points! You currently have a total of <number> points.
-<<<<<<< HEAD
-        FISHING_MESSAGE_OFFSET        = 887,   -- You can't fish here.
-        MOG_LOCKER_OFFSET             = 1231,  -- Your Mog Locker lease is valid until <timestamp>, kupo.
-        HOMEPOINT_SET                 = 1372,  -- Home point set!
-        IMAGE_SUPPORT_ACTIVE          = 1411,  -- You have to wait a bit longer before asking for synthesis image support again.
-        IMAGE_SUPPORT                 = 1413,  -- Your [fishing/woodworking/smithing/goldsmithing/clothcraft/leatherworking/bonecraft/alchemy/cooking] skills went up [a little/ever so slightly/ever so slightly].
-        GATE_IS_FIRMLY_CLOSED         = 1430,  -- The gate is firmly closed...
-        REGIME_CANCELED               = 1472,  -- Current training regime canceled.
-        HUNT_ACCEPTED                 = 1490,  -- Hunt accepted!
-        USE_SCYLDS                    = 1491,  -- You use <number> [scyld/scylds]. Scyld balance: <number>.
-        HUNT_RECORDED                 = 1502,  -- You record your hunt.
-        ITEM_OBTAINEDX                = 1503,  -- You obtain <item>!
-        OBTAIN_SCYLDS                 = 1504,  -- You obtain <number> [scyld/scylds]! Current balance: <number> [scyld/scylds].
-        HUNT_CANCELED                 = 1508,  -- Hunt canceled.
-        RUNIC_PORTAL                  = 4590,  -- You cannot use the runic portal without the Empire's authorization.
-        CONFIRMING                    = 4593,  -- Confirming <Assault>
-        SUFFICIENT_IMPERIAL_STANDING  = 4598,  -- You do not possess sufficient Imperial Standing.
-        RUNIC_DENIED_ASSAULT_OFFSET   = 4607,  -- You have not opened a path between the Chamber of Passage and the Azouph Isle staging point (Leujaoam Sanctum). Unable to use runic portal.
-        UGRIHD_PURCHASE_DIALOGUE      = 4651,  -- Salaheem's Sentinels values your contribution to the success of the company. Please come again!
-        HADAHDA_DIALOG                = 4921,  -- Hey, think you could help me out?
-        MUSHAYRA_DIALOG               = 4970,  -- Sorry for all the trouble. Please ignore Hadahda the next time he asks you to do something.
-        ASSAULT_COMPLETE              = 5658,  -- Congratulations. You have been awarded Assault Points for the successful completion of your mission.
-        ASSAULT_FAILED                = 5659,  -- Your mission was not successful; however, the Empire recognizes your contribution and has awarded you Assault Points.
-        AUTOMATON_RENAME              = 5836,  -- Your automaton has a new name.
-        YOU_CAN_BECOME_PUP            = 5839,  -- You can now become a puppetmaster!
-        PAY_DIVINATION                = 8773,  -- ou pay 1000 gil for the divination.
-        MEMBER_OF_SALAHEEMS_SENTINELS = 9251,  -- You are now a member of Salaheem's Sentinels.
-        ACCESS_TO_A_MOG_LOCKER        = 9252,  -- ou now have access to a Mog Locker.
-        GAVRIE_SHOP_DIALOG            = 9271,  -- Remember to take your medicine in small doses... Sometimes you can get a little too much of a good thing!
-        MALFUD_SHOP_DIALOG            = 9272,  -- Welcome, welcome! Flavor your meals with Malfud's ingredients!
-        RUBAHAH_SHOP_DIALOG           = 9273,  -- Flour! Flooour! Corn! Rice and beans! Get your rice and beans here! If you're looking for grain, you've come to the right place!
-        MULNITH_SHOP_DIALOG           = 9274,  -- Drawn in by my shop's irresistible aroma, were you? How would you like some of the Near East's famous skewers to enjoy during your journeys?
-        SALUHWA_SHOP_DIALOG           = 9275,  -- Looking for undentable shields? This shop's got the best of 'em! These are absolute must-haves for a mercenary's dangerous work!
-        DWAGO_SHOP_DIALOG             = 9276,  -- Buy your goods here...or you'll regret it!
-        KULHAMARIYO_SHOP_DIALOG       = 9277,  -- Some fish to savorrr while you enjoy the sights of Aht Urhgan?
-        KHAFJHIFANM_SHOP_DIALOG       = 9278,  -- How about a souvenir for back home? There's nothing like dried dates to remind you of good times in Al Zahbi!
-        HAGAKOFF_SHOP_DIALOG          = 9279,  -- Welcome! Fill all your destructive needs with my superb weaponry! No good mercenary goes without a good weapon!
-        BAJAHB_SHOP_DIALOG            = 9280,  -- Good day! If you want to live long, you'll buy your armor here.
-        MAZWEEN_SHOP_DIALOG           = 9281,  -- Magic scrolls! Get your magic scrolls here!
-        FAYEEWAH_SHOP_DIALOG          = 9282,  -- Why not sit back a spell and enjoy the rich aroma and taste of a cup of chai?
-        YAFAAF_SHOP_DIALOG            = 9283,  -- There's nothing like the mature taste and luxurious aroma of coffee... Would you like a cup?
-        WAHNID_SHOP_DIALOG            = 9284,  -- All the fishing gear you'll ever need, here in one place!
-        WAHRAGA_SHOP_DIALOG           = 9285,  -- Welcome to the Alchemists' Guild. We open ourselves to the hidden secrets of nature in order to create wonders. Are you looking to buy one of them?
-        GATHWEEDA_SHOP_DIALOG         = 9286,  -- Only members of the Alchemists' Guild have the vision to create such fine products... Would you like to purchase something?
-        ITEM_DELIVERY_DIALOG          = 9357,  -- You have something you want delivered?
-        AUTOMATON_VALOREDGE_UNLOCK    = 9595,  -- You obtain the Valoredge X-900 head and frame!
-        AUTOMATON_SHARPSHOT_UNLOCK    = 9600,  -- You obtain the Sharpshot Z-500 head and frame!
-        AUTOMATON_STORMWAKER_UNLOCK   = 9605,  -- You obtain the Stormwaker Y-700 head and frame!
-        AUTOMATON_SOULSOOTHER_UNLOCK  = 9637,  -- You obtain the Soulsoother C-1000 head!
-        AUTOMATON_SPIRITREAVER_UNLOCK = 9638,  -- You obtain the Spiritreaver M-400 head!
-        AUTOMATON_ATTACHMENT_UNLOCK   = 9654,  -- You can now equip your automaton with <item>.
-        SANCTION                      = 9807,  -- You have received the Empire's Sanction.
-        ZASSHAL_DIALOG                = 11001, -- 'ang about. Looks like the permit you got was the last one I 'ad, so it might take me a bit o' time to scrounge up some more. 'ere, don't gimme that look. I'll be restocked before you know it.
-        RETRIEVE_DIALOG_ID            = 13520, -- You retrieve <item> from the porter moogle's care.
-        COMMON_SENSE_SURVIVAL         = 14309, -- It appears that you have arrived at a new survival guide provided by the Adventurers' Mutual Aid Network. Common sense dictates that you should now be able to teleport here from similar tomes throughout the world.
-=======
         FISHING_MESSAGE_OFFSET        = 890,   -- You can't fish here.
         MOG_LOCKER_OFFSET             = 1234,  -- Your Mog Locker lease is valid until <timestamp>, kupo.
         HOMEPOINT_SET                 = 1375,  -- Home point set!
@@ -101,6 +45,8 @@
         AUTOMATON_RENAME              = 5839,  -- Your automaton has a new name.
         YOU_CAN_BECOME_PUP            = 5842,  -- You can now become a puppetmaster!
         PAY_DIVINATION                = 8776,  -- ou pay 1000 gil for the divination.
+        MEMBER_OF_SALAHEEMS_SENTINELS = 9251,  -- You are now a member of Salaheem's Sentinels.
+        ACCESS_TO_A_MOG_LOCKER        = 9252,  -- ou now have access to a Mog Locker.
         GAVRIE_SHOP_DIALOG            = 9274,  -- Remember to take your medicine in small doses... Sometimes you can get a little too much of a good thing!
         MALFUD_SHOP_DIALOG            = 9275,  -- Welcome, welcome! Flavor your meals with Malfud's ingredients!
         RUBAHAH_SHOP_DIALOG           = 9276,  -- Flour! Flooour! Corn! Rice and beans! Get your rice and beans here! If you're looking for grain, you've come to the right place!
@@ -128,7 +74,6 @@
         ZASSHAL_DIALOG                = 11007, -- 'ang about. Looks like the permit you got was the last one I 'ad, so it might take me a bit o' time to scrounge up some more. 'ere, don't gimme that look. I'll be restocked before you know it.
         RETRIEVE_DIALOG_ID            = 13526, -- You retrieve <item> from the porter moogle's care.
         COMMON_SENSE_SURVIVAL         = 14315, -- It appears that you have arrived at a new survival guide provided by the Adventurers' Mutual Aid Network. Common sense dictates that you should now be able to teleport here from similar tomes throughout the world.
->>>>>>> a63a3b81
     },
     mob =
     {
