-----------------------------------
-- Area: Aht_Urhgan_Whitegate
-----------------------------------
require("scripts/globals/zone")
-----------------------------------

zones = zones or {}

zones[tpz.zone.AHT_URHGAN_WHITEGATE] =
{
    text =
    {
        ITEM_CANNOT_BE_OBTAINED       = 219, -- You cannot obtain the <item>. Come back after sorting your inventory.
        ITEM_CANNOT_BE_OBTAINEDX      = 223, -- You cannot obtain the <item>. Try trading again after sorting your inventory.
        ITEM_OBTAINED                 = 225, -- Obtained: <item>.
        GIL_OBTAINED                  = 226, -- Obtained <number> gil.
        KEYITEM_OBTAINED              = 228, -- Obtained key item: <keyitem>.
        NOT_HAVE_ENOUGH_GIL           = 230, -- You do not have enough gil.
        FISHING_MESSAGE_OFFSET        = 886, -- You can't fish here.
        MOG_LOCKER_OFFSET             = 1225, -- Your Mog Locker lease is valid until <timestamp>, kupo.
        HOMEPOINT_SET                 = 1366, -- Home point set!
        IMAGE_SUPPORT_ACTIVE          = 1405, -- You have to wait a bit longer before asking for synthesis image support again.
        IMAGE_SUPPORT                 = 1407, -- Your [fishing/woodworking/smithing/goldsmithing/clothcraft/leatherworking/bonecraft/alchemy/cooking] skills went up [a little/ever so slightly/ever so slightly].
<<<<<<< HEAD
        GATE_IS_FIRMLY_CLOSED         = 1424, -- The gate is firmly closed...
=======
        REGIME_CANCELED               = 1466, -- Current training regime canceled.
        HUNT_ACCEPTED                 = 1484, -- Hunt accepted!
        USE_SCYLDS                    = 1485, -- You use <fee> scylds. Scyld balance: <scylds>.
        HUNT_RECORDED                 = 1496, -- You record your hunt.
        OBTAIN_SCYLDS                 = 1498, -- You obtain <scylds>! Current Balance: <scylds>.
        HUNT_CANCELED                 = 1502, -- Hunt canceled.
>>>>>>> 2bbdf369
        ITEM_OBTAINEDX                = 1497, -- You obtain <item>!
        RUNIC_PORTAL                  = 4584, -- You cannot use the runic portal without the Empire's authorization.
        UGRIHD_PURCHASE_DIALOGUE      = 4645, -- Salaheem's Sentinels values your contribution to the success of the company. Please come again!
        HADAHDA_DIALOG                = 4915, -- Hey, think you could help me out?
        MUSHAYRA_DIALOG               = 4964, -- Sorry for all the trouble. Please ignore Hadahda the next time he asks you to do something.
        RYTAAL_MISSION_COMPLETE       = 5652, -- Congratulations. You have been awarded Assault Points for the successful completion of your mission.
        RYTAAL_MISSION_FAILED         = 5653, -- Your mission was not successful; however, the Empire recognizes your contribution and has awarded you Assault Points.
        AUTOMATON_RENAME              = 5830, -- Your automaton has a new name.
        YOU_CAN_BECOME_PUP            = 5833, -- You can now become a puppetmaster!
        PAY_DIVINATION                = 8767, -- ou pay 1000 gil for the divination.
        GAVRIE_SHOP_DIALOG            = 9265, -- Remember to take your medicine in small doses... Sometimes you can get a little too much of a good thing!
        MALFUD_SHOP_DIALOG            = 9266, -- Welcome, welcome! Flavor your meals with Malfud's ingredients!
        RUBAHAH_SHOP_DIALOG           = 9267, -- Flour! Flooour! Corn! Rice and beans! Get your rice and beans here! If you're looking for grain, you've come to the right place!
        MULNITH_SHOP_DIALOG           = 9268, -- Drawn in by my shop's irresistible aroma, were you? How would you like some of the Near East's famous skewers to enjoy during your journeys?
        SALUHWA_SHOP_DIALOG           = 9269, -- Looking for undentable shields? This shop's got the best of 'em! These are absolute must-haves for a mercenary's dangerous work!
        DWAGO_SHOP_DIALOG             = 9270, -- Buy your goods here...or you'll regret it!
        KULHAMARIYO_SHOP_DIALOG       = 9271, -- Some fish to savorrr while you enjoy the sights of Aht Urhgan?
        KHAFJHIFANM_SHOP_DIALOG       = 9272, -- How about a souvenir for back home? There's nothing like dried dates to remind you of good times in Al Zahbi!
        HAGAKOFF_SHOP_DIALOG          = 9273, -- Welcome! Fill all your destructive needs with my superb weaponry! No good mercenary goes without a good weapon!
        BAJAHB_SHOP_DIALOG            = 9274, -- Good day! If you want to live long, you'll buy your armor here.
        MAZWEEN_SHOP_DIALOG           = 9275, -- Magic scrolls! Get your magic scrolls here!
        FAYEEWAH_SHOP_DIALOG          = 9276, -- Why not sit back a spell and enjoy the rich aroma and taste of a cup of chai?
        YAFAAF_SHOP_DIALOG            = 9277, -- There's nothing like the mature taste and luxurious aroma of coffee... Would you like a cup?
        WAHNID_SHOP_DIALOG            = 9278, -- All the fishing gear you'll ever need, here in one place!
        WAHRAGA_SHOP_DIALOG           = 9279, -- Welcome to the Alchemists' Guild. We open ourselves to the hidden secrets of nature in order to create wonders. Are you looking to buy one of them?
        GATHWEEDA_SHOP_DIALOG         = 9280, -- Only members of the Alchemists' Guild have the vision to create such fine products... Would you like to purchase something?
        ITEM_DELIVERY_DIALOG          = 9351, -- You have something you want delivered?
        AUTOMATON_VALOREDGE_UNLOCK    = 9589, -- You obtain the Valoredge X-900 head and frame!
        AUTOMATON_SHARPSHOT_UNLOCK    = 9594, -- You obtain the Sharpshot Z-500 head and frame!
        AUTOMATON_STORMWAKER_UNLOCK   = 9599, -- You obtain the Stormwaker Y-700 head and frame!
        AUTOMATON_SOULSOOTHER_UNLOCK  = 9631, -- You obtain the Soulsoother C-1000 head!
        AUTOMATON_SPIRITREAVER_UNLOCK = 9632, -- You obtain the Spiritreaver M-400 head!
        AUTOMATON_ATTACHMENT_UNLOCK   = 9648, -- You can now equip your automaton with <item>.
        SANCTION                      = 9801, -- You have received the Empire's Sanction.
        ZASSHAL_DIALOG                = 10995, -- 'ang about. Looks like the permit you got was the last one I 'ad, so it might take me a bit o' time to scrounge up some more. 'ere, don't gimme that look. I'll be restocked before you know it.
        RETRIEVE_DIALOG_ID            = 13514, -- You retrieve <item> from the porter moogle's care.
        COMMON_SENSE_SURVIVAL         = 14380, -- It appears that you have arrived at a new survival guide provided by the Adventurers' Mutual Aid Network. Common sense dictates that you should now be able to teleport here from similar tomes throughout the world.
    },
    mob =
    {
    },
    npc =
    {
    },
}

return zones[tpz.zone.AHT_URHGAN_WHITEGATE]<|MERGE_RESOLUTION|>--- conflicted
+++ resolved
@@ -21,17 +21,14 @@
         HOMEPOINT_SET                 = 1366, -- Home point set!
         IMAGE_SUPPORT_ACTIVE          = 1405, -- You have to wait a bit longer before asking for synthesis image support again.
         IMAGE_SUPPORT                 = 1407, -- Your [fishing/woodworking/smithing/goldsmithing/clothcraft/leatherworking/bonecraft/alchemy/cooking] skills went up [a little/ever so slightly/ever so slightly].
-<<<<<<< HEAD
         GATE_IS_FIRMLY_CLOSED         = 1424, -- The gate is firmly closed...
-=======
         REGIME_CANCELED               = 1466, -- Current training regime canceled.
         HUNT_ACCEPTED                 = 1484, -- Hunt accepted!
         USE_SCYLDS                    = 1485, -- You use <fee> scylds. Scyld balance: <scylds>.
         HUNT_RECORDED                 = 1496, -- You record your hunt.
+        ITEM_OBTAINEDX                = 1497, -- You obtain <item>!
         OBTAIN_SCYLDS                 = 1498, -- You obtain <scylds>! Current Balance: <scylds>.
         HUNT_CANCELED                 = 1502, -- Hunt canceled.
->>>>>>> 2bbdf369
-        ITEM_OBTAINEDX                = 1497, -- You obtain <item>!
         RUNIC_PORTAL                  = 4584, -- You cannot use the runic portal without the Empire's authorization.
         UGRIHD_PURCHASE_DIALOGUE      = 4645, -- Salaheem's Sentinels values your contribution to the success of the company. Please come again!
         HADAHDA_DIALOG                = 4915, -- Hey, think you could help me out?
