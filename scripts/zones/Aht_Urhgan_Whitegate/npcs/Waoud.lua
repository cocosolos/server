-----------------------------------
-- Area: Aht Urhgan Whitegate
--  NPC: Waoud
-- Standard Info NPC
-- Involved in quests: An Empty Vessel (BLU Unlock), Beginnings (BLU AF Quest 1), Omens (BLU AF Quest 2)
-- !pos 65 -6 -78 50
-----------------------------------
require("scripts/globals/settings")
require("scripts/globals/status")
require("scripts/globals/missions")
require("scripts/globals/quests")
require("scripts/globals/npc_util")
local ID = require("scripts/zones/Aht_Urhgan_Whitegate/IDs")
-----------------------------------

function onTrade(player, npc, trade)
    local anEmptyVessel = player:getQuestStatus(AHT_URHGAN, tpz.quest.id.ahtUrhgan.AN_EMPTY_VESSEL)
    local anEmptyVesselProgress = player:getCharVar("AnEmptyVesselProgress")
    local StoneID = player:getCharVar("EmptyVesselStone")

    -- AN EMPTY VESSEL (dangruf stone, valkurm sunsand, or siren's tear)
    if anEmptyVessel == QUEST_ACCEPTED and anEmptyVesselProgress == 3 and trade:hasItemQty(StoneID, 1) and trade:getItemCount() == 1 then
        player:startEvent(67, StoneID) -- get the stone to Aydeewa
    end
end

function onTrigger(player, npc)
    local anEmptyVessel = player:getQuestStatus(AHT_URHGAN, tpz.quest.id.ahtUrhgan.AN_EMPTY_VESSEL)
    local anEmptyVesselProgress = player:getCharVar("AnEmptyVesselProgress")
    local divinationReady = vanaDay() > player:getCharVar("LastDivinationDay")
    local beginnings = player:getQuestStatus(AHT_URHGAN, tpz.quest.id.ahtUrhgan.BEGINNINGS)
<<<<<<< HEAD
    local omens = player:getQuestStatus(AHT_URHGAN, tpz.quest.id.ahtUrhgan.OMENS)
    local transformations = player:getQuestStatus(AHT_URHGAN, tpz.quest.id.ahtUrhgan.TRANSFORMATIONS)
    local transformationsProgress = player:getCharVar("TransformationsProgress")
    local currentJob = player:getMainJob()
    local waoudNeedToZone = player:getLocalVar("WaoudNeedToZone")
=======
>>>>>>> 2bbdf369

    -- AN EMPTY VESSEL
    if anEmptyVessel == QUEST_AVAILABLE and anEmptyVesselProgress <= 1 and player:getMainLvl() >= ADVANCED_JOB_LEVEL then
        if divinationReady then
<<<<<<< HEAD
=======
            player:setCharVar("SuccessfullyAnswered", 0)
>>>>>>> 2bbdf369
            player:startEvent(60, player:getGil()) -- you must answer these 10 questions
        else
            player:startEvent(63) -- you failed, and must wait a gameday to try again
        end
    elseif anEmptyVesselProgress == 2 then
        if divinationReady and waoudNeedToZone == 0 then
            player:startEvent(65) -- gives you a clue about the stone he wants (specific conditions)
        else -- Have not zoned, or have not waited, or both.
            player:startEvent(64) -- you have succeeded, but you need to wait a gameday and zone
        end
    elseif anEmptyVesselProgress == 3 then
        player:startEvent(66) -- reminds you about the item he wants
    elseif anEmptyVesselProgress == 4 then
        player:startEvent(68) -- reminds you to bring the item to Aydeewa
    elseif anEmptyVessel == QUEST_COMPLETED and beginnings == QUEST_AVAILABLE and player:getCharVar("BluAFBeginnings_Waoud") == 0 then
        player:startEvent(69) -- closing cutscene

    -- BEGINNINGS
    elseif anEmptyVessel == QUEST_COMPLETED and beginnings == QUEST_AVAILABLE and player:getCurrentMission(TOAU) > tpz.mission.id.toau.IMMORTAL_SENTRIES
<<<<<<< HEAD
            and currentJob == tpz.job.BLU and player:getMainLvl() >= AF1_QUEST_LEVEL then
        if divinationReady then
            if waoudNeedToZone == 1 then
                player:startEvent(78, player:getGil()) -- dummy questions, costs you 1000 gil
            else
                player:startEvent(705) -- start Beginnings
            end
        else
           player:startEvent(63) 
=======
            and player:getMainJob() == tpz.job.BLU and player:getMainLvl() >= ADVANCED_JOB_LEVEL then
        if not divinationReady then
            player:startEvent(63)
        elseif player:needToZone() then
            player:startEvent(78, player:getGil()) -- dummy questions, costs you 1000 gil
        else
            player:startEvent(705, player:getGil()) -- start AF1 quest
>>>>>>> 2bbdf369
        end
    elseif beginnings == QUEST_ACCEPTED then
        local brand1 = player:hasKeyItem(tpz.ki.BRAND_OF_THE_SPRINGSERPENT)
        local brand2 = player:hasKeyItem(tpz.ki.BRAND_OF_THE_GALESERPENT)
        local brand3 = player:hasKeyItem(tpz.ki.BRAND_OF_THE_FLAMESERPENT)
        local brand4 = player:hasKeyItem(tpz.ki.BRAND_OF_THE_SKYSERPENT)
        local brand5 = player:hasKeyItem(tpz.ki.BRAND_OF_THE_STONESERPENT)
        if brand1 and brand2 and brand3 and brand4 and brand5 then
            player:startEvent(707) -- reward immortal's scimitar
        else
            player:startEvent(706, player:getGil()) -- clue about the five staging points, costs you 1000 gil
<<<<<<< HEAD
        end

    -- OMENS
    elseif beginnings == QUEST_COMPLETED and omens == QUEST_AVAILABLE and currentJob == tpz.job.BLU and player:getMainLvl() >= AF2_QUEST_LEVEL then
        if divinationReady then
            if waoudNeedToZone == 1 then
                player:startEvent(78, player:getGil()) -- dummy questions, costs you 1000 gil
            else
                player:startEvent(710) -- start Omens
            end
        else
           player:startEvent(63) 
        end
    elseif omens == QUEST_ACCEPTED then
        if player:getCharVar("OmensProgress") == 1 then
            player:startEvent(711, player:getGil()) -- clue about bcnm location, costs you 1000 gil
        elseif player:getCharVar("OmensProgress") == 2 then
            player:startEvent(712) -- gives keyitem to claim armour piece
        elseif player:getCharVar("OmensProgress") >= 3 then
            player:startEvent(713, player:getGil()) -- clue about location of armour piece, costs you 1000 gil
=======
>>>>>>> 2bbdf369
        end

    -- TRANSFORMATIONS
    elseif omens == QUEST_COMPLETED and transformations == QUEST_AVAILABLE and currentJob == tpz.job.BLU then
        if divinationReady then
            if waoudNeedToZone == 1 then
                player:startEvent(78, player:getGil()) -- dummy questions, costs you 1000 gil
            elseif transformationsProgress == 1 then
                player:startEvent(721, player:getGil())
            else
                player:startEvent(720, player:getGil()) -- starts Transformations
            end
        else
           player:startEvent(63) 
        end
    elseif transformations == QUEST_ACCEPTED then
        player:startEvent(723, player:getGil()) -- clue about possible route to take, costs you 1000 gil
    -- DEFAULT DIALOG
    elseif anEmptyVessel == QUEST_COMPLETED then
        if divinationReady then
            player:startEvent(78, player:getGil()) -- dummy questions, costs you 1000 gil
        else
            player:startEvent(63) 
        end
    else
        player:startEvent(61)
    end
end

function onEventUpdate(player, csid, option)
    -- AN EMPTY VESSEL
    if csid == 60 then
        local success = player:getLocalVar("SuccessfullyAnswered")

        -- record correct answers
        if option < 40 then
            local correctAnswers = {2, 6, 9, 12, 13, 18, 21, 24, 26, 30}
            for k, v in pairs(correctAnswers) do
                if (v == option) then
                    player:setLocalVar("SuccessfullyAnswered", success + 1)
                    break
                end
            end

        -- determine results
        elseif option == 40 then
            if     success <  2 then player:updateEvent(player:getGil(), 0, 0, 0, 0, 0, 0, 10) -- Springserpent
            elseif success <  4 then player:updateEvent(player:getGil(), 0, 0, 0, 0, 0, 0, 20) -- Stoneserpent
            elseif success <  6 then player:updateEvent(player:getGil(), 0, 0, 0, 0, 0, 0, 30) -- Galeserpent
            elseif success <  8 then player:updateEvent(player:getGil(), 0, 0, 0, 0, 0, 0, 40) -- Flameserpent
            elseif success < 10 then player:updateEvent(player:getGil(), 0, 0, 0, 0, 0, 0, 60) -- Skyserpent
            else
                local rand = math.random(1, 3)
                switch (rand): caseof {
                    [1] = function (x) player:setCharVar("EmptyVesselStone", 576) end, -- (576) Siren's Tear (576)
                    [2] = function (x) player:setCharVar("EmptyVesselStone", 503) end, -- (502) Valkurm Sunsand (502)
                    [3] = function (x) player:setCharVar("EmptyVesselStone", 553) end  -- (553) Dangruf Stone (553)
                }
<<<<<<< HEAD
                player:setLocalVar("SuccessfullyAnswered", 0)
=======
                player:setCharVar("SuccessfullyAnswered", 0)
>>>>>>> 2bbdf369
                player:updateEvent(player:getGil(), 0, 0, 0, 0, 0, rand, 70) -- all 5 serpents / success!
            end
        end
    elseif csid == 65 and option == 2 then
        player:setCharVar("AnEmptyVesselProgress", 3)

    -- BEGINNINGS
    elseif csid == 78 and option == 40 then
        local serpent = math.random(1, 5) * 10
        player:updateEvent(player:getGil(), 0, 0, 0, 0, 0, 0, serpent)

    end
end

function onEventFinish(player, csid, option)
<<<<<<< HEAD
    local beginnings = player:getQuestStatus(AHT_URHGAN, tpz.quest.id.ahtUrhgan.BEGINNINGS)
    local omens = player:getQuestStatus(AHT_URHGAN, tpz.quest.id.ahtUrhgan.OMENS)
    local omensProgress = player:getCharVar("OmensProgress")
    local transformationsProgress = player:getCharVar("TransformationsProgress")

=======
>>>>>>> 2bbdf369
    -- AN EMPTY VESSEL
    if csid == 60 then
        player:setLocalVar("SuccessfullyAnswered", 0)
        if option == 0 then
            player:setCharVar("AnEmptyVesselProgress", 1)
        elseif option == 50 then
<<<<<<< HEAD
            player:setLocalVar("waoudNeedToZone", 1)
            player:setCharVar("LastDivinationDay", vanaDay())
            player:setCharVar("AnEmptyVesselProgress", 2)
            player:addQuest(AHT_URHGAN, tpz.quest.id.ahtUrhgan.AN_EMPTY_VESSEL)
        elseif player:getGil() >= 1000 then
=======
            player:needToZone(true)
            player:setCharVar("LastDivinationDay", vanaDay())
            player:setCharVar("AnEmptyVesselProgress", 2)
            player:addQuest(AHT_URHGAN, tpz.quest.id.ahtUrhgan.AN_EMPTY_VESSEL)
        else
>>>>>>> 2bbdf369
            player:setCharVar("LastDivinationDay", vanaDay())
            player:setCharVar("AnEmptyVesselProgress", 1)
            player:delGil(1000)
            player:messageSpecial(ID.text.PAY_DIVINATION) -- You pay 1000 gil for the divination.
        end
    elseif csid == 67 then -- Turn in stone, go to Aydeewa
        player:setCharVar("AnEmptyVesselProgress", 4)
    elseif csid == 69 and option == 1 then
<<<<<<< HEAD
        player:setLocalVar("waoudNeedToZone", 1)
=======
        player:needToZone(true)
>>>>>>> 2bbdf369
        player:setCharVar("LastDivinationDay", vanaDay())
        player:setCharVar("BluAFBeginnings_Waoud", 1)

    -- BEGINNINGS
<<<<<<< HEAD
    elseif csid == 78 and option == 1 and player:getGil() >= 1000 then
=======
    elseif csid == 78 and option == 1 then
>>>>>>> 2bbdf369
        player:setCharVar("LastDivinationDay", vanaDay())
        player:delGil(1000)
        player:messageSpecial(ID.text.PAY_DIVINATION) -- You pay 1000 gil for the divination.
    elseif csid == 705 and option == 1 then
        player:addQuest(AHT_URHGAN, tpz.quest.id.ahtUrhgan.BEGINNINGS)
<<<<<<< HEAD
    elseif csid == 706 and option == 1 and player:getGil() >= 1000 then
=======
    elseif csid == 706 and option == 1 then
>>>>>>> 2bbdf369
        player:delGil(1000)
        player:messageSpecial(ID.text.PAY_DIVINATION) -- You pay 1000 gil for the divination.
    elseif csid == 707 then
        npcUtil.completeQuest(player, AHT_URHGAN, tpz.quest.id.ahtUrhgan.BEGINNINGS, {item=17717})

    -- OMENS
    elseif csid == 710 and beginnings == QUEST_COMPLETED then
        player:addQuest(AHT_URHGAN, tpz.quest.id.ahtUrhgan.OMENS)
        player:setCharVar("OmensProgress", 1)
    elseif csid == 711 and option == 1 and omensProgress == 1 and player:getGil() >= 1000 then
        player:delGil(1000)
        player:messageSpecial(ID.text.PAY_DIVINATION) -- You pay 1000 gil for the divination.
    elseif csid == 712 and omensProgress == 2 then
        npcUtil.giveKeyItem(player, tpz.ki.SEALED_IMMORTAL_ENVELOPE)
        player:setCharVar("OmensProgress", 3)
    elseif csid == 713 and option == 1 and omensProgress == 3 and player:getGil() >= 1000 then
        player:delGil(1000)
        player:messageSpecial(ID.text.PAY_DIVINATION) -- You pay 1000 gil for the divination.

    -- TRANSFORMATIONS
    elseif (csid == 720 or csid == 721) and option == 1 and player:getGil() >= 1000 then
        if csid == 720 then
            player:setCharVar("TransformationsProgress", 1)
        end
        player:delGil(1000)
        player:messageSpecial(ID.text.PAY_DIVINATION) -- You pay 1000 gil for the divination.
    elseif csid == 723 and option == 1 and TransformationsProgress == 2 and player:getGil() >= 1000 then
        player:delGil(1000)
        player:messageSpecial(ID.text.PAY_DIVINATION) -- You pay 1000 gil for the divination.
    end
end<|MERGE_RESOLUTION|>--- conflicted
+++ resolved
@@ -29,22 +29,15 @@
     local anEmptyVesselProgress = player:getCharVar("AnEmptyVesselProgress")
     local divinationReady = vanaDay() > player:getCharVar("LastDivinationDay")
     local beginnings = player:getQuestStatus(AHT_URHGAN, tpz.quest.id.ahtUrhgan.BEGINNINGS)
-<<<<<<< HEAD
     local omens = player:getQuestStatus(AHT_URHGAN, tpz.quest.id.ahtUrhgan.OMENS)
     local transformations = player:getQuestStatus(AHT_URHGAN, tpz.quest.id.ahtUrhgan.TRANSFORMATIONS)
     local transformationsProgress = player:getCharVar("TransformationsProgress")
     local currentJob = player:getMainJob()
     local waoudNeedToZone = player:getLocalVar("WaoudNeedToZone")
-=======
->>>>>>> 2bbdf369
 
     -- AN EMPTY VESSEL
     if anEmptyVessel == QUEST_AVAILABLE and anEmptyVesselProgress <= 1 and player:getMainLvl() >= ADVANCED_JOB_LEVEL then
         if divinationReady then
-<<<<<<< HEAD
-=======
-            player:setCharVar("SuccessfullyAnswered", 0)
->>>>>>> 2bbdf369
             player:startEvent(60, player:getGil()) -- you must answer these 10 questions
         else
             player:startEvent(63) -- you failed, and must wait a gameday to try again
@@ -64,7 +57,6 @@
 
     -- BEGINNINGS
     elseif anEmptyVessel == QUEST_COMPLETED and beginnings == QUEST_AVAILABLE and player:getCurrentMission(TOAU) > tpz.mission.id.toau.IMMORTAL_SENTRIES
-<<<<<<< HEAD
             and currentJob == tpz.job.BLU and player:getMainLvl() >= AF1_QUEST_LEVEL then
         if divinationReady then
             if waoudNeedToZone == 1 then
@@ -74,15 +66,6 @@
             end
         else
            player:startEvent(63) 
-=======
-            and player:getMainJob() == tpz.job.BLU and player:getMainLvl() >= ADVANCED_JOB_LEVEL then
-        if not divinationReady then
-            player:startEvent(63)
-        elseif player:needToZone() then
-            player:startEvent(78, player:getGil()) -- dummy questions, costs you 1000 gil
-        else
-            player:startEvent(705, player:getGil()) -- start AF1 quest
->>>>>>> 2bbdf369
         end
     elseif beginnings == QUEST_ACCEPTED then
         local brand1 = player:hasKeyItem(tpz.ki.BRAND_OF_THE_SPRINGSERPENT)
@@ -94,7 +77,6 @@
             player:startEvent(707) -- reward immortal's scimitar
         else
             player:startEvent(706, player:getGil()) -- clue about the five staging points, costs you 1000 gil
-<<<<<<< HEAD
         end
 
     -- OMENS
@@ -115,8 +97,6 @@
             player:startEvent(712) -- gives keyitem to claim armour piece
         elseif player:getCharVar("OmensProgress") >= 3 then
             player:startEvent(713, player:getGil()) -- clue about location of armour piece, costs you 1000 gil
-=======
->>>>>>> 2bbdf369
         end
 
     -- TRANSFORMATIONS
@@ -175,11 +155,7 @@
                     [2] = function (x) player:setCharVar("EmptyVesselStone", 503) end, -- (502) Valkurm Sunsand (502)
                     [3] = function (x) player:setCharVar("EmptyVesselStone", 553) end  -- (553) Dangruf Stone (553)
                 }
-<<<<<<< HEAD
                 player:setLocalVar("SuccessfullyAnswered", 0)
-=======
-                player:setCharVar("SuccessfullyAnswered", 0)
->>>>>>> 2bbdf369
                 player:updateEvent(player:getGil(), 0, 0, 0, 0, 0, rand, 70) -- all 5 serpents / success!
             end
         end
@@ -195,33 +171,22 @@
 end
 
 function onEventFinish(player, csid, option)
-<<<<<<< HEAD
     local beginnings = player:getQuestStatus(AHT_URHGAN, tpz.quest.id.ahtUrhgan.BEGINNINGS)
     local omens = player:getQuestStatus(AHT_URHGAN, tpz.quest.id.ahtUrhgan.OMENS)
     local omensProgress = player:getCharVar("OmensProgress")
     local transformationsProgress = player:getCharVar("TransformationsProgress")
 
-=======
->>>>>>> 2bbdf369
     -- AN EMPTY VESSEL
     if csid == 60 then
         player:setLocalVar("SuccessfullyAnswered", 0)
         if option == 0 then
             player:setCharVar("AnEmptyVesselProgress", 1)
         elseif option == 50 then
-<<<<<<< HEAD
             player:setLocalVar("waoudNeedToZone", 1)
             player:setCharVar("LastDivinationDay", vanaDay())
             player:setCharVar("AnEmptyVesselProgress", 2)
             player:addQuest(AHT_URHGAN, tpz.quest.id.ahtUrhgan.AN_EMPTY_VESSEL)
         elseif player:getGil() >= 1000 then
-=======
-            player:needToZone(true)
-            player:setCharVar("LastDivinationDay", vanaDay())
-            player:setCharVar("AnEmptyVesselProgress", 2)
-            player:addQuest(AHT_URHGAN, tpz.quest.id.ahtUrhgan.AN_EMPTY_VESSEL)
-        else
->>>>>>> 2bbdf369
             player:setCharVar("LastDivinationDay", vanaDay())
             player:setCharVar("AnEmptyVesselProgress", 1)
             player:delGil(1000)
@@ -230,30 +195,18 @@
     elseif csid == 67 then -- Turn in stone, go to Aydeewa
         player:setCharVar("AnEmptyVesselProgress", 4)
     elseif csid == 69 and option == 1 then
-<<<<<<< HEAD
         player:setLocalVar("waoudNeedToZone", 1)
-=======
-        player:needToZone(true)
->>>>>>> 2bbdf369
         player:setCharVar("LastDivinationDay", vanaDay())
         player:setCharVar("BluAFBeginnings_Waoud", 1)
 
     -- BEGINNINGS
-<<<<<<< HEAD
     elseif csid == 78 and option == 1 and player:getGil() >= 1000 then
-=======
-    elseif csid == 78 and option == 1 then
->>>>>>> 2bbdf369
         player:setCharVar("LastDivinationDay", vanaDay())
         player:delGil(1000)
         player:messageSpecial(ID.text.PAY_DIVINATION) -- You pay 1000 gil for the divination.
     elseif csid == 705 and option == 1 then
         player:addQuest(AHT_URHGAN, tpz.quest.id.ahtUrhgan.BEGINNINGS)
-<<<<<<< HEAD
     elseif csid == 706 and option == 1 and player:getGil() >= 1000 then
-=======
-    elseif csid == 706 and option == 1 then
->>>>>>> 2bbdf369
         player:delGil(1000)
         player:messageSpecial(ID.text.PAY_DIVINATION) -- You pay 1000 gil for the divination.
     elseif csid == 707 then
