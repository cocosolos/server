-----------------------------------
-- Area: Valkurm_Dunes
--  NPC: Hieroglyphics
-- Dynamis Valkurm_Dunes Enter
-- !pos 117 -10 133 103
-----------------------------------
<<<<<<< HEAD
package.loaded["scripts/zones/Valkurm_Dunes/TextIDs"] = nil
-----------------------------------
require("scripts/zones/Valkurm_Dunes/TextIDs")
require("scripts/globals/keyitems")
require("scripts/globals/missions")
require("scripts/globals/settings")
require("scripts/globals/dynamis")
=======
require("scripts/globals/settings");
require("scripts/globals/keyitems");
require("scripts/globals/dynamis");
require("scripts/globals/missions");
local ID = require("scripts/zones/Valkurm_Dunes/IDs");
>>>>>>> cb53b2e2
-----------------------------------

function onTrade(player,npc,trade)
end

function onTrigger(player,npc)
    if player:getVar("DynaValkurm_Win") == 1 then
        player:startEvent(39)
    elseif (player:hasCompletedMission(COP,DARKNESS_NAMED) or FREE_COP_DYNAMIS == 0) and player:hasKeyItem(dsp.ki.VIAL_OF_SHROUDED_SAND) then
        local realDay = os.time()
        local dynaWaitxDay = player:getVar("dynaWaitxDay")

<<<<<<< HEAD
        if player:getMainLvl() < DYNA_LEVEL_MIN then
            player:messageSpecial(PLAYERS_HAVE_NOT_REACHED_LEVEL,DYNA_LEVEL_MIN)
        elseif (dynaWaitxDay + (BETWEEN_2DYNA_WAIT_TIME * 60 * 60)) < realDay then
--          Params: DynamisCity, CS option, KI, Support Job Option, junk, KI, Timeless Hrgls, Perpetual Hrgls
            player:startEvent(58,7,checkFirstDyna(player,7),dsp.ki.PRISMATIC_HOURGLASS,1,0,dsp.ki.VIAL_OF_SHROUDED_SAND,4236,4237)
        else
            dayRemaining = math.floor(((dynaWaitxDay + (BETWEEN_2DYNA_WAIT_TIME * 60 * 60)) - realDay)/3456)
            player:messageSpecial(YOU_CANNOT_ENTER_DYNAMIS,dayRemaining,7)
        end
    else
        player:messageSpecial(MYSTERIOUS_VOICE)
=======
        if (checkFirstDyna(player,7)) then
            player:startEvent(33);
        elseif (player:getMainLvl() < DYNA_LEVEL_MIN) then
            player:messageSpecial(ID.text.PLAYERS_HAVE_NOT_REACHED_LEVEL,DYNA_LEVEL_MIN);
        elseif ((dynaWaitxDay + (BETWEEN_2DYNA_WAIT_TIME * 60 * 60)) < realDay or (player:getVar("DynamisID") == dynaUniqueID and dynaUniqueID > 0)) then
            player:startEvent(16,7,0,0,BETWEEN_2DYNA_WAIT_TIME,32,dsp.ki.VIAL_OF_SHROUDED_SAND,4236,4237);
        else
            local dayRemaining = math.floor(((dynaWaitxDay + (BETWEEN_2DYNA_WAIT_TIME * 60 * 60)) - realDay)/3456);
            player:messageSpecial(ID.text.YOU_CANNOT_ENTER_DYNAMIS,dayRemaining,7);
        end
    else
        player:messageSpecial(ID.text.MYSTERIOUS_VOICE);
>>>>>>> cb53b2e2
    end
end

function onEventUpdate(player,csid,option)
    -- printf("updateRESULT: %u",option)
end

function onEventFinish(player,csid,option)
    -- printf("finishRESULT: %u",option)
     print(option)

    if csid == 39 then
        player:setVar("DynaValkurm_Win", 0)
    elseif csid == 58 then
        if checkFirstDyna(player,7) ~= 3 and checkFirstDyna(player,7) ~= 65539 then
            player:setVar("Dynamis_Status",bit.bor(player:getVar("Dynamis_Status"),128))
        end
<<<<<<< HEAD
        if option == 0 or option == 1 then
            player:setVar("Dynamis_subjob", option)
            player:setVar("Dynamis_Entry", 1)
            local realDay = os.time()
            if (DYNA_MIDNIGHT_RESET == true) then
                realDay = getMidnight() - 86400
            end
            local dynaWaitxDay = player:getVar("dynaWaitxDay")
=======
    elseif (csid == 16 and option == 0) then
        player:setVar("enteringDynamis",1);
        player:setPos(100,-8,131,47,39);
    end
>>>>>>> cb53b2e2

            if (dynaWaitxDay + (BETWEEN_2DYNA_WAIT_TIME * 60 * 60)) < realDay
                and not player:hasKeyItem(dsp.ki.RHAPSODY_IN_AZURE) then
                    player:setVar("dynaWaitxDay",realDay)
            end
            player:setPos(100,-8,131,47,0x27)
        end
    end
end<|MERGE_RESOLUTION|>--- conflicted
+++ resolved
@@ -4,21 +4,11 @@
 -- Dynamis Valkurm_Dunes Enter
 -- !pos 117 -10 133 103
 -----------------------------------
-<<<<<<< HEAD
-package.loaded["scripts/zones/Valkurm_Dunes/TextIDs"] = nil
------------------------------------
-require("scripts/zones/Valkurm_Dunes/TextIDs")
 require("scripts/globals/keyitems")
 require("scripts/globals/missions")
 require("scripts/globals/settings")
 require("scripts/globals/dynamis")
-=======
-require("scripts/globals/settings");
-require("scripts/globals/keyitems");
-require("scripts/globals/dynamis");
-require("scripts/globals/missions");
 local ID = require("scripts/zones/Valkurm_Dunes/IDs");
->>>>>>> cb53b2e2
 -----------------------------------
 
 function onTrade(player,npc,trade)
@@ -31,32 +21,17 @@
         local realDay = os.time()
         local dynaWaitxDay = player:getVar("dynaWaitxDay")
 
-<<<<<<< HEAD
         if player:getMainLvl() < DYNA_LEVEL_MIN then
-            player:messageSpecial(PLAYERS_HAVE_NOT_REACHED_LEVEL,DYNA_LEVEL_MIN)
+            player:messageSpecial(ID.text.PLAYERS_HAVE_NOT_REACHED_LEVEL,DYNA_LEVEL_MIN);
         elseif (dynaWaitxDay + (BETWEEN_2DYNA_WAIT_TIME * 60 * 60)) < realDay then
 --          Params: DynamisCity, CS option, KI, Support Job Option, junk, KI, Timeless Hrgls, Perpetual Hrgls
             player:startEvent(58,7,checkFirstDyna(player,7),dsp.ki.PRISMATIC_HOURGLASS,1,0,dsp.ki.VIAL_OF_SHROUDED_SAND,4236,4237)
         else
             dayRemaining = math.floor(((dynaWaitxDay + (BETWEEN_2DYNA_WAIT_TIME * 60 * 60)) - realDay)/3456)
-            player:messageSpecial(YOU_CANNOT_ENTER_DYNAMIS,dayRemaining,7)
-        end
-    else
-        player:messageSpecial(MYSTERIOUS_VOICE)
-=======
-        if (checkFirstDyna(player,7)) then
-            player:startEvent(33);
-        elseif (player:getMainLvl() < DYNA_LEVEL_MIN) then
-            player:messageSpecial(ID.text.PLAYERS_HAVE_NOT_REACHED_LEVEL,DYNA_LEVEL_MIN);
-        elseif ((dynaWaitxDay + (BETWEEN_2DYNA_WAIT_TIME * 60 * 60)) < realDay or (player:getVar("DynamisID") == dynaUniqueID and dynaUniqueID > 0)) then
-            player:startEvent(16,7,0,0,BETWEEN_2DYNA_WAIT_TIME,32,dsp.ki.VIAL_OF_SHROUDED_SAND,4236,4237);
-        else
-            local dayRemaining = math.floor(((dynaWaitxDay + (BETWEEN_2DYNA_WAIT_TIME * 60 * 60)) - realDay)/3456);
             player:messageSpecial(ID.text.YOU_CANNOT_ENTER_DYNAMIS,dayRemaining,7);
         end
     else
         player:messageSpecial(ID.text.MYSTERIOUS_VOICE);
->>>>>>> cb53b2e2
     end
 end
 
@@ -74,7 +49,6 @@
         if checkFirstDyna(player,7) ~= 3 and checkFirstDyna(player,7) ~= 65539 then
             player:setVar("Dynamis_Status",bit.bor(player:getVar("Dynamis_Status"),128))
         end
-<<<<<<< HEAD
         if option == 0 or option == 1 then
             player:setVar("Dynamis_subjob", option)
             player:setVar("Dynamis_Entry", 1)
@@ -83,12 +57,6 @@
                 realDay = getMidnight() - 86400
             end
             local dynaWaitxDay = player:getVar("dynaWaitxDay")
-=======
-    elseif (csid == 16 and option == 0) then
-        player:setVar("enteringDynamis",1);
-        player:setPos(100,-8,131,47,39);
-    end
->>>>>>> cb53b2e2
 
             if (dynaWaitxDay + (BETWEEN_2DYNA_WAIT_TIME * 60 * 60)) < realDay
                 and not player:hasKeyItem(dsp.ki.RHAPSODY_IN_AZURE) then
