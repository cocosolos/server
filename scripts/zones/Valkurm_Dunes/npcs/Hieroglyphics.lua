--- conflicted
+++ resolved
@@ -33,14 +33,9 @@
              player:startEvent(33);
         elseif (player:getMainLvl() < DYNA_LEVEL_MIN) then
             player:messageSpecial(PLAYERS_HAVE_NOT_REACHED_LEVEL,DYNA_LEVEL_MIN);
-<<<<<<< HEAD
         elseif ((dynaWaitxDay + (BETWEEN_2DYNA_WAIT_TIME * 24 * 60 * 60)) < realDay) then
             -- for no time limit, param 2 must have 0x10000 set
             player:startEvent(58,7,0,PRISMATIC_HOURGLASS,1,0,VIAL_OF_SHROUDED_SAND,4236,4237);
-=======
-        elseif ((dynaWaitxDay + (BETWEEN_2DYNA_WAIT_TIME * 24 * 60 * 60)) < realDay or (player:getVar("DynamisID") == dynaUniqueID and dynaUniqueID > 0)) then
-            player:startEvent(16,7,0,0,BETWEEN_2DYNA_WAIT_TIME,32,VIAL_OF_SHROUDED_SAND,4236,4237);
->>>>>>> dd89310b
         else
             dayRemaining = math.floor(((dynaWaitxDay + (BETWEEN_2DYNA_WAIT_TIME * 24 * 60 * 60)) - realDay)/3456);
             player:messageSpecial(YOU_CANNOT_ENTER_DYNAMIS,dayRemaining,7);
@@ -71,7 +66,6 @@
         if (checkFirstDyna(player,7)) then
             player:setVar("Dynamis_Status",bit.bor(player:getVar("Dynamis_Status"),128));
         end
-<<<<<<< HEAD
     elseif csid == 58 then
         -- SJ unlocked
         if option == 0 then
@@ -80,10 +74,5 @@
         elseif option == 1 then
             player:setPos(100,-8,131,47,0x27);
         end
-=======
-    elseif (csid == 16 and option == 0) then
-        player:setVar("enteringDynamis",1);
-        player:setPos(100,-8,131,47,0x27);
->>>>>>> dd89310b
     end
 end;