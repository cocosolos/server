-----------------------------------
-- Area: Temenos
-- NPC:  Armoury Crate
-----------------------------------
package.loaded["scripts/zones/Temenos/TextIDs"] = nil;
-------------------------------------

require("scripts/globals/titles");
require("scripts/globals/quests");
require("scripts/zones/Temenos/TextIDs");
require("scripts/globals/limbus");

-----------------------------------

-----------------------------------
-- onTrade Action
-----------------------------------

function onTrade(player,npc,trade)
end;

-----------------------------------
-- onTrigger Action
-----------------------------------

function onTrigger(player,npc)
    local  CofferID = npc:getID();
    local  CofferType=0;
    local  lootID=0;
    local  InstanceRegion=0;
    local  addtime=0;
    local  DespawnOtherCoffer=false;
    local  MimicID=0;
    local X = npc:getXPos();
    local Y = npc:getYPos();
    local Z = npc:getZPos();

    for coffer = 1,#ARMOURY_CRATES_LIST_TEMENOS,2 do
        if (ARMOURY_CRATES_LIST_TEMENOS[coffer] == CofferID-16928768) then
            CofferType=ARMOURY_CRATES_LIST_TEMENOS[coffer+1][1];
            InstanceRegion=ARMOURY_CRATES_LIST_TEMENOS[coffer+1][2];
            addtime=ARMOURY_CRATES_LIST_TEMENOS[coffer+1][3];
            DespawnOtherCoffer=ARMOURY_CRATES_LIST_TEMENOS[coffer+1][4];
            MimicID=ARMOURY_CRATES_LIST_TEMENOS[coffer+1][5];
            lootID=ARMOURY_CRATES_LIST_TEMENOS[coffer+1][6];
        end
    end

    printf("CofferID : %u",CofferID-16928768);
    printf("Coffertype %u",CofferType);
    printf("InstanceRegion: %u",InstanceRegion);
    printf("addtime: %u",addtime);
    printf("MimicID: %u",MimicID);
    printf("lootID: %u",lootID);
    local coffer = CofferID-16928768;

<<<<<<< HEAD
    if (CofferType == cTIME) then 
        player:addTimeToBattlefield(InstanceRegion,addtime);
=======
    if (CofferType == cTIME) then
        player:addTimeToSpecialBattlefield(InstanceRegion,addtime);
>>>>>>> 0f7486cd
    elseif (CofferType == cITEM) then
        if (InstanceRegion == Central_Temenos_4th_Floor and coffer~=79) then
            local randmimic = math.random(1,24)
            print("randmimic" ..randmimic);
            if ( randmimic < 19) then
                local MimicList={16928986,16928987,16928988,16928989,16928990,16928991,16928992,16928993,16928994,16928995,16928996,16928997,16928998,16928999,16929000,16929001,16929002,16929003};
                GetMobByID(MimicList[randmimic]):setSpawn(X,Y,Z);
                SpawnMob(MimicList[randmimic]):setPos(X,Y,Z);
                GetMobByID(MimicList[randmimic]):updateClaim(player);
            else
                player:BCNMSetLoot(lootID,InstanceRegion,CofferID);
                player:getBCNMloot();
            end
            -- despawn les coffer du meme groupe
            for coffer = 1, #ARMOURY_CRATES_LIST_TEMENOS, 2 do
                if (ARMOURY_CRATES_LIST_TEMENOS[coffer+1][5] == MimicID) then
                    GetNPCByID(16928768+ARMOURY_CRATES_LIST_TEMENOS[coffer]):setStatus(STATUS_DISAPPEAR);
                end
            end
        else
            player:BCNMSetLoot(lootID, InstanceRegion, CofferID);
            player:getBCNMloot();
        end
    elseif (CofferType == cRESTORE) then
        player:RestoreAndHealOnBattlefield(InstanceRegion);
    elseif (CofferType == cMIMIC) then
        if (coffer == 284) then
            GetMobByID(16928844):setSpawn(X,Y,Z);
            SpawnMob(16928844):setPos(X,Y,Z)
            GetMobByID(16928844):updateClaim(player);
        elseif (coffer == 321) then
            GetMobByID(16928853):setSpawn(X,Y,Z);
            SpawnMob(16928853):setPos(X,Y,Z);
            GetMobByID(16928853):updateClaim(player);
        elseif (coffer == 348) then
            GetMobByID(16928862):setSpawn(X,Y,Z);
            SpawnMob(16928862):setPos(X,Y,Z);
            GetMobByID(16928862):updateClaim(player);
        elseif (coffer == 360) then
            GetMobByID(16928871):setSpawn(X,Y,Z);
            SpawnMob(16928871):setPos(X,Y,Z);
            GetMobByID(16928871):updateClaim(player);
        elseif (coffer == 393) then
            GetMobByID(16928880):setSpawn(X,Y,Z);
            SpawnMob(16928880):setPos(X,Y,Z);
            GetMobByID(16928880):updateClaim(player);
        elseif (coffer == 127) then
            GetMobByID(16928889):setSpawn(X,Y,Z);
            SpawnMob(16928889):setPos(X,Y,Z);
            GetMobByID(16928889):updateClaim(player);
        elseif (coffer == 123) then
            GetMobByID(16928894):setSpawn(X,Y,Z);
            SpawnMob(16928894):setPos(X,Y,Z);
            GetMobByID(16928894):updateClaim(player);
        end
    end
    if (DespawnOtherCoffer == true) then
        HideArmouryCrates(InstanceRegion,TEMENOS);
        if (InstanceRegion==Temenos_Eastern_Tower) then --despawn mob of the current floor
            if (coffer == 173 or coffer == 215 or coffer == 284 or coffer == 40) then
                --floor 1
                if (GetMobAction(16928840) > 0) then DespawnMob(16928840); end
                if (GetMobAction(16928841) > 0) then DespawnMob(16928841); end
                if (GetMobAction(16928842) > 0) then DespawnMob(16928842); end
                if (GetMobAction(16928843) > 0) then DespawnMob(16928843); end
                GetNPCByID(16929228):setStatus(STATUS_NORMAL);
            elseif (coffer == 174 or coffer == 216 or coffer == 321 or coffer == 45) then
                --floor 2
                if (GetMobAction(16928849) > 0) then DespawnMob(16928849); end
                if (GetMobAction(16928850) > 0) then DespawnMob(16928850); end
                if (GetMobAction(16928851) > 0) then DespawnMob(16928851); end
                if (GetMobAction(16928852) > 0) then DespawnMob(16928852); end
                GetNPCByID(16929229):setStatus(STATUS_NORMAL);
            elseif (coffer == 181 or coffer == 217 or coffer == 348 or coffer == 46) then
                --floor 3
                if (GetMobAction(16928858) > 0) then DespawnMob(16928858); end
                if (GetMobAction(16928859) > 0) then DespawnMob(16928859); end
                if (GetMobAction(16928860) > 0) then DespawnMob(16928860); end
                if (GetMobAction(16928861) > 0) then DespawnMob(16928861); end
                GetNPCByID(16929230):setStatus(STATUS_NORMAL);
            elseif (coffer == 182 or coffer == 236 or coffer == 360 or coffer == 47) then
                --floor 4
                if (GetMobAction(16928867) > 0) then DespawnMob(16928867); end
                if (GetMobAction(16928868) > 0) then DespawnMob(16928868); end
                if (GetMobAction(16928869) > 0) then DespawnMob(16928869); end
                if (GetMobAction(16928870) > 0) then DespawnMob(16928870); end
                GetNPCByID(16929231):setStatus(STATUS_NORMAL);
            elseif (coffer == 183 or coffer == 261 or coffer == 393 or coffer == 68) then
                --floor 5
                if (GetMobAction(16928876) > 0) then DespawnMob(16928876); end
                if (GetMobAction(16928877) > 0) then DespawnMob(16928877); end
                if (GetMobAction(16928878) > 0) then DespawnMob(16928878); end
                if (GetMobAction(16928879) > 0) then DespawnMob(16928879); end
                GetNPCByID(16929232):setStatus(STATUS_NORMAL);
            elseif (coffer == 277 or coffer == 190 or coffer ==  127 or coffer == 69) then
                --floor 6
                if (GetMobAction(16928885) > 0) then DespawnMob(16928885); end
                if (GetMobAction(16928886) > 0) then DespawnMob(16928886); end
                if (GetMobAction(16928887) > 0) then DespawnMob(16928887); end
                if (GetMobAction(16928888) > 0) then DespawnMob(16928888); end
                GetNPCByID(16929233):setStatus(STATUS_NORMAL);
            elseif (coffer == 70 or coffer == 123) then
                --floor 7
                if (GetMobAction(16928892) > 0) then DespawnMob(16928892); end
                if (GetMobAction(16928893) > 0) then DespawnMob(16928893); end
                GetNPCByID(16929234):setStatus(STATUS_NORMAL);
            end
        end
    end
    npc:setStatus(STATUS_DISAPPEAR);
end;

-----------------------------------
-- onEventUpdate
-----------------------------------

function onEventUpdate(player,csid,option)
end;

-----------------------------------
-- onEventFinish Action
-----------------------------------

function onEventFinish(player,csid,option)
end;<|MERGE_RESOLUTION|>--- conflicted
+++ resolved
@@ -54,13 +54,8 @@
     printf("lootID: %u",lootID);
     local coffer = CofferID-16928768;
 
-<<<<<<< HEAD
-    if (CofferType == cTIME) then 
-        player:addTimeToBattlefield(InstanceRegion,addtime);
-=======
     if (CofferType == cTIME) then
         player:addTimeToSpecialBattlefield(InstanceRegion,addtime);
->>>>>>> 0f7486cd
     elseif (CofferType == cITEM) then
         if (InstanceRegion == Central_Temenos_4th_Floor and coffer~=79) then
             local randmimic = math.random(1,24)
