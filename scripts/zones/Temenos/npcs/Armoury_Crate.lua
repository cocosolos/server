--- conflicted
+++ resolved
@@ -955,13 +955,8 @@
             -- despawn les coffer du meme groupe
             for coffer = 1, #ARMOURY_CRATES_LIST_TEMENOS, 2 do
                 if (ARMOURY_CRATES_LIST_TEMENOS[coffer+1][5] == MimicID) then
-<<<<<<< HEAD
-                    GetNPCByID(16928768+ARMOURY_CRATES_LIST_TEMENOS[coffer]):setStatus(STATUS_DISAPPEAR);
+                    GetNPCByID(16928768+ARMOURY_CRATES_LIST_TEMENOS[coffer]):setStatus(dsp.status.DISAPPEAR);
                 end
-=======
-                    GetNPCByID(16928768+ARMOURY_CRATES_LIST_TEMENOS[coffer]):setStatus(dsp.status.DISAPPEAR);
-                end      
->>>>>>> 3c34ec73
             end
         else
             battlefield:setLocalVar("loot", 1)
