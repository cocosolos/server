-----------------------------------
-- Area: Temenos
-- Name: Central Temenos 2nd Floor
-----------------------------------
require("scripts/globals/limbus");
require("scripts/globals/battlefield")
require("scripts/globals/keyitems");

-- After registering the BCNM via bcnmRegister(bcnmid)
function onBattlefieldTick(battlefield, tick)
    dsp.battlefield.onBattlefieldTick(battlefield, tick)
end


function onBattlefieldRegister(player,battlefield)
    if (GetMobByID(16929039):isSpawned()) then DespawnMob(16929039); end
    if (GetMobByID(16929040):isSpawned()) then DespawnMob(16929040); end
    if (GetMobByID(16929041):isSpawned()) then DespawnMob(16929041); end
    if (GetMobByID(16929042):isSpawned()) then DespawnMob(16929042); end
    if (GetMobByID(16929043):isSpawned()) then DespawnMob(16929043); end
    if (GetMobByID(16929044):isSpawned()) then DespawnMob(16929044); end
    SetServerVariable("[C_Temenos_2nd]UniqueID",os.time());
    HideArmouryCrates(Central_Temenos_2nd_Floor,TEMENOS);        
    HideTemenosDoor(Central_Temenos_2nd_Floor);
end;

-- Physically entering the BCNM via bcnmEnter(bcnmid)
function onBattlefieldEnter(player,battlefield)
    player:setVar("characterLimbusKey",GetServerVariable("[C_Temenos_2nd]UniqueID"));
<<<<<<< HEAD
    player:delKeyItem(COSMOCLEANSE);
    player:delKeyItem(WHITE_CARD);
=======
    player:setVar("LimbusID",1304);    
    player:delKeyItem(dsp.ki.COSMOCLEANSE);
    player:delKeyItem(dsp.ki.WHITE_CARD);
>>>>>>> 3c34ec73
end;

-- Leaving by every mean possible, given by the LeaveCode
-- 3=Disconnected or warped out (if dyna is empty: launch 4 after 3)
-- 4=Finish he dynamis

function onBattlefieldLeave(player,battlefield,leavecode)
    --print("leave code "..leavecode);
    if leavecode == dsp.battlefield.leaveCode.LOST then
        SetServerVariable("[C_Temenos_2nd]UniqueID",0);
        player:setPos(580,-1.5,4.452,192);
    end
end;<|MERGE_RESOLUTION|>--- conflicted
+++ resolved
@@ -27,14 +27,8 @@
 -- Physically entering the BCNM via bcnmEnter(bcnmid)
 function onBattlefieldEnter(player,battlefield)
     player:setVar("characterLimbusKey",GetServerVariable("[C_Temenos_2nd]UniqueID"));
-<<<<<<< HEAD
-    player:delKeyItem(COSMOCLEANSE);
-    player:delKeyItem(WHITE_CARD);
-=======
-    player:setVar("LimbusID",1304);    
     player:delKeyItem(dsp.ki.COSMOCLEANSE);
     player:delKeyItem(dsp.ki.WHITE_CARD);
->>>>>>> 3c34ec73
 end;
 
 -- Leaving by every mean possible, given by the LeaveCode
