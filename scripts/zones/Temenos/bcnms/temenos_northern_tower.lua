--- conflicted
+++ resolved
@@ -21,14 +21,8 @@
 -- Physically entering the BCNM via bcnmEnter(bcnmid)
 function onBattlefieldEnter(player,battlefield)
     player:setVar("characterLimbusKey",GetServerVariable("[Temenos_N_Tower]UniqueID"));
-<<<<<<< HEAD
-    player:delKeyItem(COSMOCLEANSE);
-    player:delKeyItem(WHITE_CARD);
-=======
-    player:setVar("LimbusID",1299);    
     player:delKeyItem(dsp.ki.COSMOCLEANSE);
     player:delKeyItem(dsp.ki.WHITE_CARD);
->>>>>>> 3c34ec73
 end;
 
 -- Leaving the Dynamis by every mean possible, given by the LeaveCode
