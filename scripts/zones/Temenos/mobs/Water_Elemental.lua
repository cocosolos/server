--- conflicted
+++ resolved
@@ -28,31 +28,13 @@
 -----------------------------------
 
 function onMobDeath(mob, player, isKiller)
-    local mobID = mob:getID();
-    local mobX = mob:getXPos();
-    local mobY = mob:getYPos();
-    local mobZ = mob:getZPos();
-
-    switch (mobID): caseof {
-        -- 100 a 106 inclut (Temenos -Northern Tower )
+   local mobID = mob:getID();    
+   local mobX = mob:getXPos();
+   local mobY = mob:getYPos();
+   local mobZ = mob:getZPos();        
+     switch (mobID): caseof {
+         -- 100 a 106 inclut (Temenos -Northern Tower )
         [16928885] = function (x)
-<<<<<<< HEAD
-            GetNPCByID(16928768+277):setPos(mobX,mobY,mobZ);
-            GetNPCByID(16928768+277):setStatus(STATUS_NORMAL);
-        end, 
-        [16928886] = function (x)
-            GetNPCByID(16928768+190):setPos(mobX,mobY,mobZ);
-            GetNPCByID(16928768+190):setStatus(STATUS_NORMAL);
-        end, 
-        [16928887] = function (x)
-            GetNPCByID(16928768+127):setPos(mobX,mobY,mobZ);
-            GetNPCByID(16928768+127):setStatus(STATUS_NORMAL);
-        end, 
-        [16928888] = function (x)   
-            GetNPCByID(16928768+69):setPos(mobX,mobY,mobZ);
-            GetNPCByID(16928768+69):setStatus(STATUS_NORMAL);
-        end,
-=======
            GetNPCByID(16928768+277):setPos(mobX,mobY,mobZ);
            GetNPCByID(16928768+277):setStatus(dsp.status.NORMAL);
         end    , 
@@ -68,12 +50,11 @@
            GetNPCByID(16928768+69):setPos(mobX,mobY,mobZ);
            GetNPCByID(16928768+69):setStatus(dsp.status.NORMAL);
         end    ,
->>>>>>> 3c34ec73
         [16929038] = function (x)   
-            if (GetMobByID(16929033):isSpawned()) then  
-                DespawnMob(16929033);
-                SpawnMob(16929039);
-            end
-        end
-    }
+           if (IsMobDead(16929033)==false) then  
+             DespawnMob(16929033);
+             SpawnMob(16929039);
+           end
+        end    ,
+     }
 end;