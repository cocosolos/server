-----------------------------------
-- Area: Temenos E T    
-- NPC: Ice_Elemental

-----------------------------------
package.loaded["scripts/zones/Temenos/TextIDs"] = nil;
-----------------------------------
require("scripts/globals/limbus");
require("scripts/zones/Temenos/TextIDs");

-----------------------------------
-- onMobSpawn Action
-----------------------------------

function onMobSpawn(mob)
end;

-----------------------------------
-- onMobEngaged
-----------------------------------

function onMobEngaged(mob,target)

end;

-----------------------------------
-- onMobDeath
-----------------------------------

function onMobDeath(mob, player, isKiller)
    local mobID = mob:getID();    
    local mobX = mob:getXPos();
    local mobY = mob:getYPos();
    local mobZ = mob:getZPos();        

    switch (mobID): caseof {
        -- 100 a 106 inclut (Temenos -Northern Tower )
        [16928849] = function (x)
<<<<<<< HEAD
            GetNPCByID(16928768+174):setPos(mobX,mobY,mobZ);
            GetNPCByID(16928768+174):setStatus(STATUS_NORMAL);
        end, 
        [16928850] = function (x)
            GetNPCByID(16928768+216):setPos(mobX,mobY,mobZ);
            GetNPCByID(16928768+216):setStatus(STATUS_NORMAL);
        end, 
        [16928851] = function (x)
            GetNPCByID(16928768+321):setPos(mobX,mobY,mobZ);
            GetNPCByID(16928768+321):setStatus(STATUS_NORMAL);
        end, 
        [16928852] = function (x)   
            GetNPCByID(16928768+45):setPos(mobX,mobY,mobZ);
            GetNPCByID(16928768+45):setStatus(STATUS_NORMAL);
        end,
=======
           GetNPCByID(16928768+174):setPos(mobX,mobY,mobZ);
           GetNPCByID(16928768+174):setStatus(dsp.status.NORMAL);
        end    , 
        [16928850] = function (x)
           GetNPCByID(16928768+216):setPos(mobX,mobY,mobZ);
           GetNPCByID(16928768+216):setStatus(dsp.status.NORMAL);
        end    , 
        [16928851] = function (x)
           GetNPCByID(16928768+321):setPos(mobX,mobY,mobZ);
           GetNPCByID(16928768+321):setStatus(dsp.status.NORMAL);
        end    , 
        [16928852] = function (x)   
           GetNPCByID(16928768+45):setPos(mobX,mobY,mobZ);
           GetNPCByID(16928768+45):setStatus(dsp.status.NORMAL);
        end    ,
>>>>>>> 3c34ec73
        [16929034] = function (x)   
            if (GetMobByID(16929035):isSpawned()) then -- wind
                DespawnMob(16929035);
                SpawnMob(16929041);
            end
        end
    }
end;<|MERGE_RESOLUTION|>--- conflicted
+++ resolved
@@ -28,31 +28,13 @@
 -----------------------------------
 
 function onMobDeath(mob, player, isKiller)
-    local mobID = mob:getID();    
-    local mobX = mob:getXPos();
-    local mobY = mob:getYPos();
-    local mobZ = mob:getZPos();        
-
-    switch (mobID): caseof {
-        -- 100 a 106 inclut (Temenos -Northern Tower )
+   local mobID = mob:getID();    
+   local mobX = mob:getXPos();
+   local mobY = mob:getYPos();
+   local mobZ = mob:getZPos();        
+     switch (mobID): caseof {
+         -- 100 a 106 inclut (Temenos -Northern Tower )
         [16928849] = function (x)
-<<<<<<< HEAD
-            GetNPCByID(16928768+174):setPos(mobX,mobY,mobZ);
-            GetNPCByID(16928768+174):setStatus(STATUS_NORMAL);
-        end, 
-        [16928850] = function (x)
-            GetNPCByID(16928768+216):setPos(mobX,mobY,mobZ);
-            GetNPCByID(16928768+216):setStatus(STATUS_NORMAL);
-        end, 
-        [16928851] = function (x)
-            GetNPCByID(16928768+321):setPos(mobX,mobY,mobZ);
-            GetNPCByID(16928768+321):setStatus(STATUS_NORMAL);
-        end, 
-        [16928852] = function (x)   
-            GetNPCByID(16928768+45):setPos(mobX,mobY,mobZ);
-            GetNPCByID(16928768+45):setStatus(STATUS_NORMAL);
-        end,
-=======
            GetNPCByID(16928768+174):setPos(mobX,mobY,mobZ);
            GetNPCByID(16928768+174):setStatus(dsp.status.NORMAL);
         end    , 
@@ -68,12 +50,13 @@
            GetNPCByID(16928768+45):setPos(mobX,mobY,mobZ);
            GetNPCByID(16928768+45):setStatus(dsp.status.NORMAL);
         end    ,
->>>>>>> 3c34ec73
         [16929034] = function (x)   
-            if (GetMobByID(16929035):isSpawned()) then -- wind
-                DespawnMob(16929035);
-                SpawnMob(16929041);
-            end
-        end
-    }
+           if (IsMobDead(16929035)==false) then -- wind
+             DespawnMob(16929035);
+             SpawnMob(16929041);
+           end
+        end    ,
+
+        
+     }
 end;