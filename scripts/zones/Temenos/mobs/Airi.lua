-----------------------------------
-- Area: Temenos Central 1floor    
-- NPC: Airi

-----------------------------------
package.loaded["scripts/zones/Temenos/TextIDs"] = nil;
-----------------------------------
require("scripts/globals/limbus");
require("scripts/zones/Temenos/TextIDs");

-----------------------------------
-- onMobSpawn Action
-----------------------------------

function onMobSpawn(mob)
end;

-----------------------------------
-- onMobEngaged
-----------------------------------

function onMobEngaged(mob,target)
<<<<<<< HEAD
    if (GetMobByID(16929047):isDead()) then
        mob:addStatusEffect(EFFECT_REGAIN,7,3,0);
        mob:addStatusEffect(EFFECT_REGEN,50,3,0);
    end
=======
  if (IsMobDead(16929047)==true) then
     mob:addStatusEffect(dsp.effect.REGAIN,7,3,0);
     mob:addStatusEffect(dsp.effect.REGEN,50,3,0);
  end
>>>>>>> 3c34ec73
end;

-----------------------------------
-- onMobDeath
-----------------------------------

function onMobDeath(mob, player, isKiller)
    local mobX = mob:getXPos();
    local mobY = mob:getYPos();
    local mobZ = mob:getZPos();

<<<<<<< HEAD
    if (
        GetMobByID(16929046):isDead() and
        GetMobByID(16929047):isDead() and
        GetMobByID(16929048):isDead() and
        GetMobByID(16929049):isDead() and
        GetMobByID(16929050):isDead() and
        GetMobByID(16929051):isDead()
    ) then
        GetNPCByID(16928768+71):setPos(mobX,mobY,mobZ);
        GetNPCByID(16928768+71):setStatus(STATUS_NORMAL);
        GetNPCByID(16928770+471):setStatus(STATUS_NORMAL);
    end
=======
  if (IsMobDead(16929046)==true and IsMobDead(16929047)==true and IsMobDead(16929048)==true and IsMobDead(16929049)==true and IsMobDead(16929050)==true and IsMobDead(16929051)==true) then
       GetNPCByID(16928768+71):setPos(mobX,mobY,mobZ);
    GetNPCByID(16928768+71):setStatus(dsp.status.NORMAL);
    GetNPCByID(16928770+471):setStatus(dsp.status.NORMAL);
  end
>>>>>>> 3c34ec73
end;<|MERGE_RESOLUTION|>--- conflicted
+++ resolved
@@ -20,17 +20,10 @@
 -----------------------------------
 
 function onMobEngaged(mob,target)
-<<<<<<< HEAD
-    if (GetMobByID(16929047):isDead()) then
-        mob:addStatusEffect(EFFECT_REGAIN,7,3,0);
-        mob:addStatusEffect(EFFECT_REGEN,50,3,0);
-    end
-=======
   if (IsMobDead(16929047)==true) then
      mob:addStatusEffect(dsp.effect.REGAIN,7,3,0);
      mob:addStatusEffect(dsp.effect.REGEN,50,3,0);
   end
->>>>>>> 3c34ec73
 end;
 
 -----------------------------------
@@ -42,24 +35,9 @@
     local mobY = mob:getYPos();
     local mobZ = mob:getZPos();
 
-<<<<<<< HEAD
-    if (
-        GetMobByID(16929046):isDead() and
-        GetMobByID(16929047):isDead() and
-        GetMobByID(16929048):isDead() and
-        GetMobByID(16929049):isDead() and
-        GetMobByID(16929050):isDead() and
-        GetMobByID(16929051):isDead()
-    ) then
-        GetNPCByID(16928768+71):setPos(mobX,mobY,mobZ);
-        GetNPCByID(16928768+71):setStatus(STATUS_NORMAL);
-        GetNPCByID(16928770+471):setStatus(STATUS_NORMAL);
-    end
-=======
   if (IsMobDead(16929046)==true and IsMobDead(16929047)==true and IsMobDead(16929048)==true and IsMobDead(16929049)==true and IsMobDead(16929050)==true and IsMobDead(16929051)==true) then
        GetNPCByID(16928768+71):setPos(mobX,mobY,mobZ);
     GetNPCByID(16928768+71):setStatus(dsp.status.NORMAL);
     GetNPCByID(16928770+471):setStatus(dsp.status.NORMAL);
   end
->>>>>>> 3c34ec73
 end;