-----------------------------------
-- Area: Temenos N T    
-- NPC:  Cryptonberry_Charmer

-----------------------------------
package.loaded["scripts/zones/Temenos/TextIDs"] = nil;
-----------------------------------
require("scripts/globals/limbus");
require("scripts/zones/Temenos/TextIDs");

-----------------------------------
-- onMobSpawn Action
-----------------------------------

function onMobSpawn(mob)
end;

-----------------------------------
-- onMobEngaged
-----------------------------------

function onMobEngaged(mob,target)

end;

-----------------------------------
-- onMobDeath
-----------------------------------

function onMobDeath(mob, player, isKiller)
<<<<<<< HEAD
    if (
        GetMobByID(16928816):isDead() and
        GetMobByID(16928817):isDead()
    ) then
        GetNPCByID(16928768+38):setPos(-412,-78,426);
        GetNPCByID(16928768+38):setStatus(STATUS_NORMAL);
        GetNPCByID(16928768+172):setPos(-415,-78,427);
        GetNPCByID(16928768+172):setStatus(STATUS_NORMAL);
        GetNPCByID(16928768+214):setPos(-412,-78,422);
        GetNPCByID(16928768+214):setStatus(STATUS_NORMAL);
        GetNPCByID(16928770+455):setStatus(STATUS_NORMAL);
    end
=======
 if (IsMobDead(16928816)==true and IsMobDead(16928817)==true ) then
       GetNPCByID(16928768+38):setPos(-412,-78,426);
    GetNPCByID(16928768+38):setStatus(dsp.status.NORMAL);
    GetNPCByID(16928768+172):setPos(-415,-78,427);
    GetNPCByID(16928768+172):setStatus(dsp.status.NORMAL);
    GetNPCByID(16928768+214):setPos(-412,-78,422);
    GetNPCByID(16928768+214):setStatus(dsp.status.NORMAL);
    GetNPCByID(16928770+455):setStatus(dsp.status.NORMAL);
 end
>>>>>>> 3c34ec73
end;<|MERGE_RESOLUTION|>--- conflicted
+++ resolved
@@ -28,20 +28,6 @@
 -----------------------------------
 
 function onMobDeath(mob, player, isKiller)
-<<<<<<< HEAD
-    if (
-        GetMobByID(16928816):isDead() and
-        GetMobByID(16928817):isDead()
-    ) then
-        GetNPCByID(16928768+38):setPos(-412,-78,426);
-        GetNPCByID(16928768+38):setStatus(STATUS_NORMAL);
-        GetNPCByID(16928768+172):setPos(-415,-78,427);
-        GetNPCByID(16928768+172):setStatus(STATUS_NORMAL);
-        GetNPCByID(16928768+214):setPos(-412,-78,422);
-        GetNPCByID(16928768+214):setStatus(STATUS_NORMAL);
-        GetNPCByID(16928770+455):setStatus(STATUS_NORMAL);
-    end
-=======
  if (IsMobDead(16928816)==true and IsMobDead(16928817)==true ) then
        GetNPCByID(16928768+38):setPos(-412,-78,426);
     GetNPCByID(16928768+38):setStatus(dsp.status.NORMAL);
@@ -51,5 +37,4 @@
     GetNPCByID(16928768+214):setStatus(dsp.status.NORMAL);
     GetNPCByID(16928770+455):setStatus(dsp.status.NORMAL);
  end
->>>>>>> 3c34ec73
 end;