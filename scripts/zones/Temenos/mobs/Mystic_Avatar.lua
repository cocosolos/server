-----------------------------------
-- Area: Temenos E T    
-- NPC: mystic Avatar

-----------------------------------
package.loaded["scripts/zones/Temenos/TextIDs"] = nil;
-----------------------------------
require("scripts/globals/limbus");
require("scripts/zones/Temenos/TextIDs");

-----------------------------------
-- onMobSpawn Action
-----------------------------------

function onMobSpawn(mob)
end;

-----------------------------------
-- onMobEngaged
-----------------------------------

function onMobEngaged(mob,target)
    local mobID = mob:getID();
    if (mobID==16929030) then --Carbuncle (Central Temenos 2nd Floor)
        GetMobByID(16929032):updateEnmity(target);
        GetMobByID(16929031):updateEnmity(target);
<<<<<<< HEAD
        if (GetMobByID(16929033):isDead() and GetMobByID(16929039):isDead()) then
            mob:setMod(MOD_FIREDEF,-128);    
=======
        if (IsMobDead(16929033)==true and IsMobDead(16929039)==true) then
            mob:setMod(dsp.mod.FIREDEF,-128);    
>>>>>>> 3c34ec73
        else
            mob:setMod(dsp.mod.FIREDEF,256);
        end
    
<<<<<<< HEAD
        if (GetMobByID(16929034):isDead() and GetMobByID(16929040):isDead()) then
            mob:setMod(MOD_ICEDEF,-128);
=======
        if (IsMobDead(16929034)==true and IsMobDead(16929040)==true) then
            mob:setMod(dsp.mod.ICEDEF,-128);
>>>>>>> 3c34ec73
        else    
            mob:setMod(dsp.mod.ICEDEF,256);
        end

<<<<<<< HEAD
        if (GetMobByID(16929035):isDead() and GetMobByID(16929041):isDead()) then
            mob:setMod(MOD_WINDDEF,-128);
=======
        if (IsMobDead(16929035)==true and IsMobDead(16929041)==true) then
            mob:setMod(dsp.mod.WINDDEF,-128);
>>>>>>> 3c34ec73
        else
            mob:setMod(dsp.mod.WINDDEF,256);
        end

<<<<<<< HEAD
        if (GetMobByID(16929036):isDead() and GetMobByID(16929042):isDead()) then
            mob:setMod(MOD_EARTHDEF,-128);    
=======
        if (IsMobDead(16929036)==true and IsMobDead(16929042)==true) then
            mob:setMod(dsp.mod.EARTHDEF,-128);    
>>>>>>> 3c34ec73
        else
            mob:setMod(dsp.mod.EARTHDEF,256);
        end

<<<<<<< HEAD
        if (GetMobByID(16929037):isDead() and GetMobByID(16929043):isDead()) then
            mob:setMod(MOD_THUNDERDEF,-128);
=======
        if (IsMobDead(16929037)==true and IsMobDead(16929043)==true) then
            mob:setMod(dsp.mod.THUNDERDEF,-128);
>>>>>>> 3c34ec73
        else    
            mob:setMod(dsp.mod.THUNDERDEF,256);
        end

<<<<<<< HEAD
        if (GetMobByID(16929038):isDead() and GetMobByID(16929044):isDead()) then
            mob:setMod(MOD_WATERDEF,-128);
=======
        if (IsMobDead(16929038)==true and IsMobDead(16929044)==true) then
            mob:setMod(dsp.mod.WATERDEF,-128);
>>>>>>> 3c34ec73
        else
            mob:setMod(dsp.mod.WATERDEF,256);    
        end        

        mob:setMod(dsp.mod.LIGHTDEF,256);
        mob:setMod(dsp.mod.DARKDEF,-128);    
    end
end;

-----------------------------------
-- onMobDeath
-----------------------------------

function onMobDeath(mob, player, isKiller)
    local mobID = mob:getID();
    local mobX = mob:getXPos();
    local mobY = mob:getYPos();
    local mobZ = mob:getZPos();

    if (mobID==16928844) then --Ifrit
        GetNPCByID(16928768+40):setPos(mobX,mobY,mobZ);
        GetNPCByID(16928768+40):setStatus(dsp.status.NORMAL);
    elseif (mobID==16928853) then --Shiva
        GetNPCByID(16928768+45):setPos(mobX,mobY,mobZ);
        GetNPCByID(16928768+45):setStatus(dsp.status.NORMAL);
    elseif (mobID==16928862) then --Garuda
        GetNPCByID(16928768+46):setPos(mobX,mobY,mobZ);
        GetNPCByID(16928768+46):setStatus(dsp.status.NORMAL);
    elseif (mobID==16928871) then --Titan
        GetNPCByID(16928768+47):setPos(mobX,mobY,mobZ);
        GetNPCByID(16928768+47):setStatus(dsp.status.NORMAL);
    elseif (mobID==16928880) then --Ramuh
        GetNPCByID(16928768+68):setPos(mobX,mobY,mobZ);
        GetNPCByID(16928768+68):setStatus(dsp.status.NORMAL);
    elseif (mobID==16928889) then --Leviathan
        GetNPCByID(16928768+69):setPos(mobX,mobY,mobZ);
        GetNPCByID(16928768+69):setStatus(dsp.status.NORMAL);
    elseif (mobID==16928894) then --Fenrir
        GetNPCByID(16928768+70):setPos(mobX,mobY,mobZ);
        GetNPCByID(16928768+70):setStatus(dsp.status.NORMAL);
    elseif (mobID==16929030) then --Carbuncle (Central Temenos 2nd Floor)
        if (GetMobByID(16929031):isDead() and GetMobByID(16929032):isDead() ) then
            GetNPCByID(16928768+77):setPos(0.5,-6,-459);
            GetNPCByID(16928768+77):setStatus(dsp.status.NORMAL);
            GetNPCByID(16928768+472):setStatus(dsp.status.NORMAL);
        end
    end
end;<|MERGE_RESOLUTION|>--- conflicted
+++ resolved
@@ -24,68 +24,38 @@
     if (mobID==16929030) then --Carbuncle (Central Temenos 2nd Floor)
         GetMobByID(16929032):updateEnmity(target);
         GetMobByID(16929031):updateEnmity(target);
-<<<<<<< HEAD
-        if (GetMobByID(16929033):isDead() and GetMobByID(16929039):isDead()) then
-            mob:setMod(MOD_FIREDEF,-128);    
-=======
         if (IsMobDead(16929033)==true and IsMobDead(16929039)==true) then
             mob:setMod(dsp.mod.FIREDEF,-128);    
->>>>>>> 3c34ec73
         else
             mob:setMod(dsp.mod.FIREDEF,256);
         end
     
-<<<<<<< HEAD
-        if (GetMobByID(16929034):isDead() and GetMobByID(16929040):isDead()) then
-            mob:setMod(MOD_ICEDEF,-128);
-=======
         if (IsMobDead(16929034)==true and IsMobDead(16929040)==true) then
             mob:setMod(dsp.mod.ICEDEF,-128);
->>>>>>> 3c34ec73
         else    
             mob:setMod(dsp.mod.ICEDEF,256);
         end
 
-<<<<<<< HEAD
-        if (GetMobByID(16929035):isDead() and GetMobByID(16929041):isDead()) then
-            mob:setMod(MOD_WINDDEF,-128);
-=======
         if (IsMobDead(16929035)==true and IsMobDead(16929041)==true) then
             mob:setMod(dsp.mod.WINDDEF,-128);
->>>>>>> 3c34ec73
         else
             mob:setMod(dsp.mod.WINDDEF,256);
         end
 
-<<<<<<< HEAD
-        if (GetMobByID(16929036):isDead() and GetMobByID(16929042):isDead()) then
-            mob:setMod(MOD_EARTHDEF,-128);    
-=======
         if (IsMobDead(16929036)==true and IsMobDead(16929042)==true) then
             mob:setMod(dsp.mod.EARTHDEF,-128);    
->>>>>>> 3c34ec73
         else
             mob:setMod(dsp.mod.EARTHDEF,256);
         end
 
-<<<<<<< HEAD
-        if (GetMobByID(16929037):isDead() and GetMobByID(16929043):isDead()) then
-            mob:setMod(MOD_THUNDERDEF,-128);
-=======
         if (IsMobDead(16929037)==true and IsMobDead(16929043)==true) then
             mob:setMod(dsp.mod.THUNDERDEF,-128);
->>>>>>> 3c34ec73
         else    
             mob:setMod(dsp.mod.THUNDERDEF,256);
         end
 
-<<<<<<< HEAD
-        if (GetMobByID(16929038):isDead() and GetMobByID(16929044):isDead()) then
-            mob:setMod(MOD_WATERDEF,-128);
-=======
         if (IsMobDead(16929038)==true and IsMobDead(16929044)==true) then
             mob:setMod(dsp.mod.WATERDEF,-128);
->>>>>>> 3c34ec73
         else
             mob:setMod(dsp.mod.WATERDEF,256);    
         end        
@@ -127,7 +97,7 @@
         GetNPCByID(16928768+70):setPos(mobX,mobY,mobZ);
         GetNPCByID(16928768+70):setStatus(dsp.status.NORMAL);
     elseif (mobID==16929030) then --Carbuncle (Central Temenos 2nd Floor)
-        if (GetMobByID(16929031):isDead() and GetMobByID(16929032):isDead() ) then
+        if (IsMobDead(16929031)==true and IsMobDead(16929032)==true ) then
             GetNPCByID(16928768+77):setPos(0.5,-6,-459);
             GetNPCByID(16928768+77):setStatus(dsp.status.NORMAL);
             GetNPCByID(16928768+472):setStatus(dsp.status.NORMAL);
