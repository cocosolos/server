-----------------------------------
-- Area: Temenos E T    
-- NPC: Air_Elemental

-----------------------------------
package.loaded["scripts/zones/Temenos/TextIDs"] = nil;
-----------------------------------
require("scripts/globals/limbus");
require("scripts/zones/Temenos/TextIDs");

-----------------------------------
-- onMobSpawn Action
-----------------------------------

function onMobSpawn(mob)
end;

-----------------------------------
-- onMobEngaged
-----------------------------------

function onMobEngaged(mob,target)
end;

-----------------------------------
-- onMobDeath
-----------------------------------

function onMobDeath(mob, player, isKiller)
    local mobID = mob:getID();    
    local mobX = mob:getXPos();
    local mobY = mob:getYPos();
    local mobZ = mob:getZPos();        

    switch (mobID): caseof {
        -- 100 a 106 inclut (Temenos -Northern Tower )
        [16928858] = function (x)
<<<<<<< HEAD
            GetNPCByID(16928768+181):setPos(mobX,mobY,mobZ);
            GetNPCByID(16928768+181):setStatus(STATUS_NORMAL);
        end, 
        [16928859] = function (x)
            GetNPCByID(16928768+217):setPos(mobX,mobY,mobZ);
            GetNPCByID(16928768+217):setStatus(STATUS_NORMAL);
        end, 
        [16928860] = function (x)
            GetNPCByID(16928768+348):setPos(mobX,mobY,mobZ);
            GetNPCByID(16928768+348):setStatus(STATUS_NORMAL);
        end, 
        [16928861] = function (x)   
            GetNPCByID(16928768+46):setPos(mobX,mobY,mobZ);
            GetNPCByID(16928768+46):setStatus(STATUS_NORMAL);
        end, 
=======
           GetNPCByID(16928768+181):setPos(mobX,mobY,mobZ);
           GetNPCByID(16928768+181):setStatus(dsp.status.NORMAL);
        end    , 
        [16928859] = function (x)
           GetNPCByID(16928768+217):setPos(mobX,mobY,mobZ);
           GetNPCByID(16928768+217):setStatus(dsp.status.NORMAL);
        end    , 
        [16928860] = function (x)
           GetNPCByID(16928768+348):setPos(mobX,mobY,mobZ);
           GetNPCByID(16928768+348):setStatus(dsp.status.NORMAL);
        end    , 
        [16928861] = function (x)   
           GetNPCByID(16928768+46):setPos(mobX,mobY,mobZ);
           GetNPCByID(16928768+46):setStatus(dsp.status.NORMAL);
        end    , 
>>>>>>> 3c34ec73
        [16929035] = function (x)   
            if (GetMobByID(16929036):isSpawned()) then
                DespawnMob(16929036);
                SpawnMob(16929042);
            end
        end
    }
end;<|MERGE_RESOLUTION|>--- conflicted
+++ resolved
@@ -27,31 +27,13 @@
 -----------------------------------
 
 function onMobDeath(mob, player, isKiller)
-    local mobID = mob:getID();    
-    local mobX = mob:getXPos();
-    local mobY = mob:getYPos();
-    local mobZ = mob:getZPos();        
-
-    switch (mobID): caseof {
-        -- 100 a 106 inclut (Temenos -Northern Tower )
+   local mobID = mob:getID();    
+   local mobX = mob:getXPos();
+   local mobY = mob:getYPos();
+   local mobZ = mob:getZPos();        
+     switch (mobID): caseof {
+         -- 100 a 106 inclut (Temenos -Northern Tower )
         [16928858] = function (x)
-<<<<<<< HEAD
-            GetNPCByID(16928768+181):setPos(mobX,mobY,mobZ);
-            GetNPCByID(16928768+181):setStatus(STATUS_NORMAL);
-        end, 
-        [16928859] = function (x)
-            GetNPCByID(16928768+217):setPos(mobX,mobY,mobZ);
-            GetNPCByID(16928768+217):setStatus(STATUS_NORMAL);
-        end, 
-        [16928860] = function (x)
-            GetNPCByID(16928768+348):setPos(mobX,mobY,mobZ);
-            GetNPCByID(16928768+348):setStatus(STATUS_NORMAL);
-        end, 
-        [16928861] = function (x)   
-            GetNPCByID(16928768+46):setPos(mobX,mobY,mobZ);
-            GetNPCByID(16928768+46):setStatus(STATUS_NORMAL);
-        end, 
-=======
            GetNPCByID(16928768+181):setPos(mobX,mobY,mobZ);
            GetNPCByID(16928768+181):setStatus(dsp.status.NORMAL);
         end    , 
@@ -67,12 +49,11 @@
            GetNPCByID(16928768+46):setPos(mobX,mobY,mobZ);
            GetNPCByID(16928768+46):setStatus(dsp.status.NORMAL);
         end    , 
->>>>>>> 3c34ec73
         [16929035] = function (x)   
-            if (GetMobByID(16929036):isSpawned()) then
-                DespawnMob(16929036);
-                SpawnMob(16929042);
-            end
-        end
-    }
+           if (IsMobDead(16929036)==false) then
+             DespawnMob(16929036);
+             SpawnMob(16929042);
+           end
+        end    ,
+     }
 end;