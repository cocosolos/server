--- conflicted
+++ resolved
@@ -17,30 +17,6 @@
         KEYITEM_LOST                   = 6393,  -- Lost key item: <keyitem>.
         NOTHING_OUT_OF_ORDINARY        = 6403,  -- There is nothing out of the ordinary here.
         FELLOW_MESSAGE_OFFSET          = 6418,  -- I'm ready. I suppose.
-<<<<<<< HEAD
-        CARRIED_OVER_POINTS            = 7000, -- You have carried over <number> login point[/s].
-        LOGIN_CAMPAIGN_UNDERWAY        = 7001, -- The [/January/February/March/April/May/June/July/August/September/October/November/December] <number> Login Campaign is currently underway!<space>
-        LOGIN_NUMBER                   = 7002, -- In celebration of your most recent login (login no. <number>), we have provided you with <number> points! You currently have a total of <number> points.
-        CONQUEST_BASE                  = 7050,  -- Tallying conquest results...
-        BEASTMEN_BANNER                = 7131,  -- There is a beastmen's banner.
-        FISHING_MESSAGE_OFFSET         = 7209,  -- You can't fish here.
-        THESE_WITHERED_FLOWERS         = 7329,  -- These withered flowers seem unable to bloom.
-        NOW_THAT_NIGHT_HAS_FALLEN      = 7330,  -- Now that night has fallen, the flowers bloom with a strange glow.
-        CONQUEST                       = 7378,  -- You've earned conquest points!
-        AN_EMPTY_LIGHT_SWIRLS          = 7755,  -- An empty light swirls about the cave, eating away at the surroundings...
-        GIGANTIC_FOOTPRINT             = 7839,  -- There is a gigantic footprint here.
-        YOU_CANNOT_ENTER_DYNAMIS       = 7865,  -- You cannot enter Dynamis - [Dummy/San d'Oria/Bastok/Windurst/Jeuno/Beaucedine/Xarcabard/Valkurm/Buburimu/Qufim/Tavnazia] for <number> [day/days] (Vana'diel time).
-        PLAYERS_HAVE_NOT_REACHED_LEVEL = 7867,  -- Players who have not reached level <number> are prohibited from entering Dynamis.
-        DYNA_NPC_DEFAULT_MESSAGE       = 7989,  -- There is a strange symbol drawn here. A haunting chill sweeps through you as you gaze upon it...
-        PLAYER_OBTAINS_ITEM            = 8063,  -- <name> obtains <item>!
-        UNABLE_TO_OBTAIN_ITEM          = 8064,  -- You were unable to obtain the item.
-        PLAYER_OBTAINS_TEMP_ITEM       = 8065,  -- <name> obtains the temporary item: <item>!
-        ALREADY_POSSESS_TEMP           = 8066,  -- You already possess that temporary item.
-        NO_COMBINATION                 = 8071,  -- You were unable to enter a combination.
-        REGIME_REGISTERED              = 10347, -- New training regime registered!
-        COMMON_SENSE_SURVIVAL          = 12672, -- It appears that you have arrived at a new survival guide provided by the Adventurers' Mutual Aid Network. Common sense dictates that you should now be able to teleport here from similar tomes throughout the world.
-        HOMEPOINT_SET                  = 12714, -- Home point set!
-=======
         CARRIED_OVER_POINTS            = 7000,  -- You have carried over <number> login point[/s].
         LOGIN_CAMPAIGN_UNDERWAY        = 7001,  -- The [/January/February/March/April/May/June/July/August/September/October/November/December] <number> Login Campaign is currently underway!<space>
         LOGIN_NUMBER                   = 7002,  -- In celebration of your most recent login (login no. <number>), we have provided you with <number> points! You currently have a total of <number> points.
@@ -52,9 +28,9 @@
         CONQUEST                       = 7381,  -- You've earned conquest points!
         AN_EMPTY_LIGHT_SWIRLS          = 7758,  -- An empty light swirls about the cave, eating away at the surroundings...
         GIGANTIC_FOOTPRINT             = 7842,  -- There is a gigantic footprint here.
-        DYNA_NPC_DEFAULT_MESSAGE       = 7856,  -- You hear a mysterious, floating voice: Bring forth the <item>...
         YOU_CANNOT_ENTER_DYNAMIS       = 7868,  -- You cannot enter Dynamis - [Dummy/San d'Oria/Bastok/Windurst/Jeuno/Beaucedine/Xarcabard/Valkurm/Buburimu/Qufim/Tavnazia] for <number> [day/days] (Vana'diel time).
         PLAYERS_HAVE_NOT_REACHED_LEVEL = 7870,  -- Players who have not reached level <number> are prohibited from entering Dynamis.
+        DYNA_NPC_DEFAULT_MESSAGE       = 7992,  -- There is a strange symbol drawn here. A haunting chill sweeps through you as you gaze upon it...
         PLAYER_OBTAINS_ITEM            = 8066,  -- <name> obtains <item>!
         UNABLE_TO_OBTAIN_ITEM          = 8067,  -- You were unable to obtain the item.
         PLAYER_OBTAINS_TEMP_ITEM       = 8068,  -- <name> obtains the temporary item: <item>!
@@ -63,7 +39,6 @@
         REGIME_REGISTERED              = 10350, -- New training regime registered!
         COMMON_SENSE_SURVIVAL          = 12675, -- It appears that you have arrived at a new survival guide provided by the Adventurers' Mutual Aid Network. Common sense dictates that you should now be able to teleport here from similar tomes throughout the world.
         HOMEPOINT_SET                  = 12717, -- Home point set!
->>>>>>> 03aa78c7
     },
     mob =
     {
