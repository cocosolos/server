--- conflicted
+++ resolved
@@ -21,37 +21,6 @@
         CARRIED_OVER_POINTS        = 7000, -- You have carried over <number> login point[/s].
         LOGIN_CAMPAIGN_UNDERWAY    = 7001, -- The [/January/February/March/April/May/June/July/August/September/October/November/December] <number> Login Campaign is currently underway!<space>
         LOGIN_NUMBER               = 7002, -- In celebration of your most recent login (login no. <number>), we have provided you with <number> points! You currently have a total of <number> points.
-<<<<<<< HEAD
-        PLAYER_OBTAINS_ITEM        = 7312, -- <player> obtains a <item>!
-        ASSAULT_START_OFFSET       = 7447, -- Max MP Down removed for <player>
-        TIME_TO_COMPLETE           = 7508, -- You have <number> [minute/minutes] (Earth time) to complete this mission.
-        MISSION_FAILED             = 7509, -- The mission has failed. Leaving area.
-        RUNE_UNLOCKED_POS          = 7510, -- Mission objective completed. Unlocking Rune of Release ([A/B/C/D/E/F/G/H/I/J/K/L/M/N/O/P/Q/R/S/T/U/V/W/X/Y/Z]-#).
-        RUNE_UNLOCKED              = 7511, -- Mission objective completed. Unlocking Rune of Release.
-        ASSAULT_POINTS_OBTAINED    = 7512, -- You gain <number> [Assault point/Assault points]!
-        TIME_REMAINING_MINUTES     = 7513, -- Time remaining: <number> [minute/minutes] (Earth time).
-        TIME_REMAINING_SECONDS     = 7514, -- Time remaining: <number> [second/seconds] (Earth time).
-        FADES_INTO_NOTHINGNESS     = 7515, -- The <keyitem> fades into nothingness...
-        PARTY_FALLEN               = 7516, -- All party members have fallen in battle. Mission failure in <number> [minute/minutes].
-        EXCALIACE_START            = 7525, -- Such a lot of trouble for one little corsair... Shall we be on our way?
-        EXCALIACE_END1             = 7526, -- Yeah, I got it. Stay here and keep quiet.
-        EXCALIACE_END2             = 7527, -- Hey... It was a short trip, but nothing is ever dull around you, huh?
-        EXCALIACE_ESCAPE           = 7528, -- Heh. The Immortals really must be having troubles finding troops if they sent this bunch of slowpokes to watch over me...
-        EXCALIACE_PAIN1            = 7529, -- Oomph!
-        EXCALIACE_PAIN2            = 7530, -- Ouch!
-        EXCALIACE_PAIN3            = 7531, -- Youch!
-        EXCALIACE_PAIN4            = 7532, -- Damn, that's gonna leave a mark!
-        EXCALIACE_PAIN5            = 7533, -- Urggh!
-        EXCALIACE_CRAB1            = 7534, -- Over to you.
-        EXCALIACE_CRAB2            = 7535, -- What's this guy up to?
-        EXCALIACE_CRAB3            = 7536, -- Uh-oh.
-        EXCALIACE_DEBAUCHER1       = 7537, -- Wh-what the...!?
-        EXCALIACE_DEBAUCHER2       = 7538, -- H-help!!!
-        EXCALIACE_RUN              = 7539, -- Now's my chance!
-        EXCALIACE_TOO_CLOSE        = 7540, -- Okay, okay, you got me! I promise I won't run again if you step back a bit...please. Someone's been eating too much garlic...
-        EXCALIACE_TIRED            = 7541, -- <Pant>...<wheeze>...
-        EXCALIACE_CAUGHT           = 7542, -- Damn...
-=======
         PLAYER_OBTAINS_ITEM        = 7315, -- <player> obtains <item>!
         ASSAULT_START_OFFSET       = 7450, -- Max MP Down removed for <player>.
         TIME_TO_COMPLETE           = 7511, -- You have <number> [minute/minutes] (Earth time) to complete this mission.
@@ -61,6 +30,7 @@
         ASSAULT_POINTS_OBTAINED    = 7515, -- You gain <number> [Assault point/Assault points]!
         TIME_REMAINING_MINUTES     = 7516, -- ime remaining: <number> [minute/minutes] (Earth time).
         TIME_REMAINING_SECONDS     = 7517, -- ime remaining: <number> [second/seconds] (Earth time).
+        FADES_INTO_NOTHINGNESS     = 7515, -- The <keyitem> fades into nothingness...
         PARTY_FALLEN               = 7519, -- ll party members have fallen in battle. Mission failure in <number> [minute/minutes].
         EXCALIACE_START            = 7528, -- Such a lot of trouble for one little corsair... Shall we be on our way?
         EXCALIACE_END1             = 7529, -- Yeah, I got it. Stay here and keep quiet.
@@ -80,7 +50,6 @@
         EXCALIACE_TOO_CLOSE        = 7543, -- Okay, okay, you got me! I promise I won't run again if you step back a bit...please. Someone's been eating too much garlic...
         EXCALIACE_TIRED            = 7544, -- <Pant>...<wheeze>...
         EXCALIACE_CAUGHT           = 7545, -- Damn...
->>>>>>> a63a3b81
     },
 
     mob =
