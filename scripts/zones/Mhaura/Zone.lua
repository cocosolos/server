--- conflicted
+++ resolved
@@ -87,15 +87,11 @@
             player:setPos(8, -1, 5, 62, 249) -- Something went wrong, dump them on the dock for safety.
         end
     elseif csid == 322 then
-<<<<<<< HEAD
-        player:setCharVar("COP_shikarees_story",1)
+        player:setCharVar("COP_shikarees_story", 1)
     elseif csid == 368 then
         -- Flag ROV 1-3 Mhuara Route (2)
         player:setCharVar("RhapsodiesStatus", 2)
         player:completeMission(ROV, tpz.mission.id.rov.RESONACE)
         player:addMission(ROV, tpz.mission.id.rov.EMISSARY_FROM_THE_SEAS)
-=======
-        player:setCharVar("COP_shikarees_story", 1)
->>>>>>> d81e2c7b
     end
 end