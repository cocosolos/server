--- conflicted
+++ resolved
@@ -1,16 +1,10 @@
 local ID = require("scripts/zones/Selbina/IDs")
 
 return {
-<<<<<<< HEAD
-    ['Abelard']  = { text = ID.text.ABELARD_DIALOG },
-    ['Elfriede'] = { event = 25 },
-    ['Valgeir']  = { event = 140 },
-=======
     ['Abelard']      = { text = ID.text.ABELARD_DIALOG },
     ['Elfriede']     = { event = 25 },
     ['Naillina']     = { event = 14 },
     ['Pacomart']     = { event = 180 },
     ['Thunder_Hawk'] = { event = 84 },
-    ['Valgeir']      = { event = 101 },
->>>>>>> f98b5fe7
+    ['Valgeir']      = { event = 140 },
 }