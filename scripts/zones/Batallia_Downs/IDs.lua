--- conflicted
+++ resolved
@@ -10,7 +10,6 @@
 {
     text =
     {
-<<<<<<< HEAD
         NOTHING_HAPPENS          = 141,   -- Nothing happens...
         ITEM_CANNOT_BE_OBTAINED  = 6404,  -- You cannot obtain the <item>. Come back after sorting your inventory.
         ITEM_OBTAINED            = 6410,  -- Obtained: <item>.
@@ -21,27 +20,13 @@
         FISHING_MESSAGE_OFFSET   = 7230,  -- You can't fish here.
         DIG_THROW_AWAY           = 7243,  -- You dig up <item>, but your inventory is full. You regretfully throw the <item> away.
         FIND_NOTHING             = 7245,  -- You dig and you dig, but find nothing.
+        SPARKLING_LIGHT         = 7339, -- The ground is sparkling with a strange light.
         PLAYER_OBTAINS_ITEM      = 7695,  -- Player obtains <item>!
         UNABLE_TO_OBTAIN_ITEM    = 7696,  -- You were unable to obtain the item.
         PLAYER_OBTAINS_TEMP_ITEM = 7697,  -- Player obtains the temporary item: <temp item>!
         ALREADY_POSSESS_TEMP     = 7698,  -- You already possess that temporary item.
         REGIME_REGISTERED        = 9981,  -- New training regime registered!
-        COMMON_SENSE_SURVIVAL    = 12834, -- It appears that you have arrived at a new survival guide provided by the Adventurers' Mutual Aid Network. Common sense dictates that you should now be able to teleport here from similar tomes throughout the world.
-=======
-        NOTHING_HAPPENS         = 141, -- Nothing happens...
-        ITEM_CANNOT_BE_OBTAINED = 6404, -- You cannot obtain the <item>. Come back after sorting your inventory.
-        ITEM_OBTAINED           = 6410, -- Obtained: <item>.
-        GIL_OBTAINED            = 6411, -- Obtained <number> gil.
-        KEYITEM_OBTAINED        = 6413, -- Obtained key item: <keyitem>.
-        NOTHING_OUT_OF_ORDINARY = 6424, -- There is nothing out of the ordinary here.
-        CONQUEST_BASE           = 7071, -- Tallying conquest results...
-        FISHING_MESSAGE_OFFSET  = 7230, -- You can't fish here.
-        DIG_THROW_AWAY          = 7243, -- You dig up <item>, but your inventory is full. You regretfully throw the <item> away.
-        FIND_NOTHING            = 7245, -- You dig and you dig, but find nothing.
-        SPARKLING_LIGHT         = 7339, -- The ground is sparkling with a strange light.
-        REGIME_REGISTERED       = 9981, -- New training regime registered!
         COMMON_SENSE_SURVIVAL   = 12834, -- It appears that you have arrived at a new survival guide provided by the Adventurers' Mutual Aid Network. Common sense dictates that you should now be able to teleport here from similar tomes throughout the world.
->>>>>>> 8ad895e0
     },
     mob =
     {
