--- conflicted
+++ resolved
@@ -9,8 +9,7 @@
 zones[dsp.zone.BATALLIA_DOWNS] =
 {
     text =
-    {
-<<<<<<< HEAD
+    {1
         NOTHING_HAPPENS          = 141,   -- Nothing happens...
         ITEM_CANNOT_BE_OBTAINED  = 6404,  -- You cannot obtain the <item>. Come back after sorting your inventory.
         ITEM_OBTAINED            = 6410,  -- Obtained: <item>.
@@ -27,40 +26,7 @@
         PLAYER_OBTAINS_TEMP_ITEM = 7697,  -- Player obtains the temporary item: <temp item>!
         ALREADY_POSSESS_TEMP     = 7698,  -- You already possess that temporary item.
         REGIME_REGISTERED        = 9981,  -- New training regime registered!
-        COMMON_SENSE_SURVIVAL   = 12834, -- It appears that you have arrived at a new survival guide provided by the Adventurers' Mutual Aid Network. Common sense dictates that you should now be able to teleport here from similar tomes throughout the world.
-=======
-        NOTHING_HAPPENS          = 141,  -- Nothing happens...
-        ITEM_CANNOT_BE_OBTAINED  = 6404, -- You cannot obtain the <item>. Come back after sorting your inventory.
-        ITEM_OBTAINED            = 6410, -- Obtained: <item>.
-        GIL_OBTAINED             = 6411, -- Obtained <number> gil.
-        KEYITEM_OBTAINED         = 6413, -- Obtained key item: <keyitem>.
-        NOTHING_OUT_OF_ORDINARY  = 6424, -- There is nothing out of the ordinary here.
-        CONQUEST_BASE            = 7071, -- Tallying conquest results...
-        FISHING_MESSAGE_OFFSET   = 7230, -- You can't fish here.
-        DIG_THROW_AWAY           = 7243, -- You dig up <item>, but your inventory is full. You regretfully throw the <item> away.
-        FIND_NOTHING             = 7245, -- You dig and you dig, but find nothing.
-        PLAYER_OBTAINS_ITEM      = 7695, -- Player obtains <item>!
-        UNABLE_TO_OBTAIN_ITEM    = 7696, -- You were unable to obtain the item.
-        PLAYER_OBTAINS_TEMP_ITEM = 7697, -- Player obtains the temporary item: <temp item>!
-        ALREADY_POSSESS_TEMP     = 7698, -- You already possess that temporary item.
-        NO_COMBINATION           = 7703, -- You were unable to enter a combination.
-        HUNCH_GREATER_LESS       = 7704, -- You have a hunch that the lock's combination is ≺0 = GREATER, 1 = LESS≻[greater/less] than ≺INPUT NUMBER≻.
-        UNABLE_TO_OPEN_LOCK      = 7705, -- Player failed to open the lock.
-        CORRECT_NUMBER_WAS       = 7706, -- It appears that the correct combination was ≺RANDOM LOCK NUMBER≻.
-        OPENED_LOCK              = 7707, -- Player succeeded in opening the lock!
-        HUNCH_SECOND_EVEN_ODD    = 7708, -- You have a hunch that the second digit is ≺0 = EVEN, 1 = ODD≻[even/odd].
-        HUNCH_FIRST_EVEN_ODD     = 7709, -- You have a hunch that the first digit is ≺0 = EVEN, 1 = ODD≻[even/odd].
-        COMBINATION_GREATER_LESS = 7710, -- You have a hunch that the combination is greater than ≺RANDOM LOCK NUMBER≻ and less than ≺RANDOM LOCK NUMBER≻.
-        COMBINATION_LESS_THAN    = 7711, -- You have a hunch that the combination is less than ≺RANDOM LOCK NUMBER≻.
-        COMBINATION_GREATER_THAN = 7712, -- You have a hunch that the combination is greater than ≺RANDOM LOCK NUMBER≻.
-        ONE_OF_TWO_DIGITS_IS     = 7713, -- You have a hunch that one of the two digits is ≺PICKED ONE OF THE TWO NUMBERS OF LOCK≻.
-        SECOND_DIGIT_IS          = 7714, -- You have a hunch that the second digit is ≺NUMBER≻, ≺NUMBER≻, or ≺NUMBER≻.
-        FIRST_DIGIT_IS           = 7715, -- You have a hunch that the first digit is ≺NUMBER≻, ≺NUMBER≻, or ≺NUMBER≻.
-        UNABLE_TO_GET_HINT       = 7716, -- You were unable to glean anything from your examination of the lock.
-        MONSTER_CONCEALED_CHEST  = 7718, -- The monster was concealing a treasure chest!
-        REGIME_REGISTERED        = 9981, -- New training regime registered!
-        COMMON_SENSE_SURVIVAL    = 12834 -- It appears that you have arrived at a new survival guide provided by the Adventurers' Mutual Aid Network. Common sense dictates that you should now be able to teleport here from similar tomes throughout the world.
->>>>>>> 61ef6102
+        COMMON_SENSE_SURVIVAL    = 12834, -- It appears that you have arrived at a new survival guide provided by the Adventurers' Mutual Aid Network. Common sense dictates that you should now be able to teleport here from similar tomes throughout the world.
     },
     mob =
     {
