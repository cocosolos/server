-----------------------------------
-- Area: Empyreal_Paradox
-- Name: Dawn
-- instance 1 Promathia !pos -520 -119 524
-- instance 2 Promathia !pos 521 -0.500 517
-- instance 3 Promathia !pos -519 120 -520
-----------------------------------
local ID = require("scripts/zones/Empyreal_Paradox/IDs")
require("scripts/globals/battlefield")
require("scripts/globals/keyitems")
require("scripts/globals/missions")
require("scripts/globals/titles")
-----------------------------------

<<<<<<< HEAD
function onBattlefieldTick(battlefield, tick)
    tpz.battlefield.onBattlefieldTick(battlefield, tick)
end

function onBattlefieldRegister(player, battlefield)
=======
function onBattlefieldInitialise(battlefield)
    battlefield:setLocalVar("loot", 1)
    battlefield:setLocalVar("lootSpawned", 1)
>>>>>>> 31b12467
    local baseID = ID.mob.PROMATHIA_OFFSET + (battlefield:getArea() - 1) * 2
    local pos = GetMobByID(baseID):getSpawnPos()

    local prishe = battlefield:insertEntity(14166, true, true)
    prishe:setSpawn(pos.x - 6, pos.y, pos.z - 21.5, 192)
    prishe:spawn()

    local selhteus = battlefield:insertEntity(14167, true, true)
    selhteus:setSpawn(pos.x + 10, pos.y, pos.z - 17.5, 172)
    selhteus:spawn()
end

function onBattlefieldTick(battlefield, tick)
    dsp.battlefield.onBattlefieldTick(battlefield, tick)
end

function onBattlefieldRegister(player, battlefield)
end

function onBattlefieldEnter(player, battlefield)
end

function onBattlefieldDestroy(battlefield)
end

function onBattlefieldLeave(player, battlefield, leavecode)
    if leavecode == tpz.battlefield.leaveCode.WON then
        local name, clearTime, partySize = battlefield:getRecord()
        player:startEvent(6)
    elseif leavecode == tpz.battlefield.leaveCode.LOST then
        player:startEvent(32002)
    end
end

function onEventUpdate(player, csid, option)
end

function onEventFinish(player, csid, option)
    if csid == 6 then
        player:setPos(539, 0, -593, 192)
        player:addTitle(tpz.title.AVERTER_OF_THE_APOCALYPSE)
        player:startEvent(3)
        if player:getCurrentMission(COP) == tpz.mission.id.cop.DAWN and player:getCharVar("PromathiaStatus") == 2 then
            player:addKeyItem(tpz.ki.TEAR_OF_ALTANA)
            player:messageSpecial(ID.text.KEYITEM_OBTAINED, tpz.ki.TEAR_OF_ALTANA)
            player:setCharVar("Promathia_kill_day", tonumber(os.date("%j")))
            player:setCharVar("PromathiaStatus", 3)
        end
    end
end<|MERGE_RESOLUTION|>--- conflicted
+++ resolved
@@ -12,17 +12,9 @@
 require("scripts/globals/titles")
 -----------------------------------
 
-<<<<<<< HEAD
-function onBattlefieldTick(battlefield, tick)
-    tpz.battlefield.onBattlefieldTick(battlefield, tick)
-end
-
-function onBattlefieldRegister(player, battlefield)
-=======
 function onBattlefieldInitialise(battlefield)
     battlefield:setLocalVar("loot", 1)
     battlefield:setLocalVar("lootSpawned", 1)
->>>>>>> 31b12467
     local baseID = ID.mob.PROMATHIA_OFFSET + (battlefield:getArea() - 1) * 2
     local pos = GetMobByID(baseID):getSpawnPos()
 
@@ -36,7 +28,7 @@
 end
 
 function onBattlefieldTick(battlefield, tick)
-    dsp.battlefield.onBattlefieldTick(battlefield, tick)
+    tpz.battlefield.onBattlefieldTick(battlefield, tick)
 end
 
 function onBattlefieldRegister(player, battlefield)
