-----------------------------------
-- Area: Empyreal Paradox
--  Mob: Prishe
-- Chains of Promathia 8-4 BCNM Fight
-----------------------------------
local ID = require("scripts/zones/Empyreal_Paradox/IDs")
require("scripts/globals/status")
-----------------------------------

function onMobInitialize(mob)
    mob:addMod(tpz.mod.REGAIN, 30)
end

function onMobRoam(mob)
    local promathia = ID.mob.PROMATHIA_OFFSET + (mob:getBattlefield():getArea() - 1) * 2
    local wait = mob:getLocalVar("wait")
    local ready = mob:getLocalVar("ready")

<<<<<<< HEAD
    if (ready == 0 and wait > 240) then
        if (GetMobByID(promathia):getCurrentAction() ~= tpz.act.NONE) then
=======
    if ready == 0 and wait > 240 then
        if GetMobByID(promathia):getCurrentAction() ~= dsp.act.NONE then
>>>>>>> 31b12467
            mob:entityAnimationPacket("prov")
            mob:messageText(mob, ID.text.PRISHE_TEXT)
        else
            mob:entityAnimationPacket("prov")
            mob:messageText(mob, ID.text.PRISHE_TEXT + 1)
            promathia = promathia + 1
        end
        mob:setLocalVar("ready", promathia)
        mob:setLocalVar("wait", 0)
    elseif ready > 0 then
        mob:addEnmity(GetMobByID(ready), 0, 1)
    else
        mob:setLocalVar("wait", wait + 3)
    end
end

function onMobEngaged(mob, target)
    mob:useMobAbility(1487)
    mob:addStatusEffectEx(tpz.effect.SILENCE, 0, 0, 0, 5)
end

function onMobFight(mob, target)
    if mob:getLocalVar("Raise") == 1 then
        mob:messageText(mob, ID.text.PRISHE_TEXT + 3)
        mob:setLocalVar("Raise", 0)
        mob:stun(3000)
<<<<<<< HEAD
    elseif (mob:getHPP() < 70 and mob:getLocalVar("HF") == 0) then
        mob:useMobAbility(tpz.jsa.HUNDRED_FISTS_PRISHE)
        mob:messageText(mob, ID.text.PRISHE_TEXT + 6)
        mob:setLocalVar("HF", 1)
    elseif (mob:getHPP() < 30 and mob:getLocalVar("Bene") == 0) then
        mob:useMobAbility(tpz.jsa.BENEDICTION_PRISHE)
=======
    elseif mob:getHPP() < 70 and mob:getLocalVar("HF") == 0 then
        mob:useMobAbility(dsp.jsa.HUNDRED_FISTS_PRISHE)
        mob:messageText(mob, ID.text.PRISHE_TEXT + 6)
        mob:setLocalVar("HF", 1)
    elseif mob:getHPP() < 30 and mob:getLocalVar("Bene") == 0 then
        mob:useMobAbility(dsp.jsa.BENEDICTION_PRISHE)
>>>>>>> 31b12467
        mob:messageText(mob, ID.text.PRISHE_TEXT + 7)
        mob:setLocalVar("Bene", 1)
    end
    -- mob:setStatus(0)
end

function onMobDeath(mob, player, isKiller)
    mob:messageText(mob, ID.text.PRISHE_TEXT + 2)
end<|MERGE_RESOLUTION|>--- conflicted
+++ resolved
@@ -16,13 +16,8 @@
     local wait = mob:getLocalVar("wait")
     local ready = mob:getLocalVar("ready")
 
-<<<<<<< HEAD
-    if (ready == 0 and wait > 240) then
-        if (GetMobByID(promathia):getCurrentAction() ~= tpz.act.NONE) then
-=======
     if ready == 0 and wait > 240 then
-        if GetMobByID(promathia):getCurrentAction() ~= dsp.act.NONE then
->>>>>>> 31b12467
+        if GetMobByID(promathia):getCurrentAction() ~= tpz.act.NONE then
             mob:entityAnimationPacket("prov")
             mob:messageText(mob, ID.text.PRISHE_TEXT)
         else
@@ -49,21 +44,12 @@
         mob:messageText(mob, ID.text.PRISHE_TEXT + 3)
         mob:setLocalVar("Raise", 0)
         mob:stun(3000)
-<<<<<<< HEAD
-    elseif (mob:getHPP() < 70 and mob:getLocalVar("HF") == 0) then
+    elseif mob:getHPP() < 70 and mob:getLocalVar("HF") == 0 then
         mob:useMobAbility(tpz.jsa.HUNDRED_FISTS_PRISHE)
         mob:messageText(mob, ID.text.PRISHE_TEXT + 6)
         mob:setLocalVar("HF", 1)
-    elseif (mob:getHPP() < 30 and mob:getLocalVar("Bene") == 0) then
+    elseif mob:getHPP() < 30 and mob:getLocalVar("Bene") == 0 then
         mob:useMobAbility(tpz.jsa.BENEDICTION_PRISHE)
-=======
-    elseif mob:getHPP() < 70 and mob:getLocalVar("HF") == 0 then
-        mob:useMobAbility(dsp.jsa.HUNDRED_FISTS_PRISHE)
-        mob:messageText(mob, ID.text.PRISHE_TEXT + 6)
-        mob:setLocalVar("HF", 1)
-    elseif mob:getHPP() < 30 and mob:getLocalVar("Bene") == 0 then
-        mob:useMobAbility(dsp.jsa.BENEDICTION_PRISHE)
->>>>>>> 31b12467
         mob:messageText(mob, ID.text.PRISHE_TEXT + 7)
         mob:setLocalVar("Bene", 1)
     end
