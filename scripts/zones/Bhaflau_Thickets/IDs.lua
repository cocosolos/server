-----------------------------------
-- Area: Bhaflau_Thickets
-----------------------------------
require("scripts/globals/zone")
-----------------------------------

zones = zones or {}

zones[xi.zone.BHAFLAU_THICKETS] =
{
    text =
    {
        NOTHING_HAPPENS             = 119,  -- Nothing happens...
        ITEM_CANNOT_BE_OBTAINED     = 6383, -- You cannot obtain the <item>. Come back after sorting your inventory.
        ITEM_OBTAINED               = 6389, -- Obtained: <item>.
        GIL_OBTAINED                = 6390, -- Obtained <number> gil.
        KEYITEM_OBTAINED            = 6392, -- Obtained key item: <keyitem>.
        FELLOW_MESSAGE_OFFSET       = 6418, -- I'm ready. I suppose.
        CARRIED_OVER_POINTS         = 7000, -- You have carried over <number> login point[/s].
        LOGIN_CAMPAIGN_UNDERWAY     = 7001, -- The [/January/February/March/April/May/June/July/August/September/October/November/December] <number> Login Campaign is currently underway!<space>
        LOGIN_NUMBER                = 7002, -- In celebration of your most recent login (login no. <number>), we have provided you with <number> points! You currently have a total of <number> points.
<<<<<<< HEAD
        FISHING_MESSAGE_OFFSET      = 7050, -- You can't fish here.
        DIG_THROW_AWAY              = 7063, -- You dig up <item>, but your inventory is full. You regretfully throw the <item> away.
        FIND_NOTHING                = 7065, -- You dig and you dig, but find nothing.
        STAGING_GATE_CLOSER         = 7310, -- You must move closer.
        STAGING_GATE_INTERACT       = 7311, -- This gate guards an area under Imperial control.
        STAGING_GATE_MAMOOL         = 7313, -- "Mamool Ja Staging Point"
        CANNOT_LEAVE                = 7321, -- You cannot leave this area while in the possession of <keyItem>.
        RESPONSE                    = 7330, -- There is no response...
        HAND_OVER_TO_IMMORTAL       = 7543, -- You hand over the % to the Immortal.
        YOUR_IMPERIAL_STANDING      = 7544, -- Your Imperial Standing has increased!
        HARVESTING_IS_POSSIBLE_HERE = 7562, -- Harvesting is possible here if you have <item>.
        CANNOT_ENTER                = 7585, -- You cannot enter at this time. Please wait a while before trying again.
        AREA_FULL                   = 7586, -- This area is fully occupied. You were unable to enter.
        MEMBER_NO_REQS              = 7590, -- Not all of your party members meet the requirements for this objective. Unable to enter area.
        MEMBER_TOO_FAR              = 7594, -- One or more party members are too far away from the entrance. Unable to enter area.
        HOMEPOINT_SET               = 7693, -- Home point set!
=======
        FISHING_MESSAGE_OFFSET      = 7053, -- You can't fish here.
        DIG_THROW_AWAY              = 7066, -- You dig up <item>, but your inventory is full. You regretfully throw the <item> away.
        FIND_NOTHING                = 7068, -- You dig and you dig, but find nothing.
        STAGING_GATE_CLOSER         = 7313, -- You must move closer.
        STAGING_GATE_INTERACT       = 7314, -- This gate guards an area under Imperial control.
        STAGING_GATE_MAMOOL         = 7316, -- Mamool Ja Staging Point.
        CANNOT_LEAVE                = 7324, -- You cannot leave this area while in the possession of <keyitem>.
        RESPONSE                    = 7333, -- There is no response...
        HARVESTING_IS_POSSIBLE_HERE = 7565, -- Harvesting is possible here if you have <item>.
        CANNOT_ENTER                = 7588, -- You cannot enter at this time. Please wait a while before trying again.
        AREA_FULL                   = 7589, -- This area is fully occupied. You were unable to enter.
        MEMBER_NO_REQS              = 7593, -- Not all of your party members meet the requirements for this objective. Unable to enter area.
        MEMBER_TOO_FAR              = 7597, -- One or more party members are too far away from the entrance. Unable to enter area.
        HOMEPOINT_SET               = 7696, -- Home point set!
>>>>>>> a63a3b81
    },
    mob =
    {
        MAHISHASURA_PH     =
        {
            [16990296] = 16990306, -- 215.000 -18.000 372.000
        },
        EMERGENT_ELM_PH    =
        {
            [16990374] = 16990376, -- 86.000 -35.000 621.000
        },
        NIS_PUK_PH         =
        {
            [16990383] = 16990403, -- -135 -18 -648
            [16990384] = 16990403, -- -104 -18 -636
            [16990385] = 16990403, -- -123 -16 -638
            [16990391] = 16990403, -- -106 -16 -613
            [16990392] = 16990403, -- -109 -15 -600
            [16990393] = 16990403, -- -128 -15 -602
            [16990394] = 16990403, -- -132 -16 -612
            [16990398] = 16990403, -- -119 -15 -651
        },
        HARVESTMAN         = 16990252,
        LIVIDROOT_AMOOSHAH = 16990473,
        DEA                = 16990474,
    },
    npc =
    {
        HARVESTING =
        {
            16990607,
            16990608,
            16990609,
            16990610,
            16990611,
            16990612,
        },
    },
}

return zones[xi.zone.BHAFLAU_THICKETS]<|MERGE_RESOLUTION|>--- conflicted
+++ resolved
@@ -19,24 +19,6 @@
         CARRIED_OVER_POINTS         = 7000, -- You have carried over <number> login point[/s].
         LOGIN_CAMPAIGN_UNDERWAY     = 7001, -- The [/January/February/March/April/May/June/July/August/September/October/November/December] <number> Login Campaign is currently underway!<space>
         LOGIN_NUMBER                = 7002, -- In celebration of your most recent login (login no. <number>), we have provided you with <number> points! You currently have a total of <number> points.
-<<<<<<< HEAD
-        FISHING_MESSAGE_OFFSET      = 7050, -- You can't fish here.
-        DIG_THROW_AWAY              = 7063, -- You dig up <item>, but your inventory is full. You regretfully throw the <item> away.
-        FIND_NOTHING                = 7065, -- You dig and you dig, but find nothing.
-        STAGING_GATE_CLOSER         = 7310, -- You must move closer.
-        STAGING_GATE_INTERACT       = 7311, -- This gate guards an area under Imperial control.
-        STAGING_GATE_MAMOOL         = 7313, -- "Mamool Ja Staging Point"
-        CANNOT_LEAVE                = 7321, -- You cannot leave this area while in the possession of <keyItem>.
-        RESPONSE                    = 7330, -- There is no response...
-        HAND_OVER_TO_IMMORTAL       = 7543, -- You hand over the % to the Immortal.
-        YOUR_IMPERIAL_STANDING      = 7544, -- Your Imperial Standing has increased!
-        HARVESTING_IS_POSSIBLE_HERE = 7562, -- Harvesting is possible here if you have <item>.
-        CANNOT_ENTER                = 7585, -- You cannot enter at this time. Please wait a while before trying again.
-        AREA_FULL                   = 7586, -- This area is fully occupied. You were unable to enter.
-        MEMBER_NO_REQS              = 7590, -- Not all of your party members meet the requirements for this objective. Unable to enter area.
-        MEMBER_TOO_FAR              = 7594, -- One or more party members are too far away from the entrance. Unable to enter area.
-        HOMEPOINT_SET               = 7693, -- Home point set!
-=======
         FISHING_MESSAGE_OFFSET      = 7053, -- You can't fish here.
         DIG_THROW_AWAY              = 7066, -- You dig up <item>, but your inventory is full. You regretfully throw the <item> away.
         FIND_NOTHING                = 7068, -- You dig and you dig, but find nothing.
@@ -45,13 +27,14 @@
         STAGING_GATE_MAMOOL         = 7316, -- Mamool Ja Staging Point.
         CANNOT_LEAVE                = 7324, -- You cannot leave this area while in the possession of <keyitem>.
         RESPONSE                    = 7333, -- There is no response...
+        HAND_OVER_TO_IMMORTAL       = 7543, -- You hand over the % to the Immortal.
+        YOUR_IMPERIAL_STANDING      = 7544, -- Your Imperial Standing has increased!
         HARVESTING_IS_POSSIBLE_HERE = 7565, -- Harvesting is possible here if you have <item>.
         CANNOT_ENTER                = 7588, -- You cannot enter at this time. Please wait a while before trying again.
         AREA_FULL                   = 7589, -- This area is fully occupied. You were unable to enter.
         MEMBER_NO_REQS              = 7593, -- Not all of your party members meet the requirements for this objective. Unable to enter area.
         MEMBER_TOO_FAR              = 7597, -- One or more party members are too far away from the entrance. Unable to enter area.
         HOMEPOINT_SET               = 7696, -- Home point set!
->>>>>>> a63a3b81
     },
     mob =
     {
