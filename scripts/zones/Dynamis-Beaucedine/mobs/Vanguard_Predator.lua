-----------------------------------
-- Area: Dynamis Beaucedine
--  MOB: Vanguard_Predator
-----------------------------------
<<<<<<< HEAD
mixins =
{
    require("scripts/mixins/dynamis_beastmen"),
    require("scripts/mixins/job_special")
}
-----------------------------------

function onMobSpawn(mob)
    mob:setLocalVar("mainSpec", dsp.jsa.EES_ORC)
    mob:setLocalVar("dynamis_currency", 1452)
end

=======
mixins = {require("scripts/mixins/job_special")}
-----------------------------------

>>>>>>> 264b3422
function onMobDeath(mob, player, isKiller)
end<|MERGE_RESOLUTION|>--- conflicted
+++ resolved
@@ -2,7 +2,6 @@
 -- Area: Dynamis Beaucedine
 --  MOB: Vanguard_Predator
 -----------------------------------
-<<<<<<< HEAD
 mixins =
 {
     require("scripts/mixins/dynamis_beastmen"),
@@ -11,14 +10,8 @@
 -----------------------------------
 
 function onMobSpawn(mob)
-    mob:setLocalVar("mainSpec", dsp.jsa.EES_ORC)
     mob:setLocalVar("dynamis_currency", 1452)
 end
 
-=======
-mixins = {require("scripts/mixins/job_special")}
------------------------------------
-
->>>>>>> 264b3422
 function onMobDeath(mob, player, isKiller)
 end