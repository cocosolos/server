--- conflicted
+++ resolved
@@ -24,17 +24,9 @@
     end
 end
 
-<<<<<<< HEAD
-
 entity.onEventFinish = function(player, csid, option)
     if csid == 18 then
-        player:addKeyItem(tpz.ki.CALIGINOUS_BLADE)
-        player:messageSpecial(ID.text.KEYITEM_OBTAINED, tpz.ki.CALIGINOUS_BLADE)
-=======
-function onEventFinish(player, csid, option)
-    if csid == 18 then
         npcUtil.giveKeyItem(player, tpz.ki.CALIGINOUS_BLADE)
->>>>>>> 63b32679
         player:setCharVar("anUndyingPledgeCS", 3)
         player:setCharVar("anUndyingPledgeNM_killed", 0)
     end
