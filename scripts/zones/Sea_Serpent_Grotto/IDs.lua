--- conflicted
+++ resolved
@@ -10,43 +10,6 @@
 {
     text =
     {
-<<<<<<< HEAD
-        ITEM_CANNOT_BE_OBTAINED    = 6382,  -- You cannot obtain the <item>. Come back after sorting your inventory.
-        FULL_INVENTORY_AFTER_TRADE = 6386,  -- You cannot obtain the <item>. Try trading again after sorting your inventory.
-        ITEM_OBTAINED              = 6388,  -- Obtained: <item>.
-        GIL_OBTAINED               = 6389,  -- Obtained <number> gil.
-        KEYITEM_OBTAINED           = 6391,  -- Obtained key item: <keyitem>.
-        ITEMS_OBTAINED             = 6397,  -- You obtain <number> <item>!
-        NOTHING_OUT_OF_ORDINARY    = 6402,  -- There is nothing out of the ordinary here.
-        FELLOW_MESSAGE_OFFSET      = 6417,  -- I'm ready. I suppose.
-        CARRIED_OVER_POINTS        = 6999, -- You have carried over <number> login point[/s].
-        LOGIN_CAMPAIGN_UNDERWAY    = 7000, -- The [/January/February/March/April/May/June/July/August/September/October/November/December] <number> Login Campaign is currently underway!<space>
-        LOGIN_NUMBER               = 7001, -- In celebration of your most recent login (login no. <number>), we have provided you with <number> points! You currently have a total of <number> points.
-        CONQUEST_BASE              = 7049,  -- Tallying conquest results...
-        FISHING_MESSAGE_OFFSET     = 7208,  -- You can't fish here.
-        CHEST_UNLOCKED             = 7316,  -- You unlock the chest!
-        SAHAGIN_DOOR_INSIDE        = 7334,  -- The door is tightly shut.
-        SAHAGIN_DOOR_OUTSIDE       = 7335,  -- This door has an oddly shaped keyhole. It looks as if once you enter, you may not be able to get out the way you came in.
-        SAHAGIN_DOOR_TRADED        = 7336,  -- The <item> breaks!
-        FIRST_CHECK                = 7340,  -- You do not see anything out of the ordinary.
-        SECOND_CHECK               = 7341,  -- You do not see anything out of the ordinary...
-        THIRD_CHECK                = 7342,  -- It looks like a rock wall.
-        FOURTH_CHECK               = 7343,  -- It looks like a rock wall...
-        FIFTH_CHECK                = 7344,  -- You see a small indentation in the wall.
-        SILVER_CHECK               = 7345,  -- You see something silver glittering around the indentation.
-        MYTHRIL_CHECK              = 7346,  -- You find something that looks like mythril dust scattered about the indentation.
-        GOLD_CHECK                 = 7347,  -- You see something gold glittering around the indentation.
-        COMPLETED_CHECK            = 7348,  -- It is a door you can open using <item>!
-        SENSE_OMINOUS_PRESENCE     = 7362,  -- You sense an ominous presence...
-        BODY_NUMB_DREAD            = 7550,  -- Your body goes numb with dread!
-        PLAYER_OBTAINS_ITEM        = 7596,  -- <name> obtains <item>!
-        UNABLE_TO_OBTAIN_ITEM      = 7597,  -- You were unable to obtain the item.
-        PLAYER_OBTAINS_TEMP_ITEM   = 7598,  -- <name> obtains the temporary item: <item>!
-        ALREADY_POSSESS_TEMP       = 7599,  -- You already possess that temporary item.
-        NO_COMBINATION             = 7604,  -- You were unable to enter a combination.
-        REGIME_REGISTERED          = 9682,  -- New training regime registered!
-        COMMON_SENSE_SURVIVAL      = 10742, -- It appears that you have arrived at a new survival guide provided by the Adventurers' Mutual Aid Network. Common sense dictates that you should now be able to teleport here from similar tomes throughout the world.
-=======
         ITEM_CANNOT_BE_OBTAINED    = 6383,  -- You cannot obtain the <item>. Come back after sorting your inventory.
         FULL_INVENTORY_AFTER_TRADE = 6387,  -- You cannot obtain the <item>. Try trading again after sorting your inventory.
         ITEM_OBTAINED              = 6389,  -- Obtained: <item>.
@@ -74,6 +37,7 @@
         GOLD_CHECK                 = 7348,  -- You see something gold glittering around the indentation.
         COMPLETED_CHECK            = 7349,  -- It is a door you can open using <item>!
         SENSE_OMINOUS_PRESENCE     = 7363,  -- You sense an ominous presence...
+        BODY_NUMB_DREAD            = 7550,  -- Your body goes numb with dread!
         PLAYER_OBTAINS_ITEM        = 7597,  -- <name> obtains <item>!
         UNABLE_TO_OBTAIN_ITEM      = 7598,  -- You were unable to obtain the item.
         PLAYER_OBTAINS_TEMP_ITEM   = 7599,  -- <name> obtains the temporary item: <item>!
@@ -81,7 +45,6 @@
         NO_COMBINATION             = 7605,  -- You were unable to enter a combination.
         REGIME_REGISTERED          = 9683,  -- New training regime registered!
         COMMON_SENSE_SURVIVAL      = 10743, -- It appears that you have arrived at a new survival guide provided by the Adventurers' Mutual Aid Network. Common sense dictates that you should now be able to teleport here from similar tomes throughout the world.
->>>>>>> 895e08b8
     },
     mob =
     {
