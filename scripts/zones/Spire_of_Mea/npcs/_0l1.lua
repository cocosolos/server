-----------------------------------
-- Area: Spire_of_Mea
-- NPC:  web of regret
-----------------------------------

require("scripts/globals/bcnm");

function onTrade(player,npc,trade)
    TradeBCNM(player,npc,trade);
end;

function onTrigger(player,npc)
    EventTriggerBCNM(player,npc);
end;

<<<<<<< HEAD
-----------------------------------
-- onEventUpdate
-----------------------------------

function onEventUpdate(player,csid,option,extras)
    EventUpdateBCNM(player,csid,option,extras);
=======
function onEventUpdate(player,csid,option)
    -- printf("onUpdate CSID: %u",csid);
    -- printf("onUpdate RESULT: %u",option);

    if (EventUpdateBCNM(player,csid,option)) then
        return;
    end
    
>>>>>>> 9c2ed4d5
end;

-----------------------------------
-- onEventFinish Action
-----------------------------------

function onEventFinish(player,csid,option)
    EventFinishBCNM(player,csid,option);
end;<|MERGE_RESOLUTION|>--- conflicted
+++ resolved
@@ -13,23 +13,8 @@
     EventTriggerBCNM(player,npc);
 end;
 
-<<<<<<< HEAD
------------------------------------
--- onEventUpdate
------------------------------------
-
 function onEventUpdate(player,csid,option,extras)
     EventUpdateBCNM(player,csid,option,extras);
-=======
-function onEventUpdate(player,csid,option)
-    -- printf("onUpdate CSID: %u",csid);
-    -- printf("onUpdate RESULT: %u",option);
-
-    if (EventUpdateBCNM(player,csid,option)) then
-        return;
-    end
-    
->>>>>>> 9c2ed4d5
 end;
 
 -----------------------------------
