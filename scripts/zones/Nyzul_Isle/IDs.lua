--- conflicted
+++ resolved
@@ -21,58 +21,11 @@
         CARRIED_OVER_POINTS        = 7000, -- You have carried over <number> login point[/s].
         LOGIN_CAMPAIGN_UNDERWAY    = 7001, -- The [/January/February/March/April/May/June/July/August/September/October/November/December] <number> Login Campaign is currently underway!<space>
         LOGIN_NUMBER               = 7002, -- In celebration of your most recent login (login no. <number>), we have provided you with <number> points! You currently have a total of <number> points.
-<<<<<<< HEAD
-        TIME_TO_COMPLETE           = 7304, -- You have <number> [minute/minutes] (Earth time) to complete this mission.
-        MISSION_FAILED             = 7305, -- The mission has failed. Leaving area.
-        TIME_REMAINING_MINUTES     = 7309, -- ime remaining: <number> [minute/minutes] (Earth time).
-        TIME_REMAINING_SECONDS     = 7310, -- ime remaining: <number> [second/seconds] (Earth time).
-        FADES_INTO_NOTHINGNESS     = 7311, -- The <keyitem> fades into nothingness...
-        PARTY_FALLEN               = 7312, -- ll party members have fallen in battle. Mission failure in <number> [minute/minutes].
-        FORMATION_GELINCIK         = 7504, -- Formation Gelincik! Eliminate the intruders!
-        SURRENDER                  = 7505, -- You would be wise to surrender. A fate worse than death awaits those who anger an Immortal...
-        I_WILL_SINK_YOUR_CORPSES   = 7506, -- I will sink your corpses to the bottom of the Cyan Deep!
-        AWAKEN                     = 7507, -- Awaken, powers of the Lamiae!
-        MANIFEST                   = 7508, -- Manifest, powers of the Merrow!
-        CURSED_ESSENCES            = 7509, -- Cursed essences of creatures devoured... Infuse my blood with your beastly might!
-        UGH                        = 7510, -- Ugh...I should not be surprised... Even Rishfee praised your strength...
-        CANNOT_WIN                 = 7511, -- Hehe...hehehe... You are...too strong for me... I cannot win...in this way...
-        CANNOT_LET_YOU_PASS        = 7512, -- <Wheeze>... I cannot...let you...pass...
-        WHEEZE                     = 7513, -- <Wheeze>...
-        WHEEZE_PHSHOOO             = 7514, -- <Wheeze>...<phshooo>!
-        PHSHOOO                    = 7515, -- <Phshooo>...
-        NOT_POSSIBLE               = 7516, -- <Phshooo>... Not...possible...
-        ALRRRIGHTY                 = 7517, -- Alrrrighty! Let's get this show on the rrroad! I hope ya got deep pockets!
-        CHA_CHING                  = 7518, -- Cha-ching! Thirty gold coins!
-        TWELVE_GOLD_COINS          = 7519, -- Hehe! This one'll cost ya twelve gold coins a punch! The grrreat gouts of blood are frrree of charge!
-        NINETY_NINE_SILVER_COINS   = 7520, -- Ninety-nine silver coins a pop! A bargain, I tell ya!
-        THIS_BATTLE                = 7521, -- This battle is rrreally draggin' on... Just think of the dry cleanin' bill!
-        OW                         = 7522, -- Ow...! Ya do rrrealize the medical costs are comin' outta your salary, don't ya?
-        ABQUHBAH                   = 7523, -- A-Abquhbah! D-don't even think about...rrraisin' the wages... Management...is a mean world...ugh...
-        OH_ARE_WE_DONE             = 7524, -- Oh, are we done? I wasn't done rrrackin' up the fees... You've got more in ya, rrright?
-        NOW_WERE_TALKIN            = 7525, -- Now we're talkin'! I can hear the clinkin' of coin mountains collapsin' over my desk... Let's get this over with!
-        PRAY                       = 7526, -- Pray to whatever gods you serve.
-        BEHOLD                     = 7527, -- Behold the power of my eldritch gaze!
-        CARVE                      = 7528, -- I will carve the soul fresh from your bones.
-        RESIST_MELEE               = 7529, -- My flesh remembers the wounds of ten thousand blades. Come, cut me again...
-        RESIST_MAGIC               = 7530, -- My skin remembers the fires of ten thousand spells. Come, burn me again...
-        RESIST_RANGE               = 7531, -- My belly remembers the punctures of ten thousand arrows. Come, shoot me again...
-        NOW_UNDERSTAND             = 7532, -- Hehehe... Do you now understand what it is to fight a true Immortal? Realize your futility and embrace despair...
-        MIRACLE                    = 7533, -- Ugh... Has your god granted you the miracle you seek...?
-        SHALL_BE_JUDGED            = 7535, -- I am...Alexander... The meek...shall be rewarded... The defiant...shall be judged...
-        OFFER_THY_WORSHIP          = 7536, -- Offer thy worship... I shall burn away...thy transgressions...
-        OPEN_THINE_EYES            = 7537, -- Open thine eyes... My radiance...shall guide thee...
-        CEASE_THY_STRUGGLES        = 7538, -- Cease thy struggles... I am immutable...indestructible...impervious...immortal...
-        RELEASE_THY_SELF           = 7539, -- Release thy self... My divine flames...shall melt thy flesh...sear thy bones...unshackle thy soul...
-        BASK_IN_MY_GLORY           = 7540, -- Bask in my glory... Mine existence...stretches into infinity...
-        REPENT_THY_IRREVERENCE     = 7541, -- Repent thy irreverence... The gate to salvation...lies before thee... Revelation...is within thy reach...
-        ACCEPT_THY_DESTRUCTION     = 7542, -- Accept thy destruction... Wish for eternity...yearn for immortality... Sense thy transience...know thy insignificance...
-        OMEGA_SPAM                 = 7543, -- OOOOOOO
-        SHALL_KNOW_OBLIVION        = 7544, -- I am...Alexander... The fearful...shall be embraced... The bold...shall know oblivion...
-=======
         TIME_TO_COMPLETE           = 7307, -- You have <number> [minute/minutes] (Earth time) to complete this mission.
         MISSION_FAILED             = 7308, -- The mission has failed. Leaving area.
         TIME_REMAINING_MINUTES     = 7312, -- ime remaining: <number> [minute/minutes] (Earth time).
         TIME_REMAINING_SECONDS     = 7313, -- ime remaining: <number> [second/seconds] (Earth time).
+        FADES_INTO_NOTHINGNESS     = 7311, -- The <keyitem> fades into nothingness...
         PARTY_FALLEN               = 7315, -- ll party members have fallen in battle. Mission failure in <number> [minute/minutes].
         FORMATION_GELINCIK         = 7507, -- Formation Gelincik! Eliminate the intruders!
         SURRENDER                  = 7508, -- You would be wise to surrender. A fate worse than death awaits those who anger an Immortal...
@@ -114,7 +67,6 @@
         ACCEPT_THY_DESTRUCTION     = 7545, -- Accept thy destruction... Wish for eternity...yearn for immortality... Sense thy transience...know thy insignificance...
         OMEGA_SPAM                 = 7546, -- OOOOOOO
         SHALL_KNOW_OBLIVION        = 7547, -- I am...Alexander... The fearful...shall be embraced... The bold...shall know oblivion...
->>>>>>> a63a3b81
     },
 
     mob = {
