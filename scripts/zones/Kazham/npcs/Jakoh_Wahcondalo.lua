-----------------------------------
-- Area: Kazham (250)
-- NPC: Jakoh Wahcondalo
-- !pos 101 -16 -115 250
-- Starts Quests: A Question of Taste, Cloak and Dagger, Everyone's Grudging
-- Inovlved in Missions: ZM3 Kazham's Chieftainess, WM7-2 Awakening of the Gods
-- Involved in Quests: Tuning Out
-----------------------------------
require("scripts/globals/missions")
require("scripts/globals/wsquest")
local ID = require("scripts/zones/Kazham/IDs")

local wsQuest = tpz.wsquest.evisceration

function onTrade(player,npc,trade)
    local wsQuestEvent = tpz.wsquest.getTradeEvent(wsQuest,player,trade)

    if (wsQuestEvent ~= nil) then
        player:startEvent(wsQuestEvent)
    end
end

function onTrigger(player,npc)
    local wsQuestEvent = tpz.wsquest.getTriggerEvent(wsQuest,player)
    local tuningOutProgress = player:getCharVar("TuningOut_Progress")

    if (player:getCurrentMission(ZILART) == tpz.mission.id.zilart.KAZAMS_CHIEFTAINESS) then
        player:startEvent(114)
    elseif (player:getCurrentMission(WINDURST) == tpz.mission.id.windurst.AWAKENING_OF_THE_GODS and player:getCharVar("MissionStatus") == 2) then
        player:startEvent(265)
<<<<<<< HEAD
=======
    elseif tuningOutProgress == 1 then
        player:startEvent(293) -- Ildy meets Jakoh to inquire about Shikaree Y

>>>>>>> b86db9da
    elseif (wsQuestEvent ~= nil) then
        player:startEvent(wsQuestEvent)
    elseif (player:getCurrentMission(ZILART) == tpz.mission.id.zilart.THE_TEMPLE_OF_UGGALEPIH) then
        player:startEvent(115)
<<<<<<< HEAD
=======

    elseif tuningOutProgress == 2 then
        player:startEvent(294) -- Mentions expedition that was talked about in CS 293
>>>>>>> b86db9da
    else
        player:startEvent(113)
    end

end

function onEventFinish(player,csid,option)
    if (csid == 114) then
        player:addKeyItem(tpz.ki.SACRIFICIAL_CHAMBER_KEY)
        player:messageSpecial(ID.text.KEYITEM_OBTAINED,tpz.ki.SACRIFICIAL_CHAMBER_KEY)
        player:completeMission(ZILART,tpz.mission.id.zilart.KAZAMS_CHIEFTAINESS)
        player:addMission(ZILART,tpz.mission.id.zilart.THE_TEMPLE_OF_UGGALEPIH)
    elseif (csid == 265) then
        player:setCharVar("MissionStatus",3)
    elseif csid == 293 then
        player:setCharVar("TuningOut_Progress", 2)
    else
        tpz.wsquest.handleEventFinish(wsQuest,player,csid,option,ID.text.EVISCERATION_LEARNED)
    end

end<|MERGE_RESOLUTION|>--- conflicted
+++ resolved
@@ -28,22 +28,16 @@
         player:startEvent(114)
     elseif (player:getCurrentMission(WINDURST) == tpz.mission.id.windurst.AWAKENING_OF_THE_GODS and player:getCharVar("MissionStatus") == 2) then
         player:startEvent(265)
-<<<<<<< HEAD
-=======
     elseif tuningOutProgress == 1 then
         player:startEvent(293) -- Ildy meets Jakoh to inquire about Shikaree Y
 
->>>>>>> b86db9da
     elseif (wsQuestEvent ~= nil) then
         player:startEvent(wsQuestEvent)
     elseif (player:getCurrentMission(ZILART) == tpz.mission.id.zilart.THE_TEMPLE_OF_UGGALEPIH) then
         player:startEvent(115)
-<<<<<<< HEAD
-=======
 
     elseif tuningOutProgress == 2 then
         player:startEvent(294) -- Mentions expedition that was talked about in CS 293
->>>>>>> b86db9da
     else
         player:startEvent(113)
     end
