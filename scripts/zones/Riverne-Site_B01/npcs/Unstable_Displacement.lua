--- conflicted
+++ resolved
@@ -9,21 +9,14 @@
 require("scripts/globals/bcnm")
 
 function onTrade(player,npc,trade)
-<<<<<<< HEAD
-    local offset = npc:getID() - ID.npc.DISPLACEMENT_OFFSET
-      if offset == 5 and TradeBCNM(player,player:getZoneID(),trade,npc) then -- The Wyrmking Descends
-        return
-=======
     local offset = npc:getID() - ID.npc.DISPLACEMENT_OFFSET;
     if (offset == 5 and TradeBCNM(player,player:getZoneID(),trade,npc)) then -- The Wyrmking Descends
         return;
->>>>>>> 264b3422
     end
 end
 
 function onTrigger(player,npc)
-<<<<<<< HEAD
-    local offset = npc:getID() - ID.npc.DISPLACEMENT_OFFSET
+    local offset = npc:getID() - ID.npc.DISPLACEMENT_OFFSET;
 
     -- STORMS OF FATE
     if offset == 5 and player:getQuestStatus(JEUNO,STORMS_OF_FATE) == QUEST_ACCEPTED and player:getVar('StormsOfFate') == 1 then
@@ -32,17 +25,6 @@
         return
     elseif offset == 5 then
         player:messageSpecial(ID.text.SPACE_SEEMS_DISTORTED)
-=======
-    local offset = npc:getID() - ID.npc.DISPLACEMENT_OFFSET;
-
-    -- STORMS OF FATE
-    if (offset == 5 and player:getQuestStatus(JEUNO,dsp.quest.id.jeuno.STORMS_OF_FATE) == QUEST_ACCEPTED and player:getVar('StormsOfFate') == 1) then
-        player:startEvent(1);
-    elseif (offset == 5 and EventTriggerBCNM(player,npc)) then
-        return 1;
-    elseif (offset == 5) then
-        player:messageSpecial(ID.text.SPACE_SEEMS_DISTORTED);
->>>>>>> 264b3422
     end
 end
 
