--- conflicted
+++ resolved
@@ -4,7 +4,6 @@
 -----------------------------------
 
 require("scripts/globals/bcnm");
-<<<<<<< HEAD
 
 function onTrade(player,npc,trade)
     TradeBCNM(player,npc,trade);
@@ -12,31 +11,6 @@
 
 function onTrigger(player,npc)
     EventTriggerBCNM(player,npc);
-=======
-require("scripts/globals/quests");
-require("scripts/globals/missions");
-local ID = require("scripts/zones/Spire_of_Vahzl/IDs");
-
-function onTrade(player,npc,trade)
-    
-    if (TradeBCNM(player,player:getZoneID(),trade,npc)) then
-        return;
-    else
-        player:messageSpecial(ID.text.FAINT_SCRAPING);
-        return 1;
-    end
-    
-end;
-
-function onTrigger(player,npc)
-    
-    if (EventTriggerBCNM(player,npc)) then
-        return 1;
-    else
-        return 1;
-    end
-    
->>>>>>> cb53b2e2
 end;
 
 function onEventUpdate(player,csid,option,extras)
