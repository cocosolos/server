-----------------------------------
-- Area: Spire_of_VAHLZ
-- Name: desires_of_emptiness
-----------------------------------
require("scripts/globals/titles");
require("scripts/globals/battlefield")
require("scripts/globals/keyitems");
require("scripts/globals/quests");
require("scripts/globals/missions");

-----------------------------------
-- EXAMPLE SCRIPT
-- 
-- What should go here:
-- giving key items, playing ENDING cutscenes
--
-- What should NOT go here:
-- Handling of "battlefield" status, spawning of monsters,
-- putting loot into treasure pool, 
-- enforcing ANY rules (SJ/number of people/etc), moving
-- chars around, playing entrance CSes (entrance CSes go in bcnm.lua)

-- After registering the BCNM via bcnmRegister(bcnmid)
function onBattlefieldRegister(player,battlefield)
end;
function onBattlefieldTick(battlefield, tick)
    dsp.battlefield.onBattlefieldTick(battlefield, tick)
end

-- Physically entering the BCNM via bcnmEnter(bcnmid)
function onBattlefieldEnter(player,battlefield)
end;

-- Leaving the BCNM by every mean possible, given by the LeaveCode
-- 1=Select Exit on circle
-- 2=Winning the BC
-- 3=Disconnected or warped out
-- 4=Losing the BC
-- via bcnmLeave(1) or bcnmLeave(2). LeaveCodes 3 and 4 are called
-- from the core when a player disconnects or the time limit is up, etc

function onBattlefieldLeave(player,battlefield,leavecode)
    
    if leavecode == dsp.battlefield.leaveCode.WON then -- play end CS. Need time and battle id for record keeping + storage
    
        local name, clearTime, partySize = battlefield:getRecord()
        player:addExp(1500);
<<<<<<< HEAD
        if (player:getCurrentMission(COP) == DESIRES_OF_EMPTINESS and player:getVar("PromathiaStatus")==8) then    
=======
        if (player:getCurrentMission(COP) == dsp.mission.id.cop.DESIRES_OF_EMPTINESS and player:getVar("PromathiaStatus")==8) then
>>>>>>> 264b3422
            player:setVar("PromathiaStatus",9);
            player:startEvent(32001, battlefield:getArea(), clearTime, partySize, battlefield:getTimeInside(), 0, battlefield:getLocalVar("[cs]bit"), 0) 
            
        else
            player:startEvent(32001, battlefield:getArea(), clearTime, partySize, battlefield:getTimeInside(), 0, battlefield:getLocalVar("[cs]bit"), 1) -- Alreday finished this promy
        end
    elseif leavecode == dsp.battlefield.leaveCode.LOST then
        player:startEvent(32002);
    end
    
end;

function onEventUpdate(player,csid,option)
-- print("bc update csid "..csid.." and option "..option);
end;
    
function onEventFinish(player,csid,option)
-- print("bc finish csid "..csid.." and option "..option);
    if (csid == 32001) then
    player:addTitle(dsp.title.FROZEN_DEAD_BODY);
    player:setPos(-340 ,-100 ,137 ,67 ,111);
    end
end;<|MERGE_RESOLUTION|>--- conflicted
+++ resolved
@@ -45,11 +45,7 @@
     
         local name, clearTime, partySize = battlefield:getRecord()
         player:addExp(1500);
-<<<<<<< HEAD
-        if (player:getCurrentMission(COP) == DESIRES_OF_EMPTINESS and player:getVar("PromathiaStatus")==8) then    
-=======
         if (player:getCurrentMission(COP) == dsp.mission.id.cop.DESIRES_OF_EMPTINESS and player:getVar("PromathiaStatus")==8) then
->>>>>>> 264b3422
             player:setVar("PromathiaStatus",9);
             player:startEvent(32001, battlefield:getArea(), clearTime, partySize, battlefield:getTimeInside(), 0, battlefield:getLocalVar("[cs]bit"), 0) 
             
