-----------------------------------
-- Area: Metalworks
--  NPC: Naji
-- Involved in Quests: The doorman (finish), Riding on the Clouds
-- Involved in Mission: Bastok 6-2
-- !pos 64 -14 -4 237
-----------------------------------
<<<<<<< HEAD
require("scripts/globals/settings");
require("scripts/globals/keyitems");
require("scripts/globals/titles");
require("scripts/globals/quests");
require("scripts/globals/missions");
require("scripts/globals/npc_util")
local ID = require("scripts/zones/Metalworks/IDs");
-----------------------------------

local TrustMemory = function(player)
    local memories = 0
    if player:hasCompletedMission(BASTOK, tpz.mission.id.bastok.THE_EMISSARY) then
        memories = memories + 2
    end
    if player:hasCompletedQuest(BASTOK, tpz.quest.id.bastok.THE_DOORMAN) then
        memories = memories + 4
    end
    if player:hasCompletedMission(TOAU, tpz.mission.id.toau.LIGHT_OF_JUDGMENT) then
        memories = memories + 8
    end
    -- 16 - Chocobo racing
    --  memories = memories + 16
    return memories
end

function onTrade(player,npc,trade)
=======
require("scripts/globals/settings")
require("scripts/globals/keyitems")
require("scripts/globals/titles")
require("scripts/globals/quests")
require("scripts/globals/missions")
local ID = require("scripts/zones/Metalworks/IDs")
-----------------------------------

function onTrade(player, npc, trade)
>>>>>>> 9438a56f

    if (player:getQuestStatus(JEUNO, tpz.quest.id.jeuno.RIDING_ON_THE_CLOUDS) == QUEST_ACCEPTED and player:getCharVar("ridingOnTheClouds_2") == 6) then
        if (trade:hasItemQty(1127, 1) and trade:getItemCount() == 1) then -- Trade Kindred seal
            player:setCharVar("ridingOnTheClouds_2", 0)
            player:tradeComplete()
            player:addKeyItem(tpz.ki.SMILING_STONE)
            player:messageSpecial(ID.text.KEYITEM_OBTAINED, tpz.ki.SMILING_STONE)
        end
    end

end

<<<<<<< HEAD
function onTrigger(player,npc)
    local TrustSandoria = player:getQuestStatus(SANDORIA, tpz.quest.id.sandoria.TRUST_SANDORIA)
    local TrustBastok   = player:getQuestStatus(BASTOK, tpz.quest.id.bastok.TRUST_BASTOK)
    local TrustWindurst = player:getQuestStatus(WINDURST, tpz.quest.id.windurst.TRUST_WINDURST)
    local BastokFirstTrust = player:getCharVar("BastokFirstTrust")
    local NajiTrustChatFlag = player:getLocalVar("NajiTrustChatFlag")
    local Rank3 = player:getRank() >= 3 and 1 or 0

    if TrustBastok == QUEST_ACCEPTED and (TrustSandoria == QUEST_COMPLETED or TrustWindurst == QUEST_COMPLETED) then
        player:startEvent(984, 0, 0, 0, TrustMemory(player), 0, 0, 0, Rank3)
    elseif TrustBastok == QUEST_ACCEPTED and BastokFirstTrust == 0 then
        player:startEvent(980, 0, 0, 0, TrustMemory(player), 0, 0, 0, Rank3)
    elseif TrustBastok == QUEST_ACCEPTED and BastokFirstTrust == 1 and NajiTrustChatFlag == 0 then
        player:startEvent(981)
        player:setLocalVar("NajiTrustChatFlag", 1)
    elseif TrustBastok == QUEST_ACCEPTED and BastokFirstTrust == 2 then
        player:startEvent(982)
    elseif TrustBastok == QUEST_COMPLETED and not player:hasSpell(900) and NajiTrustChatFlag == 0 then
        player:startEvent(983, 0, 0, 0, 0, 0, 0, 0, Rank3)
        player:setLocalVar("NajiTrustChatFlag", 1)

    elseif (player:hasKeyItem(tpz.ki.YASINS_SWORD)) then -- The Doorman, WAR AF1
        player:startEvent(750);
=======
function onTrigger(player, npc)

    if (player:hasKeyItem(tpz.ki.YASINS_SWORD)) then -- The Doorman, WAR AF1
        player:startEvent(750)
>>>>>>> 9438a56f
    elseif (player:getCurrentMission(BASTOK) ~= tpz.mission.id.bastok.NONE) then
        local currentMission = player:getCurrentMission(BASTOK)

        if (currentMission == tpz.mission.id.bastok.THE_ZERUHN_REPORT and player:hasKeyItem(tpz.ki.ZERUHN_REPORT)) then
            if (player:seenKeyItem(tpz.ki.ZERUHN_REPORT)) then
                player:startEvent(710, 0)
            else
                player:startEvent(710, 1)
            end
        elseif (currentMission == tpz.mission.id.bastok.THE_CRYSTAL_LINE and player:hasKeyItem(tpz.ki.C_L_REPORTS)) then
            player:startEvent(711)
        elseif (currentMission == tpz.mission.id.bastok.THE_EMISSARY and player:hasKeyItem(tpz.ki.KINDRED_REPORT)) then
            player:startEvent(714)
        elseif (currentMission == tpz.mission.id.bastok.THE_EMISSARY) then
            if (player:hasKeyItem(tpz.ki.LETTER_TO_THE_CONSULS_BASTOK) == false and player:getCharVar("MissionStatus") == 0) then
                player:startEvent(713)
            else
                player:showText(npc, ID.text.GOOD_LUCK)
            end
        elseif (player:hasKeyItem(tpz.ki.MESSAGE_TO_JEUNO_BASTOK) and player:getCharVar("MissionStatus") == 0) then
            player:startEvent(720)
        elseif (currentMission == tpz.mission.id.bastok.DARKNESS_RISING and player:getCharVar("MissionStatus") == 1) then
            player:startEvent(721)
        elseif (player:hasKeyItem(tpz.ki.BURNT_SEAL)) then
            player:startEvent(722)
        elseif (currentMission == tpz.mission.id.bastok.THE_PIRATE_S_COVE and player:getCharVar("MissionStatus") == 0) then
            player:startEvent(761)
        elseif (currentMission == tpz.mission.id.bastok.THE_PIRATE_S_COVE and player:getCharVar("MissionStatus") == 3) then
            player:startEvent(762)
        else
            player:startEvent(700)
        end
    elseif (player:hasKeyItem(tpz.ki.YASINS_SWORD)) then -- The Doorman
        player:startEvent(750)
    else
        player:startEvent(700)
    end

end

-- 710  711  700  713  714  715  717  720  721  750  1008  1009  761
-- 762  782  805  845  877  938  939  940  941  942  971  969  970
function onEventUpdate(player, csid, option)
end

function onEventFinish(player, csid, option)

    if (csid == 750) then
        if (player:getFreeSlotsCount(0) >= 1) then
            player:addItem(16678)
            player:messageSpecial(ID.text.ITEM_OBTAINED, 16678) -- Razor Axe
            player:delKeyItem(tpz.ki.YASINS_SWORD)
            player:setCharVar("theDoormanCS", 0)
            player:addFame(BASTOK, 30)
            player:completeQuest(BASTOK, tpz.quest.id.bastok.THE_DOORMAN)
        else
            player:messageSpecial(ID.text.ITEM_CANNOT_BE_OBTAINED, 16678) -- Razor Axe
        end
    elseif (csid == 710) then
        player:delKeyItem(tpz.ki.ZERUHN_REPORT)
        player:completeMission(BASTOK, tpz.mission.id.bastok.THE_ZERUHN_REPORT)
    elseif (csid == 713) then
        player:addKeyItem(tpz.ki.LETTER_TO_THE_CONSULS_BASTOK)
        player:messageSpecial(ID.text.KEYITEM_OBTAINED, tpz.ki.LETTER_TO_THE_CONSULS_BASTOK)
        player:setCharVar("MissionStatus", 1)
    elseif (csid == 720 and option == 0 or csid == 721) then
        player:delKeyItem(tpz.ki.MESSAGE_TO_JEUNO_BASTOK)
        player:addKeyItem(tpz.ki.NEW_FEIYIN_SEAL)
        player:messageSpecial(ID.text.KEYITEM_OBTAINED, tpz.ki.NEW_FEIYIN_SEAL)
        player:setCharVar("MissionStatus", 10)
    elseif (csid == 720 and option == 1) then
        player:delKeyItem(tpz.ki.MESSAGE_TO_JEUNO_BASTOK)
        player:setCharVar("MissionStatus", 1)
    elseif (csid == 761) then
        player:setCharVar("MissionStatus", 1)
    elseif (csid == 714 or csid == 722 or csid == 762) then
<<<<<<< HEAD
        finishMissionTimeline(player,1,csid,option);

    --TRUST
    elseif csid == 980 then
        player:addSpell(897, true, true)
        player:messageSpecial(ID.text.YOU_LEARNED_TRUST, 0, 897)
        player:setCharVar("BastokFirstTrust", 1)
    elseif csid == 982 then
        player:delKeyItem(tpz.ki.BLUE_INSTITUTE_CARD)
        player:messageSpecial(ID.text.KEYITEM_LOST, tpz.ki.BLUE_INSTITUTE_CARD)
        npcUtil.completeQuest(player, BASTOK, tpz.quest.id.bastok.TRUST_BASTOK, {
            keyItem = tpz.ki.BASTOK_TRUST_PERMIT,
            title = tpz.title.THE_TRUSTWORTHY,
            var = "BastokFirstTrust" })
        player:messageSpecial(ID.text.CALL_MULTIPLE_ALTER_EGO)
    elseif csid == 984 then
        player:addSpell(897, true, true)
        player:messageSpecial(ID.text.YOU_LEARNED_TRUST, 0, 897)
        player:delKeyItem(tpz.ki.BLUE_INSTITUTE_CARD)
        player:messageSpecial(ID.text.KEYITEM_LOST, tpz.ki.BLUE_INSTITUTE_CARD)
        npcUtil.completeQuest(player, BASTOK, tpz.quest.id.bastok.TRUST_BASTOK, {
            keyItem = tpz.ki.BASTOK_TRUST_PERMIT })
    end
=======
        finishMissionTimeline(player, 1, csid, option)
    end

>>>>>>> 9438a56f
end<|MERGE_RESOLUTION|>--- conflicted
+++ resolved
@@ -5,7 +5,6 @@
 -- Involved in Mission: Bastok 6-2
 -- !pos 64 -14 -4 237
 -----------------------------------
-<<<<<<< HEAD
 require("scripts/globals/settings");
 require("scripts/globals/keyitems");
 require("scripts/globals/titles");
@@ -31,20 +30,10 @@
     return memories
 end
 
-function onTrade(player,npc,trade)
-=======
-require("scripts/globals/settings")
-require("scripts/globals/keyitems")
-require("scripts/globals/titles")
-require("scripts/globals/quests")
-require("scripts/globals/missions")
-local ID = require("scripts/zones/Metalworks/IDs")
------------------------------------
+function onTrade(player, npc, trade)
 
-function onTrade(player, npc, trade)
->>>>>>> 9438a56f
-
-    if (player:getQuestStatus(JEUNO, tpz.quest.id.jeuno.RIDING_ON_THE_CLOUDS) == QUEST_ACCEPTED and player:getCharVar("ridingOnTheClouds_2") == 6) then
+    if (player:getQuestStatus(JEUNO, tpz.quest.id.jeuno.RIDING_ON_THE_CLOUDS) == QUEST_ACCEPTED and
+        player:getCharVar("ridingOnTheClouds_2") == 6) then
         if (trade:hasItemQty(1127, 1) and trade:getItemCount() == 1) then -- Trade Kindred seal
             player:setCharVar("ridingOnTheClouds_2", 0)
             player:tradeComplete()
@@ -55,10 +44,9 @@
 
 end
 
-<<<<<<< HEAD
-function onTrigger(player,npc)
+function onTrigger(player, npc)
     local TrustSandoria = player:getQuestStatus(SANDORIA, tpz.quest.id.sandoria.TRUST_SANDORIA)
-    local TrustBastok   = player:getQuestStatus(BASTOK, tpz.quest.id.bastok.TRUST_BASTOK)
+    local TrustBastok = player:getQuestStatus(BASTOK, tpz.quest.id.bastok.TRUST_BASTOK)
     local TrustWindurst = player:getQuestStatus(WINDURST, tpz.quest.id.windurst.TRUST_WINDURST)
     local BastokFirstTrust = player:getCharVar("BastokFirstTrust")
     local NajiTrustChatFlag = player:getLocalVar("NajiTrustChatFlag")
@@ -79,12 +67,6 @@
 
     elseif (player:hasKeyItem(tpz.ki.YASINS_SWORD)) then -- The Doorman, WAR AF1
         player:startEvent(750);
-=======
-function onTrigger(player, npc)
-
-    if (player:hasKeyItem(tpz.ki.YASINS_SWORD)) then -- The Doorman, WAR AF1
-        player:startEvent(750)
->>>>>>> 9438a56f
     elseif (player:getCurrentMission(BASTOK) ~= tpz.mission.id.bastok.NONE) then
         local currentMission = player:getCurrentMission(BASTOK)
 
@@ -99,7 +81,8 @@
         elseif (currentMission == tpz.mission.id.bastok.THE_EMISSARY and player:hasKeyItem(tpz.ki.KINDRED_REPORT)) then
             player:startEvent(714)
         elseif (currentMission == tpz.mission.id.bastok.THE_EMISSARY) then
-            if (player:hasKeyItem(tpz.ki.LETTER_TO_THE_CONSULS_BASTOK) == false and player:getCharVar("MissionStatus") == 0) then
+            if (player:hasKeyItem(tpz.ki.LETTER_TO_THE_CONSULS_BASTOK) == false and player:getCharVar("MissionStatus") ==
+                0) then
                 player:startEvent(713)
             else
                 player:showText(npc, ID.text.GOOD_LUCK)
@@ -161,10 +144,9 @@
     elseif (csid == 761) then
         player:setCharVar("MissionStatus", 1)
     elseif (csid == 714 or csid == 722 or csid == 762) then
-<<<<<<< HEAD
-        finishMissionTimeline(player,1,csid,option);
+        finishMissionTimeline(player, 1, csid, option);
 
-    --TRUST
+        -- TRUST
     elseif csid == 980 then
         player:addSpell(897, true, true)
         player:messageSpecial(ID.text.YOU_LEARNED_TRUST, 0, 897)
@@ -175,7 +157,8 @@
         npcUtil.completeQuest(player, BASTOK, tpz.quest.id.bastok.TRUST_BASTOK, {
             keyItem = tpz.ki.BASTOK_TRUST_PERMIT,
             title = tpz.title.THE_TRUSTWORTHY,
-            var = "BastokFirstTrust" })
+            var = "BastokFirstTrust"
+        })
         player:messageSpecial(ID.text.CALL_MULTIPLE_ALTER_EGO)
     elseif csid == 984 then
         player:addSpell(897, true, true)
@@ -183,11 +166,7 @@
         player:delKeyItem(tpz.ki.BLUE_INSTITUTE_CARD)
         player:messageSpecial(ID.text.KEYITEM_LOST, tpz.ki.BLUE_INSTITUTE_CARD)
         npcUtil.completeQuest(player, BASTOK, tpz.quest.id.bastok.TRUST_BASTOK, {
-            keyItem = tpz.ki.BASTOK_TRUST_PERMIT })
+            keyItem = tpz.ki.BASTOK_TRUST_PERMIT
+        })
     end
-=======
-        finishMissionTimeline(player, 1, csid, option)
-    end
-
->>>>>>> 9438a56f
 end