local ID = require("scripts/zones/Giddeus/IDs")

return {
<<<<<<< HEAD
    ['Ghoo_Pakya'] = { event = 52 },
    ['Laa_Mozi']   = { event = 48 },
    ['Uu_Zhoumo']  = { event = 44 },
=======
    ['Quu_Bokye'] = { event = 56 },
    ['Uu_Zhoumo'] = { event = 44 },
>>>>>>> 340878a6
}<|MERGE_RESOLUTION|>--- conflicted
+++ resolved
@@ -1,12 +1,9 @@
 local ID = require("scripts/zones/Giddeus/IDs")
 
 return {
-<<<<<<< HEAD
     ['Ghoo_Pakya'] = { event = 52 },
     ['Laa_Mozi']   = { event = 48 },
+    ['Quu_Bokye']  = { event = 56 },    
     ['Uu_Zhoumo']  = { event = 44 },
-=======
-    ['Quu_Bokye'] = { event = 56 },
-    ['Uu_Zhoumo'] = { event = 44 },
->>>>>>> 340878a6
+
 }