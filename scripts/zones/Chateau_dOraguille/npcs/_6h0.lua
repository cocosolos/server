--- conflicted
+++ resolved
@@ -14,7 +14,6 @@
 local ID = require("scripts/zones/Chateau_dOraguille/IDs")
 -----------------------------------
 
-<<<<<<< HEAD
 local function TrustMemory(player)
     local memories = 0
     -- 2 - LIGHTBRINGER
@@ -34,16 +33,13 @@
         memories = memories + 16
     end
     -- 32 - Hero's Combat BCNM
-    --if (playervar for Hero's Combat) then
+    -- if (playervar for Hero's Combat) then
     --  memories = memories + 32
-    --end
+    -- end
     return memories
 end
 
-function onTrade(player,npc,trade)
-=======
 function onTrade(player, npc, trade)
->>>>>>> 9438a56f
 
 end
 
@@ -57,17 +53,16 @@
 
     if (player:getCharVar("aBoysDreamCS") == 8) then
         player:startEvent(88)
-    elseif (player:getQuestStatus(SANDORIA, tpz.quest.id.sandoria.A_BOY_S_DREAM) == QUEST_COMPLETED and player:getQuestStatus(SANDORIA, tpz.quest.id.sandoria.UNDER_OATH) == QUEST_AVAILABLE and player:getMainJob() == tpz.job.PLD) then
+    elseif (player:getQuestStatus(SANDORIA, tpz.quest.id.sandoria.A_BOY_S_DREAM) == QUEST_COMPLETED and
+        player:getQuestStatus(SANDORIA, tpz.quest.id.sandoria.UNDER_OATH) == QUEST_AVAILABLE and player:getMainJob() ==
+        tpz.job.PLD) then
         player:startEvent(90)
     elseif (player:getCharVar("UnderOathCS") == 8) then
-<<<<<<< HEAD
         player:startEvent(89);
     elseif Rank6 and player:hasKeyItem(tpz.ki.SAN_DORIA_TRUST_PERMIT) and not player:hasSpell(905) then
         player:startEvent(574, 0, 0, 0, TrustMemory(player))
-=======
-        player:startEvent(89)
->>>>>>> 9438a56f
-    elseif (currentMission == tpz.mission.id.sandoria.INFILTRATE_DAVOI and infiltrateDavoi == false and missionStatus == 0) then
+    elseif (currentMission == tpz.mission.id.sandoria.INFILTRATE_DAVOI and infiltrateDavoi == false and missionStatus ==
+        0) then
         player:startEvent(553, 0, tpz.ki.ROYAL_KNIGHTS_DAVOI_REPORT)
     elseif (currentMission == tpz.mission.id.sandoria.INFILTRATE_DAVOI and missionStatus == 4) then
         player:startEvent(554, 0, tpz.ki.ROYAL_KNIGHTS_DAVOI_REPORT)
@@ -79,7 +74,8 @@
         player:startEvent(21)
     elseif currentMission == tpz.mission.id.sandoria.RANPERRE_S_FINAL_REST and missionStatus == 7 then
         player:startEvent(79) -- Optional 6-2 CS
-    elseif (player:hasCompletedMission(SANDORIA, tpz.mission.id.sandoria.LIGHTBRINGER) and player:getRank() == 9 and player:getCharVar("Cutscenes_8-2") == 0) then
+    elseif (player:hasCompletedMission(SANDORIA, tpz.mission.id.sandoria.LIGHTBRINGER) and player:getRank() == 9 and
+        player:getCharVar("Cutscenes_8-2") == 0) then
         player:startEvent(63)
     else
         player:startEvent(522)
@@ -113,7 +109,7 @@
             player:addFame(SANDORIA, 40)
             player:completeQuest(SANDORIA, tpz.quest.id.sandoria.A_BOY_S_DREAM)
         end
-    elseif (csid == 90 and option ==1) then
+    elseif (csid == 90 and option == 1) then
         player:addQuest(SANDORIA, tpz.quest.id.sandoria.UNDER_OATH)
         player:setCharVar("UnderOathCS", 0)
     elseif (csid == 89) then
@@ -132,14 +128,10 @@
     elseif (csid == 21) then
         player:setCharVar("MissionStatus", 6)
     elseif (csid == 63) then
-<<<<<<< HEAD
-        player:setCharVar("Cutscenes_8-2",1)
+        player:setCharVar("Cutscenes_8-2", 1)
     elseif csid == 574 and option == 2 then
         player:addSpell(905, false, true)
         player:messageSpecial(ID.text.YOU_LEARNED_TRUST, 0, 905)
-=======
-        player:setCharVar("Cutscenes_8-2", 1)
->>>>>>> 9438a56f
     end
 
 end