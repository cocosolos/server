--- conflicted
+++ resolved
@@ -57,36 +57,10 @@
     then
         player:startEvent(90) -- Start
 
-<<<<<<< HEAD
-    local Rank6 = player:getRank() >= 6
+    -- Trust: San d'Oria (Trion)
+    elseif player:getRank() == 6 and player:hasKeyItem(tpz.ki.SAN_DORIA_TRUST_PERMIT) and not player:hasSpell(905) then
+        player:startEvent(574, 0, 0, 0, TrustMemory(player))
 
-    if (player:getCharVar("aBoysDreamCS") == 8) then
-        player:startEvent(88)
-    elseif (player:getQuestStatus(SANDORIA, tpz.quest.id.sandoria.A_BOY_S_DREAM) == QUEST_COMPLETED and
-        player:getQuestStatus(SANDORIA, tpz.quest.id.sandoria.UNDER_OATH) == QUEST_AVAILABLE and player:getMainJob() ==
-        tpz.job.PLD) then
-        player:startEvent(90)
-    elseif (player:getCharVar("UnderOathCS") == 8) then
-        player:startEvent(89);
-    elseif Rank6 and player:hasKeyItem(tpz.ki.SAN_DORIA_TRUST_PERMIT) and not player:hasSpell(905) then
-        player:startEvent(574, 0, 0, 0, TrustMemory(player))
-    elseif (currentMission == tpz.mission.id.sandoria.INFILTRATE_DAVOI and infiltrateDavoi == false and missionStatus ==
-        0) then
-        player:startEvent(553, 0, tpz.ki.ROYAL_KNIGHTS_DAVOI_REPORT)
-    elseif (currentMission == tpz.mission.id.sandoria.INFILTRATE_DAVOI and missionStatus == 4) then
-        player:startEvent(554, 0, tpz.ki.ROYAL_KNIGHTS_DAVOI_REPORT)
-    elseif (currentMission == tpz.mission.id.sandoria.THE_SHADOW_LORD and missionStatus == 1) then
-        player:startEvent(547)
-    elseif currentMission == tpz.mission.id.sandoria.RANPERRE_S_FINAL_REST and missionStatus == 0 then
-        player:startEvent(81)
-    elseif currentMission == tpz.mission.id.sandoria.RANPERRE_S_FINAL_REST and missionStatus == 5 then
-        player:startEvent(21)
-    elseif currentMission == tpz.mission.id.sandoria.RANPERRE_S_FINAL_REST and missionStatus == 7 then
-        player:startEvent(79) -- Optional 6-2 CS
-    elseif (player:hasCompletedMission(SANDORIA, tpz.mission.id.sandoria.LIGHTBRINGER) and player:getRank() == 9 and
-        player:getCharVar("Cutscenes_8-2") == 0) then
-        player:startEvent(63)
-=======
     -- "A Boy's Dream" (PLD AF Feet)
     elseif player:getCharVar("aBoysDreamCS") == 8 then
         player:startEvent(88)
@@ -141,12 +115,11 @@
             elseif missionStatus == 0 then
                 player:startEvent(553, 0, tpz.ki.ROYAL_KNIGHTS_DAVOI_REPORT)
             end
-        
+
         -- Default dialogue
         else
             player:startEvent(522)
         end
->>>>>>> 62431732
     else
         player:startEvent(522)
     end
