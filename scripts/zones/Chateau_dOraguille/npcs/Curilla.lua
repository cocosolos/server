-----------------------------------
-- Area: Chateau d'Oraguille
--  NPC: Curilla
-- Starts and Finishes Quest: The General's Secret, Enveloped in Darkness, Peace for the Spirit,
--                            Lure of the Wildcat (San d'Oria), Old Wounds
-- !pos 27 0.1 0.1 233
-----------------------------------
local ID = require("scripts/zones/Chateau_dOraguille/IDs")
require("scripts/globals/keyitems")
require("scripts/globals/settings")
require("scripts/globals/wsquest")
require("scripts/globals/quests")
require("scripts/globals/status")
-----------------------------------

local wsQuest = tpz.wsquest.savage_blade

<<<<<<< HEAD
local TrustMemory = function(player)
    local memories = 0
    -- 2 - PEACE_FOR_THE_SPIRIT
    if player:hasCompletedQuest(SANDORIA, tpz.quest.id.sandoria.PEACE_FOR_THE_SPIRIT) then
        memories = memories + 2
    end
    -- 4 - OLD_WOUNDS
    if player:hasCompletedQuest(SANDORIA, tpz.quest.id.sandoria.OLD_WOUNDS) then
        memories = memories + 4
    end
    -- 8 - THE_HEIR_TO_THE_LIGHT
    if player:hasCompletedMission(SANDORIA, tpz.mission.id.sandoria.THE_HEIR_TO_THE_LIGHT) then
        memories = memories + 8
    end
    -- 16 - Heroine's Combat BCNM
    --if (playervar for Heroine's Combat) then
    --  memories = memories + 16
    --end
    -- 32 - FIT_FOR_A_PRINCE
    if player:hasCompletedQuest(SANDORIA, tpz.quest.id.sandoria.FIT_FOR_A_PRINCE) then
        memories = memories + 32
    end
    return memories
end

function onTrade(player,npc,trade)
    local wsQuestEvent = tpz.wsquest.getTradeEvent(wsQuest,player,trade)
=======
function onTrade(player, npc, trade)
    local wsQuestEvent = tpz.wsquest.getTradeEvent(wsQuest, player, trade)
>>>>>>> 9438a56f

    if wsQuestEvent ~= nil then
        player:startEvent(wsQuestEvent)
    end

end

function onTrigger(player, npc)
    local wsQuestEvent = tpz.wsquest.getTriggerEvent(wsQuest, player)
    local mLvL = player:getMainLvl()
    local mJob = player:getMainJob()
    local theGeneralSecret = player:getQuestStatus(SANDORIA, tpz.quest.id.sandoria.THE_GENERAL_S_SECRET)
    local envelopedInDarkness = player:getQuestStatus(SANDORIA, tpz.quest.id.sandoria.ENVELOPED_IN_DARKNESS)
    local peaceForTheSpirit = player:getQuestStatus(SANDORIA, tpz.quest.id.sandoria.PEACE_FOR_THE_SPIRIT)
    local WildcatSandy = player:getCharVar("WildcatSandy")
    local Rank3 = player:getRank() >= 3 and 1 or 0

    if player:hasKeyItem(tpz.ki.SAN_DORIA_TRUST_PERMIT) and not player:hasSpell(902) then
        player:startEvent(573, 0, 0, 0, TrustMemory(player), 0, 0, 0, Rank3)
    elseif wsQuestEvent ~= nil then
        player:startEvent(wsQuestEvent)
    elseif (player:getQuestStatus(SANDORIA, tpz.quest.id.sandoria.LURE_OF_THE_WILDCAT) == QUEST_ACCEPTED and player:getMaskBit(WildcatSandy, 15) == false) then
        player:startEvent(562)
    elseif (theGeneralSecret == QUEST_AVAILABLE and player:getFameLevel(SANDORIA) >= 2) then
        player:startEvent(55) -- Start Quest "The General's Secret"
    elseif (mJob == tpz.job.RDM and mLvL >= AF2_QUEST_LEVEL and player:getQuestStatus(SANDORIA, tpz.quest.id.sandoria.THE_CRIMSON_TRIAL) == QUEST_COMPLETED and envelopedInDarkness == QUEST_AVAILABLE) then
        player:startEvent(94) -- Start Quest "Enveloped in Darkness"
    elseif (player:hasKeyItem(tpz.ki.OLD_POCKET_WATCH) and player:hasKeyItem(tpz.ki.OLD_BOOTS) == false) then
        player:startEvent(93)
    elseif (player:hasKeyItem(tpz.ki.OLD_BOOTS) and player:getCharVar("needs_crawler_blood") == 0) then
        player:startEvent(101)
    elseif (player:getCharVar("needs_crawler_blood") == 1) then
        player:startEvent(117)
    elseif (mJob == tpz.job.RDM and mLvL >= AF2_QUEST_LEVEL and envelopedInDarkness == QUEST_COMPLETED and peaceForTheSpirit == QUEST_AVAILABLE) then
        player:startEvent(109) -- Start Quest "Peace for the Spirit"
    elseif (peaceForTheSpirit == QUEST_ACCEPTED) then
        player:startEvent(108) -- Standard dialog during Peace of the spirit
    elseif (peaceForTheSpirit == QUEST_ACCEPTED and (player:getCharVar("peaceForTheSpiritCS") >= 2 and player:getCharVar("peaceForTheSpiritCS") <= 4)) then
        player:startEvent(113)
    elseif (peaceForTheSpirit == QUEST_ACCEPTED and player:getCharVar("peaceForTheSpiritCS") == 5) then
        player:startEvent(51)
    elseif (theGeneralSecret == QUEST_ACCEPTED and player:hasKeyItem(tpz.ki.CURILLAS_BOTTLE_EMPTY)) then
        player:startEvent(53)
    elseif (theGeneralSecret == QUEST_ACCEPTED and player:hasKeyItem(tpz.ki.CURILLAS_BOTTLE_FULL)) then
        player:startEvent(54)
    elseif (envelopedInDarkness == QUEST_COMPLETED and peaceForTheSpirit == QUEST_AVAILABLE) then
        player:startEvent(114) -- Standard dialog after Enveloped in darkness
    elseif (peaceForTheSpirit == QUEST_COMPLETED) then
        player:startEvent(52) -- Standard dialog after Peace of the spirit
    else
        player:startEvent(530) -- Standard dialog
    end

end

function onEventFinish(player, csid, option)
    if (csid == 55 and option == 1) then
        player:addQuest(SANDORIA, tpz.quest.id.sandoria.THE_GENERAL_S_SECRET)
        player:addKeyItem(tpz.ki.CURILLAS_BOTTLE_EMPTY)
        player:messageSpecial(ID.text.KEYITEM_OBTAINED, tpz.ki.CURILLAS_BOTTLE_EMPTY)
    elseif (csid == 54) then
        if (player:getFreeSlotsCount() == 0) then
            player:messageSpecial(ID.text.ITEM_CANNOT_BE_OBTAINED, 16409) -- Lynx Baghnakhs
        else
            player:delKeyItem(tpz.ki.CURILLAS_BOTTLE_FULL)
            player:addItem(16409)
            player:messageSpecial(ID.text.ITEM_OBTAINED, 16409) -- Lynx Baghnakhs
            player:addFame(SANDORIA, 30)
            player:completeQuest(SANDORIA, tpz.quest.id.sandoria.THE_GENERAL_S_SECRET)
        end
    elseif (csid == 94 and option == 1) then
        player:addQuest(SANDORIA, tpz.quest.id.sandoria.ENVELOPED_IN_DARKNESS)
        player:addKeyItem(tpz.ki.OLD_POCKET_WATCH)
        player:messageSpecial(ID.text.KEYITEM_OBTAINED, tpz.ki.OLD_POCKET_WATCH)
    elseif (csid == 109 and option == 1) then
        player:addQuest(SANDORIA, tpz.quest.id.sandoria.PEACE_FOR_THE_SPIRIT)
        player:setCharVar("needs_crawler_blood", 0)
    elseif (csid == 101) then
        player:setCharVar("needs_crawler_blood", 1)
    elseif (csid == 562) then
<<<<<<< HEAD
        player:setMaskBit(player:getCharVar("WildcatSandy"),"WildcatSandy",15,true)
    elseif csid == 573 then
        player:addSpell(902, true, true)
        player:messageSpecial(ID.text.YOU_LEARNED_TRUST, 0, 902)
=======
        player:setMaskBit(player:getCharVar("WildcatSandy"), "WildcatSandy", 15, true)
>>>>>>> 9438a56f
    else
        tpz.wsquest.handleEventFinish(wsQuest, player, csid, option, ID.text.SAVAGE_BLADE_LEARNED)
    end
end<|MERGE_RESOLUTION|>--- conflicted
+++ resolved
@@ -15,7 +15,6 @@
 
 local wsQuest = tpz.wsquest.savage_blade
 
-<<<<<<< HEAD
 local TrustMemory = function(player)
     local memories = 0
     -- 2 - PEACE_FOR_THE_SPIRIT
@@ -31,9 +30,9 @@
         memories = memories + 8
     end
     -- 16 - Heroine's Combat BCNM
-    --if (playervar for Heroine's Combat) then
+    -- if (playervar for Heroine's Combat) then
     --  memories = memories + 16
-    --end
+    -- end
     -- 32 - FIT_FOR_A_PRINCE
     if player:hasCompletedQuest(SANDORIA, tpz.quest.id.sandoria.FIT_FOR_A_PRINCE) then
         memories = memories + 32
@@ -41,12 +40,8 @@
     return memories
 end
 
-function onTrade(player,npc,trade)
-    local wsQuestEvent = tpz.wsquest.getTradeEvent(wsQuest,player,trade)
-=======
 function onTrade(player, npc, trade)
     local wsQuestEvent = tpz.wsquest.getTradeEvent(wsQuest, player, trade)
->>>>>>> 9438a56f
 
     if wsQuestEvent ~= nil then
         player:startEvent(wsQuestEvent)
@@ -68,11 +63,14 @@
         player:startEvent(573, 0, 0, 0, TrustMemory(player), 0, 0, 0, Rank3)
     elseif wsQuestEvent ~= nil then
         player:startEvent(wsQuestEvent)
-    elseif (player:getQuestStatus(SANDORIA, tpz.quest.id.sandoria.LURE_OF_THE_WILDCAT) == QUEST_ACCEPTED and player:getMaskBit(WildcatSandy, 15) == false) then
+    elseif (player:getQuestStatus(SANDORIA, tpz.quest.id.sandoria.LURE_OF_THE_WILDCAT) == QUEST_ACCEPTED and
+        player:getMaskBit(WildcatSandy, 15) == false) then
         player:startEvent(562)
     elseif (theGeneralSecret == QUEST_AVAILABLE and player:getFameLevel(SANDORIA) >= 2) then
         player:startEvent(55) -- Start Quest "The General's Secret"
-    elseif (mJob == tpz.job.RDM and mLvL >= AF2_QUEST_LEVEL and player:getQuestStatus(SANDORIA, tpz.quest.id.sandoria.THE_CRIMSON_TRIAL) == QUEST_COMPLETED and envelopedInDarkness == QUEST_AVAILABLE) then
+    elseif (mJob == tpz.job.RDM and mLvL >= AF2_QUEST_LEVEL and
+        player:getQuestStatus(SANDORIA, tpz.quest.id.sandoria.THE_CRIMSON_TRIAL) == QUEST_COMPLETED and
+        envelopedInDarkness == QUEST_AVAILABLE) then
         player:startEvent(94) -- Start Quest "Enveloped in Darkness"
     elseif (player:hasKeyItem(tpz.ki.OLD_POCKET_WATCH) and player:hasKeyItem(tpz.ki.OLD_BOOTS) == false) then
         player:startEvent(93)
@@ -80,11 +78,13 @@
         player:startEvent(101)
     elseif (player:getCharVar("needs_crawler_blood") == 1) then
         player:startEvent(117)
-    elseif (mJob == tpz.job.RDM and mLvL >= AF2_QUEST_LEVEL and envelopedInDarkness == QUEST_COMPLETED and peaceForTheSpirit == QUEST_AVAILABLE) then
+    elseif (mJob == tpz.job.RDM and mLvL >= AF2_QUEST_LEVEL and envelopedInDarkness == QUEST_COMPLETED and
+        peaceForTheSpirit == QUEST_AVAILABLE) then
         player:startEvent(109) -- Start Quest "Peace for the Spirit"
     elseif (peaceForTheSpirit == QUEST_ACCEPTED) then
         player:startEvent(108) -- Standard dialog during Peace of the spirit
-    elseif (peaceForTheSpirit == QUEST_ACCEPTED and (player:getCharVar("peaceForTheSpiritCS") >= 2 and player:getCharVar("peaceForTheSpiritCS") <= 4)) then
+    elseif (peaceForTheSpirit == QUEST_ACCEPTED and
+        (player:getCharVar("peaceForTheSpiritCS") >= 2 and player:getCharVar("peaceForTheSpiritCS") <= 4)) then
         player:startEvent(113)
     elseif (peaceForTheSpirit == QUEST_ACCEPTED and player:getCharVar("peaceForTheSpiritCS") == 5) then
         player:startEvent(51)
@@ -127,14 +127,10 @@
     elseif (csid == 101) then
         player:setCharVar("needs_crawler_blood", 1)
     elseif (csid == 562) then
-<<<<<<< HEAD
-        player:setMaskBit(player:getCharVar("WildcatSandy"),"WildcatSandy",15,true)
+        player:setMaskBit(player:getCharVar("WildcatSandy"), "WildcatSandy", 15, true)
     elseif csid == 573 then
         player:addSpell(902, true, true)
         player:messageSpecial(ID.text.YOU_LEARNED_TRUST, 0, 902)
-=======
-        player:setMaskBit(player:getCharVar("WildcatSandy"), "WildcatSandy", 15, true)
->>>>>>> 9438a56f
     else
         tpz.wsquest.handleEventFinish(wsQuest, player, csid, option, ID.text.SAVAGE_BLADE_LEARNED)
     end
