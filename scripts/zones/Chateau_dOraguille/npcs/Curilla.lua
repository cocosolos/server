--- conflicted
+++ resolved
@@ -55,56 +55,17 @@
     local wsQuestEvent = tpz.wsquest.getTriggerEvent(wsQuest, player)
     local mLvl = player:getMainLvl()
     local mJob = player:getMainJob()
-<<<<<<< HEAD
-    local theGeneralSecret = player:getQuestStatus(SANDORIA, tpz.quest.id.sandoria.THE_GENERAL_S_SECRET)
-    local envelopedInDarkness = player:getQuestStatus(SANDORIA, tpz.quest.id.sandoria.ENVELOPED_IN_DARKNESS)
-    local peaceForTheSpirit = player:getQuestStatus(SANDORIA, tpz.quest.id.sandoria.PEACE_FOR_THE_SPIRIT)
-    local WildcatSandy = player:getCharVar("WildcatSandy")
-    local Rank3 = player:getRank() >= 3 and 1 or 0
-
-    if player:hasKeyItem(tpz.ki.SAN_DORIA_TRUST_PERMIT) and not player:hasSpell(902) then
-        player:startEvent(573, 0, 0, 0, TrustMemory(player), 0, 0, 0, Rank3)
-    elseif wsQuestEvent ~= nil then
-        player:startEvent(wsQuestEvent)
-    elseif (player:getQuestStatus(SANDORIA, tpz.quest.id.sandoria.LURE_OF_THE_WILDCAT) == QUEST_ACCEPTED and not utils.mask.getBit(WildcatSandy, 15)) then
-        player:startEvent(562)
-    elseif (theGeneralSecret == QUEST_AVAILABLE and player:getFameLevel(SANDORIA) >= 2) then
-        player:startEvent(55) -- Start Quest "The General's Secret"
-    elseif (mJob == tpz.job.RDM and mLvL >= AF2_QUEST_LEVEL and
-        player:getQuestStatus(SANDORIA, tpz.quest.id.sandoria.THE_CRIMSON_TRIAL) == QUEST_COMPLETED and
-        envelopedInDarkness == QUEST_AVAILABLE) then
-        player:startEvent(94) -- Start Quest "Enveloped in Darkness"
-    elseif (player:hasKeyItem(tpz.ki.OLD_POCKET_WATCH) and player:hasKeyItem(tpz.ki.OLD_BOOTS) == false) then
-        player:startEvent(93)
-    elseif (player:hasKeyItem(tpz.ki.OLD_BOOTS) and player:getCharVar("needs_crawler_blood") == 0) then
-        player:startEvent(101)
-    elseif (player:getCharVar("needs_crawler_blood") == 1) then
-        player:startEvent(117)
-    elseif (mJob == tpz.job.RDM and mLvL >= AF2_QUEST_LEVEL and envelopedInDarkness == QUEST_COMPLETED and
-        peaceForTheSpirit == QUEST_AVAILABLE) then
-        player:startEvent(109) -- Start Quest "Peace for the Spirit"
-    elseif (peaceForTheSpirit == QUEST_ACCEPTED) then
-        player:startEvent(108) -- Standard dialog during Peace of the spirit
-    elseif (peaceForTheSpirit == QUEST_ACCEPTED and
-        (player:getCharVar("peaceForTheSpiritCS") >= 2 and player:getCharVar("peaceForTheSpiritCS") <= 4)) then
-        player:startEvent(113)
-    elseif (peaceForTheSpirit == QUEST_ACCEPTED and player:getCharVar("peaceForTheSpiritCS") == 5) then
-        player:startEvent(51)
-    elseif (theGeneralSecret == QUEST_ACCEPTED and player:hasKeyItem(tpz.ki.CURILLAS_BOTTLE_EMPTY)) then
-        player:startEvent(53)
-    elseif (theGeneralSecret == QUEST_ACCEPTED and player:hasKeyItem(tpz.ki.CURILLAS_BOTTLE_FULL)) then
-        player:startEvent(54)
-    elseif (envelopedInDarkness == QUEST_COMPLETED and peaceForTheSpirit == QUEST_AVAILABLE) then
-        player:startEvent(114) -- Standard dialog after Enveloped in darkness
-    elseif (peaceForTheSpirit == QUEST_COMPLETED) then
-        player:startEvent(52) -- Standard dialog after Peace of the spirit
-=======
     local theGeneralSecret = player:getQuestStatus(SANDORIA, sandyQuests.THE_GENERAL_S_SECRET)
     local envelopedInDarkness = player:getQuestStatus(SANDORIA, sandyQuests.ENVELOPED_IN_DARKNESS)
     local peaceForTheSpirit = player:getQuestStatus(SANDORIA, sandyQuests.PEACE_FOR_THE_SPIRIT)
+    local Rank3 = player:getRank() >= 3 and 1 or 0
+
+    -- Trust: San d'Oria (Curilla)
+    if player:hasKeyItem(tpz.ki.SAN_DORIA_TRUST_PERMIT) and not player:hasSpell(902) then
+        player:startEvent(573, 0, 0, 0, TrustMemory(player), 0, 0, 0, Rank3)
 
     -- "Lure of the Wildcat"
-    if
+    elseif
         player:getQuestStatus(SANDORIA, sandyQuests.LURE_OF_THE_WILDCAT) == QUEST_ACCEPTED and
         not utils.mask.getBit(player:getCharVar("WildcatSandy"), 15)
     then
@@ -167,7 +128,7 @@
         local currentMission = player:getCurrentMission(SANDORIA)
         local missionStatus = player:getCharVar("MissionStatus")
 
-        -- San d'Oria Epilogue 
+        -- San d'Oria Epilogue
         if player:getRank() == 10 then
             player:startEvent(20)
 
@@ -224,7 +185,6 @@
         player:startEvent(114)
 
     -- Default dialogue
->>>>>>> 62431732
     else
         player:startEvent(530)
     end
@@ -257,6 +217,9 @@
         player:setCharVar("needs_crawler_blood", 1)
     elseif (csid == 562) then
         player:setCharVar("WildcatSandy", utils.mask.setBit(player:getCharVar("WildcatSandy"), 15, true))
+    elseif csid == 573 and option == 2 then
+        player:addSpell(902, true, true)
+        player:messageSpecial(ID.text.YOU_LEARNED_TRUST, 0, 902)
     else
         tpz.wsquest.handleEventFinish(wsQuest, player, csid, option, ID.text.SAVAGE_BLADE_LEARNED)
     end
