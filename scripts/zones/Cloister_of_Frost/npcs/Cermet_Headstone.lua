--- conflicted
+++ resolved
@@ -17,7 +17,6 @@
 
     if (player:getCurrentMission(ZILART) == tpz.mission.id.zilart.HEADSTONE_PILGRIMAGE) then
         if (player:hasKeyItem(tpz.ki.ICE_FRAGMENT) == false) then
-<<<<<<< HEAD
             player:startEvent(200,tpz.ki.ICE_FRAGMENT);
         elseif
             player:hasKeyItem(tpz.ki.FIRE_FRAGMENT) and
@@ -29,14 +28,7 @@
             player:hasKeyItem(tpz.ki.LIGHT_FRAGMENT) and
             player:hasKeyItem(tpz.ki.DARK_FRAGMENT)
         then
-            player:messageSpecial(ID.text.ALREADY_HAVE_ALL_FRAGS);
-=======
-            player:startEvent(200, tpz.ki.ICE_FRAGMENT)
-        elseif (player:hasKeyItem(tpz.ki.FIRE_FRAGMENT) and player:hasKeyItem(tpz.ki.WATER_FRAGMENT) and player:hasKeyItem(tpz.ki.EARTH_FRAGMENT) and
-            player:hasKeyItem(tpz.ki.WIND_FRAGMENT) and player:hasKeyItem(tpz.ki.LIGHTNING_FRAGMENT) and player:hasKeyItem(tpz.ki.ICE_FRAGMENT) and
-            player:hasKeyItem(tpz.ki.LIGHT_FRAGMENT) and player:hasKeyItem(tpz.ki.DARK_FRAGMENT)) then
             player:messageSpecial(ID.text.ALREADY_HAVE_ALL_FRAGS)
->>>>>>> daf504aa
         elseif (player:hasKeyItem(tpz.ki.ICE_FRAGMENT)) then
             player:messageSpecial(ID.text.ALREADY_OBTAINED_FRAG, tpz.ki.ICE_FRAGMENT)
         end
@@ -56,7 +48,6 @@
     if (csid == 200 and option == 1) then
         player:addKeyItem(tpz.ki.ICE_FRAGMENT)
         -- Check and see if all fragments have been found (no need to check ice and dark frag)
-<<<<<<< HEAD
         if
             player:hasKeyItem(tpz.ki.FIRE_FRAGMENT) and
             player:hasKeyItem(tpz.ki.WIND_FRAGMENT) and
@@ -65,18 +56,10 @@
             player:hasKeyItem(tpz.ki.WATER_FRAGMENT) and 
             player:hasKeyItem(tpz.ki.LIGHT_FRAGMENT)
         then
-            player:messageSpecial(ID.text.FOUND_ALL_FRAGS,tpz.ki.ICE_FRAGMENT);
-            player:addTitle(tpz.title.BEARER_OF_THE_EIGHT_PRAYERS);
-            player:completeMission(ZILART,tpz.mission.id.zilart.HEADSTONE_PILGRIMAGE);
-            player:addMission(ZILART,tpz.mission.id.zilart.THROUGH_THE_QUICKSAND_CAVES);
-=======
-        if (player:hasKeyItem(tpz.ki.FIRE_FRAGMENT) and player:hasKeyItem(tpz.ki.EARTH_FRAGMENT) and player:hasKeyItem(tpz.ki.WATER_FRAGMENT) and
-           player:hasKeyItem(tpz.ki.WIND_FRAGMENT) and player:hasKeyItem(tpz.ki.LIGHTNING_FRAGMENT) and player:hasKeyItem(tpz.ki.LIGHT_FRAGMENT)) then
             player:messageSpecial(ID.text.FOUND_ALL_FRAGS, tpz.ki.ICE_FRAGMENT)
             player:addTitle(tpz.title.BEARER_OF_THE_EIGHT_PRAYERS)
             player:completeMission(ZILART, tpz.mission.id.zilart.HEADSTONE_PILGRIMAGE)
             player:addMission(ZILART, tpz.mission.id.zilart.THROUGH_THE_QUICKSAND_CAVES)
->>>>>>> daf504aa
         else
             player:messageSpecial(ID.text.KEYITEM_OBTAINED, tpz.ki.ICE_FRAGMENT)
         end
